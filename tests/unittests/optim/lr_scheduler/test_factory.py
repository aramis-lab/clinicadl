from collections import OrderedDict

import torch.nn as nn
from torch.optim import SGD
from torch.optim.lr_scheduler import LambdaLR, ReduceLROnPlateau

from clinicadl.optim.lr_scheduler import (
    ImplementedLRScheduler,
    create_lr_scheduler_config,
    get_lr_scheduler,
)


def test_get_lr_scheduler():
    network = nn.Sequential(
        OrderedDict(
            [
                ("linear1", nn.Linear(4, 3)),
                ("linear2", nn.Linear(3, 2)),
                ("linear3", nn.Linear(2, 1)),
            ]
        )
    )
    optimizer = SGD(
        [
            {
                "params": network.linear1.parameters(),
                "lr": 1.0,
            },
            {
                "params": network.linear2.parameters(),
            },
            {
                "params": network.linear3.parameters(),
            },
        ],
        lr=10.0,
    )

    args = {"step_size": 1, "milestones": [1, 2]}
    for scheduler in ImplementedLRScheduler:
        config = create_lr_scheduler_config(scheduler=scheduler)(**args)
        _ = get_lr_scheduler(optimizer, config)

    config = create_lr_scheduler_config(scheduler="ReduceLROnPlateau")(
        mode="max",
        factor=0.123,
        threshold=1e-1,
        cooldown=3,
        min_lr={"linear2": 0.01, "linear1": 0.1},
    )
    scheduler, updated_config = get_lr_scheduler(optimizer, config)
    assert isinstance(scheduler, ReduceLROnPlateau)
    assert scheduler.mode == "max"
    assert scheduler.factor == 0.123
    assert scheduler.patience == 10
    assert scheduler.threshold == 1e-1
    assert scheduler.threshold_mode == "rel"
    assert scheduler.cooldown == 3
    assert scheduler.min_lrs == [0.1, 0.01, 0.0]
    assert scheduler.eps == 1e-8

    assert updated_config.scheduler == "ReduceLROnPlateau"
    assert updated_config.mode == "max"
    assert updated_config.factor == 0.123
    assert updated_config.patience == 10
    assert updated_config.threshold == 1e-1
    assert updated_config.threshold_mode == "rel"
    assert updated_config.cooldown == 3
    assert updated_config.min_lr == {"linear2": 0.01, "linear1": 0.1}
    assert updated_config.eps == 1e-8

    config.min_lr = {"ELSE": 1, "linear2": 0.01, "linear1": 0.1}
    scheduler, updated_config = get_lr_scheduler(optimizer, config)
    assert scheduler.min_lrs == [0.1, 0.01, 1]

    config.min_lr = 1
    scheduler, updated_config = get_lr_scheduler(optimizer, config)
    assert scheduler.min_lrs == [1.0, 1.0, 1.0]

<<<<<<< HEAD
    config = LRSchedulerConfig()
=======
    # no lr scheduler
    config = create_lr_scheduler_config(None)()
>>>>>>> 048ca39c
    scheduler, updated_config = get_lr_scheduler(optimizer, config)
    assert isinstance(scheduler, LambdaLR)
    assert updated_config.scheduler is None
    optimizer.step()
    scheduler.step()
    optimizer.step()
    scheduler.step()
    assert scheduler.get_last_lr() == [1.0, 10.0, 10.0]<|MERGE_RESOLUTION|>--- conflicted
+++ resolved
@@ -78,12 +78,8 @@
     scheduler, updated_config = get_lr_scheduler(optimizer, config)
     assert scheduler.min_lrs == [1.0, 1.0, 1.0]
 
-<<<<<<< HEAD
-    config = LRSchedulerConfig()
-=======
     # no lr scheduler
     config = create_lr_scheduler_config(None)()
->>>>>>> 048ca39c
     scheduler, updated_config = get_lr_scheduler(optimizer, config)
     assert isinstance(scheduler, LambdaLR)
     assert updated_config.scheduler is None
