--- conflicted
+++ resolved
@@ -3,21 +3,13 @@
 import pytest
 from pydantic import ValidationError
 
-<<<<<<< HEAD
-import clinicadl.train.tasks.classification.classification_config as config
-=======
 import clinicadl.config.config.pipelines.task.classification as classification
->>>>>>> e3a411f7
 
 
 # Tests for customed validators #
 def test_model_config():
     with pytest.raises(ValidationError):
-<<<<<<< HEAD
-        config.ModelConfig(
-=======
         classification.NetworkConfig(
->>>>>>> e3a411f7
             **{
                 "architecture": "",
                 "loss": "",
@@ -27,11 +19,7 @@
 
 
 def test_validation_config():
-<<<<<<< HEAD
-    c = config.ValidationConfig(selection_metrics=["accuracy"])
-=======
     c = classification.ValidationConfig(selection_metrics=["accuracy"])
->>>>>>> e3a411f7
     assert c.selection_metrics == ("accuracy",)
 
 
@@ -76,19 +64,11 @@
 
 def test_fails_validations(bad_inputs):
     with pytest.raises(ValidationError):
-<<<<<<< HEAD
-        config.ClassificationConfig(**bad_inputs)
-
-
-def test_passes_validations(good_inputs):
-    c = config.ClassificationConfig(**good_inputs)
-=======
         classification.ClassificationConfig(**bad_inputs)
 
 
 def test_passes_validations(good_inputs):
     c = classification.ClassificationConfig(**good_inputs)
->>>>>>> e3a411f7
     assert c.model.loss == "MultiMarginLoss"
     assert c.validation.selection_metrics == ("F1_score",)
     assert c.model.selection_threshold == 0.5
