--- conflicted
+++ resolved
@@ -3,20 +3,12 @@
 import pytest
 from pydantic import ValidationError
 
-<<<<<<< HEAD
-import clinicadl.train.tasks.regression.regression_config as config
-=======
 import clinicadl.config.config.pipelines.task.regression as regression
->>>>>>> e3a411f7
 
 
 # Tests for customed validators #
 def test_validation_config():
-<<<<<<< HEAD
-    c = config.ValidationConfig(selection_metrics=["R2_score"])
-=======
     c = regression.ValidationConfig(selection_metrics=["R2_score"])
->>>>>>> e3a411f7
     assert c.selection_metrics == ("R2_score",)
 
 
@@ -60,19 +52,11 @@
 
 def test_fails_validations(bad_inputs):
     with pytest.raises(ValidationError):
-<<<<<<< HEAD
-        config.RegressionConfig(**bad_inputs)
-
-
-def test_passes_validations(good_inputs):
-    c = config.RegressionConfig(**good_inputs)
-=======
         regression.RegressionConfig(**bad_inputs)
 
 
 def test_passes_validations(good_inputs):
     c = regression.RegressionConfig(**good_inputs)
->>>>>>> e3a411f7
     assert c.model.loss == "KLDivLoss"
     assert c.validation.selection_metrics == ("R2_score",)
     assert c.network_task == "regression"