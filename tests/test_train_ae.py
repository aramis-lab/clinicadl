# coding: utf8

import json
import os
import shutil
from pathlib import Path

import pytest

from .testing_tools import clean_folder, compare_folders, modify_maps


@pytest.fixture(
    params=[
        "image_ae",
        "patch_multi_ae",
        "roi_ae",
        "slice_ae",
    ]
)
def test_name(request):
    return request.param


def test_train_ae(cmdopt, tmp_path, test_name):
    base_dir = Path(cmdopt["input"])
    input_dir = base_dir / "train" / "in"
    ref_dir = base_dir / "train" / "ref"
    tmp_out_dir = tmp_path / "train" / "out"
    tmp_out_dir.mkdir(parents=True)

    clean_folder(tmp_out_dir, recreate=True)

    labels_path = str(input_dir / "labels_list" / "2_fold")
    config_path = str(input_dir / "train_config.toml")
    split = 0

    if test_name == "image_ae":
        split = 1
        test_input = [
            "train",
            "reconstruction",
            str(input_dir / "caps_image"),
            "t1-linear_crop-True_mode-image.json",
            labels_path,
            str(tmp_out_dir),
            "-c",
            config_path,
            "--split",
            str(split),
        ]
    elif test_name == "patch_multi_ae":
        test_input = [
            "train",
            "reconstruction",
            str(input_dir / "caps_patch"),
            "t1-linear_crop-True_mode-patch.json",
            labels_path,
            str(tmp_out_dir),
            "-c",
            config_path,
            "--multi_network",
        ]
    elif test_name == "roi_ae":
        test_input = [
            "train",
            "reconstruction",
            str(input_dir / "caps_roi"),
            "t1-linear_crop-True_mode-roi.json",
            labels_path,
            str(tmp_out_dir),
            "-c",
            config_path,
        ]
    elif test_name == "slice_ae":
        test_input = [
            "train",
            "reconstruction",
            str(input_dir / "caps_slice"),
            "t1-linear_crop-True_mode-slice.json",
            labels_path,
            str(tmp_out_dir),
            "-c",
            config_path,
        ]
    else:
        raise NotImplementedError(f"Test {test_name} is not implemented.")

    if cmdopt["no-gpu"]:
        test_input.append("--no-gpu")

    if tmp_out_dir.is_dir():
        shutil.rmtree(tmp_out_dir)

    flag_error = not os.system("clinicadl " + " ".join(test_input))
    assert flag_error

    with open(tmp_out_dir / "maps.json", "r") as out:
        json_data_out = json.load(out)
    with open(ref_dir / ("maps_" + test_name) / "maps.json", "r") as ref:
        json_data_ref = json.load(ref)

<<<<<<< HEAD
    if test_name == "patch_multi_ae":
        json_data_out["multi_network"] = True
    if cmdopt["no-gpu"]:
        json_data_ref["gpu"] = False
    if cmdopt["adapt-base-dir"]:
        base_dir = base_dir.resolve()
        ref_base_dir = Path(json_data_ref["caps_directory"]).parents[2]
        json_data_ref["caps_directory"] = str(
            base_dir / Path(json_data_ref["caps_directory"]).relative_to(ref_base_dir)
        )
        json_data_ref["tsv_path"] = str(
            base_dir / Path(json_data_ref["tsv_path"]).relative_to(ref_base_dir)
=======
    if cmdopt["no-gpu"] or cmdopt["adapt-base-dir"]:
        json_data_ref = modify_maps(
            maps=json_data_ref,
            base_dir=base_dir,
            no_gpu=cmdopt["no-gpu"],
            adapt_base_dir=cmdopt["adapt-base-dir"],
>>>>>>> cd3a5384
        )
    assert json_data_out == json_data_ref  # ["mode"] == mode

    assert compare_folders(
        tmp_out_dir / "groups",
        ref_dir / ("maps_" + test_name) / "groups",
        tmp_path,
    )
    assert compare_folders(
        tmp_out_dir / f"split-{split}" / "best-loss",
        ref_dir / ("maps_" + test_name) / f"split-{split}" / "best-loss",
        tmp_path,
    )<|MERGE_RESOLUTION|>--- conflicted
+++ resolved
@@ -100,27 +100,12 @@
     with open(ref_dir / ("maps_" + test_name) / "maps.json", "r") as ref:
         json_data_ref = json.load(ref)
 
-<<<<<<< HEAD
-    if test_name == "patch_multi_ae":
-        json_data_out["multi_network"] = True
-    if cmdopt["no-gpu"]:
-        json_data_ref["gpu"] = False
-    if cmdopt["adapt-base-dir"]:
-        base_dir = base_dir.resolve()
-        ref_base_dir = Path(json_data_ref["caps_directory"]).parents[2]
-        json_data_ref["caps_directory"] = str(
-            base_dir / Path(json_data_ref["caps_directory"]).relative_to(ref_base_dir)
-        )
-        json_data_ref["tsv_path"] = str(
-            base_dir / Path(json_data_ref["tsv_path"]).relative_to(ref_base_dir)
-=======
     if cmdopt["no-gpu"] or cmdopt["adapt-base-dir"]:
         json_data_ref = modify_maps(
             maps=json_data_ref,
             base_dir=base_dir,
             no_gpu=cmdopt["no-gpu"],
             adapt_base_dir=cmdopt["adapt-base-dir"],
->>>>>>> cd3a5384
         )
     assert json_data_out == json_data_ref  # ["mode"] == mode
 
