--- conflicted
+++ resolved
@@ -1,13 +1,7 @@
 # coding: utf8
 
 import os
-<<<<<<< HEAD
-from os.path import abspath
 from pathlib import Path
-from typing import List
-=======
-from pathlib import Path
->>>>>>> 7b688853
 
 import pytest
 
@@ -20,10 +14,7 @@
         "trivial_example",
         "shepplogan_example",
         "hypometabolic_example",
-<<<<<<< HEAD
-=======
         "artifacts_example",
->>>>>>> 7b688853
     ]
 )
 def test_name(request):
@@ -98,8 +89,6 @@
             "--n_subjects",
             f"{n_subjects}",
         ]
-<<<<<<< HEAD
-=======
     elif test_name == "artifacts_example":
         output_folder = tmp_out_dir / test_name
         test_input = [
@@ -113,7 +102,6 @@
             "--motion",
             "--contrast",
         ]
->>>>>>> 7b688853
 
     else:
         raise NotImplementedError(f"Test {test_name} is not implemented.")
