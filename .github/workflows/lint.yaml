--- conflicted
+++ resolved
@@ -10,11 +10,7 @@
   lint:
     runs-on: ubuntu-latest
     steps:
-<<<<<<< HEAD
-      - uses: actions/checkout@v3
-=======
       - uses: actions/checkout@v4
->>>>>>> 7b688853
       - uses: actions/setup-python@v4
         with:
           python-version: '3.8'
