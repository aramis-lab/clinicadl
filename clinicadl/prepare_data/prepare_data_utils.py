# coding: utf8
from pathlib import Path
from time import time
from typing import Any, Dict, List, Tuple, Union

import numpy as np
import torch


def get_parameters_dict(
    modality: str,
    extract_method: str,
    save_features: bool,
    extract_json: str,
    use_uncropped_image: bool,
    custom_suffix: str,
    tracer: str,
    suvr_reference_region: str,
) -> Dict[str, Any]:
    """
    Parameters
    ----------
    modality: str
        Preprocessing procedure performed with Clinica.
    extract_method: str
        Mode of extraction (image, slice, patch, roi).
    save_features: bool
        If True modes are extracted, else images are extracted
        and the extraction of modes is done on-the-fly during training.
    extract_json: str
        Name of the JSON file created to sum up the arguments of tensor extraction.
    use_uncropped_image: bool
        If True the cropped version of the image is used
        (specific to t1-linear and pet-linear).
    custom_suffix: str
        String used to identify images when modality is custom.
    tracer: str
        Name of the tracer (specific to PET pipelines).
    suvr_reference_region: str
        Name of the reference region for normalization specific to PET pipelines)
    Returns:
        The dictionary of parameters specific to the preprocessing
    """
    parameters = {
        "preprocessing": modality,
        "mode": extract_method,
        "use_uncropped_image": use_uncropped_image,
        "prepare_dl": save_features,
    }

    if modality == "custom":
        parameters["custom_suffix"] = custom_suffix
    if modality == "pet-linear":
        parameters["tracer"] = tracer
        parameters["suvr_reference_region"] = suvr_reference_region

    parameters["extract_json"] = compute_extract_json(extract_json)

    return parameters


def compute_extract_json(extract_json: str) -> str:
    if extract_json is None:
        return f"extract_{int(time())}.json"
    elif not extract_json.endswith(".json"):
        return f"{extract_json}.json"
    else:
        return extract_json


def compute_folder_and_file_type(
    parameters: Dict[str, Any], from_bids: Path = None
) -> Tuple[str, Dict[str, str]]:
<<<<<<< HEAD
    from clinica.utils.input_files import (
        DWI_NII,
        FLAIR_T2W_LINEAR,
        FLAIR_T2W_LINEAR_CROPPED,
        T1W_LINEAR,
        T1W_LINEAR_CROPPED,
        T1W_NII,
        Flair_T2W_NII,
        bids_pet_nii,
        pet_linear_nii,
    )

    if from_bids is not None:
        if parameters["preprocessing"] == "t1":
            mod_subfolder = "T1"
            file_type = T1W_NII

        elif parameters["preprocessing"] == "flair":
            mod_subfolder = "flair"
            file_type = Flair_T2W_NII

        elif parameters["preprocessing"] == "pet":
            mod_subfolder = "pet_linear"
            file_type = bids_pet_nii(parameters["tracer"])

        elif parameters["preprocessing"] == "dwi":
            mod_subfolder = "dwi"
            file_type = DWI_NII

        elif parameters["preprocessing"] == "custom":
            mod_subfolder = "custom"
            file_type = {
                "pattern": f"*{parameters['custom_suffix']}",
                "description": "Custom suffix",
            }

        else:
            raise NotImplementedError(
                f"Extraction of preprocessing {parameters['preprocessing']} is not implemented from BIDS directory."
            )

=======
    from clinicadl.generate.generate_utils import linear_nii, pet_linear_nii

    if parameters["preprocessing"] == "t1-linear":
        mod_subfolder = "t1_linear"
        file_type = linear_nii("T1w", parameters["use_uncropped_image"])

    elif parameters["preprocessing"] == "flair-linear":
        mod_subfolder = "flair_linear"
        file_type = linear_nii("flair", parameters["use_uncropped_image"])

    elif parameters["preprocessing"] == "pet-linear":
        mod_subfolder = "pet_linear"
        file_type = pet_linear_nii(
            parameters["tracer"],
            parameters["suvr_reference_region"],
            parameters["use_uncropped_image"],
        )
    elif parameters["preprocessing"] == "custom":
        mod_subfolder = "custom"
        file_type = {
            "pattern": f"*{parameters['custom_suffix']}",
            "description": "Custom suffix",
        }
        parameters["use_uncropped_image"] = None
>>>>>>> 06dd001a
    else:
        if parameters["preprocessing"] == "t1-linear":
            mod_subfolder = "t1_linear"
            if parameters["use_uncropped_image"]:
                file_type = T1W_LINEAR
            else:
                file_type = T1W_LINEAR_CROPPED

        elif parameters["preprocessing"] == "flair-linear":
            mod_subfolder = "flair_linear"
            if parameters["use_uncropped_image"]:
                file_type = FLAIR_T2W_LINEAR
            else:
                file_type = FLAIR_T2W_LINEAR_CROPPED
        elif parameters["preprocessing"] == "pet-linear":
            mod_subfolder = "pet_linear"
            file_type = pet_linear_nii(
                parameters["tracer"],
                parameters["suvr_reference_region"],
                parameters["use_uncropped_image"],
            )
        elif parameters["preprocessing"] == "custom":
            mod_subfolder = "custom"
            file_type = {
                "pattern": f"*{parameters['custom_suffix']}",
                "description": "Custom suffix",
            }
            parameters["use_uncropped_image"] = None
        else:
            raise NotImplementedError(
                f"Extraction of preprocessing {parameters['preprocessing']} is not implemented from CAPS directory."
            )

    return mod_subfolder, file_type


############
# SLICE    #
############
def compute_discarded_slices(discarded_slices: Union[int, tuple]) -> Tuple[int, int]:
    if isinstance(discarded_slices, int):
        begin_discard, end_discard = discarded_slices, discarded_slices
    elif len(discarded_slices) == 1:
        begin_discard, end_discard = discarded_slices[0], discarded_slices[0]
    elif len(discarded_slices) == 2:
        begin_discard, end_discard = discarded_slices[0], discarded_slices[1]
    else:
        raise IndexError(
            f"Maximum two number of discarded slices can be defined. "
            f"You gave discarded slices = {discarded_slices}."
        )
    return begin_discard, end_discard


def extract_slices(
    nii_path: Path,
    slice_direction: int = 0,
    slice_mode: str = "single",
    discarded_slices: Union[int, tuple] = 0,
) -> List[Tuple[str, torch.Tensor]]:
    """Extracts the slices from three directions
    This function extracts slices form the preprocessed nifti image.

    The direction of extraction can be defined either on sagittal direction (0),
    coronal direction (1) or axial direction (other).

    The output slices can be stored following two modes:
    single (1 channel) or rgb (3 channels, all the same).

    Args:
        nii_path: path to the NifTi input image.
        slice_direction: along which axis slices are extracted.
        slice_mode: 'single' or 'rgb'.
        discarded_slices: Number of slices to discard at the beginning and the end of the image.
            Will be a tuple of two integers if the number of slices to discard at the beginning
            and at the end differ.
    Returns:
        list of tuples containing the path to the extracted slice
            and the tensor of the corresponding slice.
    """
    import nibabel as nib

    image_array = nib.load(nii_path).get_fdata(dtype="float32")
    image_tensor = torch.from_numpy(image_array).unsqueeze(0).float()

    begin_discard, end_discard = compute_discarded_slices(discarded_slices)
    index_list = range(
        begin_discard, image_tensor.shape[slice_direction + 1] - end_discard
    )

    slice_list = []
    for slice_index in index_list:
        slice_tensor = extract_slice_tensor(
            image_tensor, slice_direction, slice_mode, slice_index
        )
        slice_path = extract_slice_path(
            nii_path, slice_direction, slice_mode, slice_index
        )

        slice_list.append((slice_path, slice_tensor))

    return slice_list


def extract_slice_tensor(
    image_tensor: torch.Tensor,
    slice_direction: int,
    slice_mode: str,
    slice_index: int,
) -> torch.Tensor:
    # Allow to select the slice `slice_index` in dimension `slice_direction`
    idx_tuple = tuple(
        [slice(None)] * (slice_direction + 1)
        + [slice_index]
        + [slice(None)] * (2 - slice_direction)
    )
    slice_tensor = image_tensor[idx_tuple]  # shape is 1 * W * L

    if slice_mode == "rgb":
        slice_tensor = torch.cat(
            (slice_tensor, slice_tensor, slice_tensor)
        )  # shape is 3 * W * L

    return slice_tensor.clone()


def extract_slice_path(
    img_path: Path, slice_direction: int, slice_mode: str, slice_index: int
) -> str:
    direction_dict = {0: "sag", 1: "cor", 2: "axi"}
    if slice_direction not in direction_dict:
        raise KeyError(
            f"Slice direction {slice_direction} should be in {direction_dict.keys()} corresponding to {direction_dict}."
        )

    input_img_filename = img_path.name
    txt_idx = input_img_filename.rfind("_")
    it_filename_prefix = input_img_filename[0:txt_idx]
    it_filename_suffix = input_img_filename[txt_idx:]
    it_filename_suffix = it_filename_suffix.replace(".nii.gz", ".pt")
    return (
        f"{it_filename_prefix}_axis-{direction_dict[slice_direction]}"
        f"_channel-{slice_mode}_slice-{slice_index}{it_filename_suffix}"
    )


############
# PATCH    #
############
def extract_patches(
    nii_path: Path,
    patch_size: int,
    stride_size: int,
) -> List[Tuple[str, torch.Tensor]]:
    """Extracts the patches
    This function extracts patches form the preprocessed nifti image. Patch size
    if provided as input and also the stride size. If stride size is smaller
    than the patch size an overlap exist between consecutive patches. If stride
    size is equal to path size there is no overlap. Otherwise, unprocessed
    zones can exits.
    Args:
        nii_path: path to the NifTi input image.
        patch_size: size of a single patch.
        stride_size: size of the stride leading to next patch.
    Returns:
        list of tuples containing the path to the extracted patch
            and the tensor of the corresponding patch.
    """
    import nibabel as nib

    image_array = nib.load(nii_path).get_fdata(dtype="float32")
    image_tensor = torch.from_numpy(image_array).unsqueeze(0).float()

    patches_tensor = (
        image_tensor.unfold(1, patch_size, stride_size)
        .unfold(2, patch_size, stride_size)
        .unfold(3, patch_size, stride_size)
        .contiguous()
    )
    patches_tensor = patches_tensor.view(-1, patch_size, patch_size, patch_size)

    patch_list = []
    for patch_index in range(patches_tensor.shape[0]):
        patch_tensor = extract_patch_tensor(
            image_tensor, patch_size, stride_size, patch_index, patches_tensor
        )
        patch_path = extract_patch_path(nii_path, patch_size, stride_size, patch_index)

        patch_list.append((patch_path, patch_tensor))

    return patch_list


def extract_patch_tensor(
    image_tensor: torch.Tensor,
    patch_size: int,
    stride_size: int,
    patch_index: int,
    patches_tensor: torch.Tensor = None,
) -> torch.Tensor:
    """Extracts a single patch from image_tensor"""

    if patches_tensor is None:
        patches_tensor = (
            image_tensor.unfold(1, patch_size, stride_size)
            .unfold(2, patch_size, stride_size)
            .unfold(3, patch_size, stride_size)
            .contiguous()
        )

        # the dimension of patches_tensor is [1, patch_num1, patch_num2, patch_num3, patch_size1, patch_size2, patch_size3]
        patches_tensor = patches_tensor.view(-1, patch_size, patch_size, patch_size)

    return patches_tensor[patch_index, ...].unsqueeze_(0).clone()


def extract_patch_path(
    img_path: Path, patch_size: int, stride_size: int, patch_index: int
) -> str:
    input_img_filename = img_path.name
    txt_idx = input_img_filename.rfind("_")
    it_filename_prefix = input_img_filename[0:txt_idx]
    it_filename_suffix = input_img_filename[txt_idx:]
    it_filename_suffix = it_filename_suffix.replace(".nii.gz", ".pt")

    return f"{it_filename_prefix}_patchsize-{patch_size}_stride-{stride_size}_patch-{patch_index}{it_filename_suffix}"


############
# IMAGE    #
############
def extract_images(input_img: Path) -> List[Tuple[str, torch.Tensor]]:
    """Extract the images
    This function convert nifti image to tensor (.pt) version of the image.
    Tensor version is saved at the same location than input_img.
    Args:
        input_img: path to the NifTi input image.
    Returns:
        filename (str): single tensor file  saved on the disk. Same location than input file.
    """
    import nibabel as nib
    import torch

    image_array = nib.load(input_img).get_fdata(dtype="float32")
    image_tensor = torch.from_numpy(image_array).unsqueeze(0).float()
    # make sure the tensor type is torch.float32
    output_file = (
        Path(input_img.name.replace(".nii.gz", ".pt")),
        image_tensor.clone(),
    )

    return [output_file]


############
# ROI    #
############
def check_mask_list(masks_location: Path, roi_list, mask_pattern, cropping):
    import nibabel as nib
    import numpy as np

    for roi in roi_list:
        roi_path, desc = find_mask_path(masks_location, roi, mask_pattern, cropping)
        if roi_path is None:
            raise FileNotFoundError(
                f"The ROI '{roi}' does not correspond to a mask in the CAPS directory. {desc}"
            )
        roi_mask = nib.load(roi_path).get_fdata()
        mask_values = set(np.unique(roi_mask))
        if mask_values != {0, 1}:
            raise ValueError(
                "The ROI masks used should be binary (composed of 0 and 1 only)."
            )


def find_mask_path(
    masks_location: Path, roi: str, mask_pattern: str, cropping: bool
) -> Tuple[str, str]:
    """
    Finds masks corresponding to the pattern asked and containing the adequate cropping description

    Args:
        masks_location: directory containing the masks.
        roi: name of the region.
        mask_pattern: pattern which should be found in the filename of the mask.
        cropping: if True the original image should contain the substring 'desc-Crop'.

    Returns:
        path of the mask or None if nothing was found.
        a human-friendly description of the pattern looked for.
    """

    # Check that pattern begins and ends with _ to avoid mixing keys
    if mask_pattern is None:
        mask_pattern = ""

    candidates_pattern = f"*{mask_pattern}*_roi-{roi}_mask.nii*"

    desc = f"The mask should follow the pattern {candidates_pattern}. "
    candidates = [e for e in masks_location.glob(candidates_pattern)]
    if cropping is None:
        # pass
        candidates2 = candidates
    elif cropping:
        candidates2 = [mask for mask in candidates if "_desc-Crop_" in mask.name]
        desc += f"and contain '_desc-Crop_' string."
    else:
        candidates2 = [mask for mask in candidates if "_desc-Crop_" not in mask.name]
        desc += f"and not contain '_desc-Crop_' string."

    if len(candidates2) == 0:
        return None, desc
    else:
        return min(candidates2), desc


def compute_output_pattern(mask_path: Path, crop_output):
    """
    Computes the output pattern of the region cropped (without the source file prefix)
    Args:
        mask_path: path to the masks
        crop_output: If True the output is cropped, and the descriptor CropRoi must exist
    Returns:
        the output pattern
    """

    mask_filename = mask_path.name
    template_id = mask_filename.split("_")[0].split("-")[1]
    mask_descriptors = mask_filename.split("_")[1:-2:]
    roi_id = mask_filename.split("_")[-2].split("-")[1]
    if "desc-Crop" not in mask_descriptors and crop_output:
        mask_descriptors = ["desc-CropRoi"] + mask_descriptors
    elif "desc-Crop" in mask_descriptors:
        mask_descriptors = [
            descriptor for descriptor in mask_descriptors if descriptor != "desc-Crop"
        ]
        if crop_output:
            mask_descriptors = ["desc-CropRoi"] + mask_descriptors
        else:
            mask_descriptors = ["desc-CropImage"] + mask_descriptors

    mask_pattern = "_".join(mask_descriptors)

    if mask_pattern == "":
        output_pattern = f"space-{template_id}_roi-{roi_id}"
    else:
        output_pattern = f"space-{template_id}_{mask_pattern}_roi-{roi_id}"

    return output_pattern


def extract_roi(
    nii_path: Path,
    masks_location: Path,
    mask_pattern: str,
    cropped_input: bool,
    roi_names: List[str],
    uncrop_output: bool,
) -> List[Tuple[str, torch.Tensor]]:
    """Extracts regions of interest defined by masks
    This function extracts regions of interest from preprocessed nifti images.
    The regions are defined using binary masks that must be located in the CAPS
    at `masks/tpl-<template>`.
    Args:
        nii_path: path to the NifTi input image.
        masks_location: path to the masks
        mask_pattern: pattern to identify the masks
        cropped_input: if the input is cropped or not (contains desc-Crop)
        roi_names: list of the names of the regions that will be extracted.
        uncrop_output: if True, the final region is not cropped.
    Returns:
        list of tuples containing the path to the extracted ROI
            and the tensor of the corresponding ROI.
    """
    import nibabel as nib

    image_array = nib.load(nii_path).get_fdata(dtype="float32")
    image_tensor = torch.from_numpy(image_array).unsqueeze(0).float()

    roi_list = []
    for roi_name in roi_names:
        # read mask
        mask_path, _ = find_mask_path(
            masks_location, roi_name, mask_pattern, cropped_input
        )
        mask_np = nib.load(mask_path).get_fdata()

        roi_tensor = extract_roi_tensor(image_tensor, mask_np, uncrop_output)
        roi_path = extract_roi_path(nii_path, mask_path, uncrop_output)

        roi_list.append((roi_path, roi_tensor))

    return roi_list


def extract_roi_tensor(
    image_tensor: torch.Tensor,
    mask_np,
    uncrop_output: bool,
) -> torch.Tensor:
    if len(mask_np.shape) == 3:
        mask_np = np.expand_dims(mask_np, axis=0)
    elif len(mask_np.shape) == 4:
        assert mask_np.shape[0] == 1
    else:
        raise ValueError(
            "ROI masks must be 3D or 4D tensors. "
            f"The dimension of your ROI mask is {len(mask_np.shape)}."
        )

    roi_tensor = image_tensor * mask_np
    if not uncrop_output:
        roi_tensor = roi_tensor[
            np.ix_(
                mask_np.any((1, 2, 3)),
                mask_np.any((0, 2, 3)),
                mask_np.any((0, 1, 3)),
                mask_np.any((0, 1, 2)),
            )
        ]
    return roi_tensor.float().clone()


def extract_roi_path(img_path: Path, mask_path: Path, uncrop_output: bool) -> str:
    input_img_filename = img_path.name

    sub_ses_prefix = "_".join(input_img_filename.split("_")[0:3:])
    if not sub_ses_prefix.endswith("_T1w"):
        sub_ses_prefix = "_".join(input_img_filename.split("_")[0:2:])
    input_suffix = input_img_filename.split("_")[-1].split(".")[0]

    output_pattern = compute_output_pattern(mask_path, not uncrop_output)

    return f"{sub_ses_prefix}_{output_pattern}_{input_suffix}.pt"


TEMPLATE_DICT = {
    "t1-linear": "MNI152NLin2009cSym",
    "pet-linear": "MNI152NLin2009cSym",
    "flair-linear": "MNI152NLin2009cSym",
}

PATTERN_DICT = {
    "t1-linear": "res-1x1x1",
    "pet-linear": "res-1x1x1",
    "flair-linear": "res-1x1x1",
}<|MERGE_RESOLUTION|>--- conflicted
+++ resolved
@@ -71,7 +71,7 @@
 def compute_folder_and_file_type(
     parameters: Dict[str, Any], from_bids: Path = None
 ) -> Tuple[str, Dict[str, str]]:
-<<<<<<< HEAD
+    from clinicadl.generate.generate_utils import linear_nii, pet_linear_nii
     from clinica.utils.input_files import (
         DWI_NII,
         FLAIR_T2W_LINEAR,
@@ -113,65 +113,33 @@
                 f"Extraction of preprocessing {parameters['preprocessing']} is not implemented from BIDS directory."
             )
 
-=======
-    from clinicadl.generate.generate_utils import linear_nii, pet_linear_nii
-
-    if parameters["preprocessing"] == "t1-linear":
-        mod_subfolder = "t1_linear"
-        file_type = linear_nii("T1w", parameters["use_uncropped_image"])
-
-    elif parameters["preprocessing"] == "flair-linear":
-        mod_subfolder = "flair_linear"
-        file_type = linear_nii("flair", parameters["use_uncropped_image"])
-
-    elif parameters["preprocessing"] == "pet-linear":
-        mod_subfolder = "pet_linear"
-        file_type = pet_linear_nii(
-            parameters["tracer"],
-            parameters["suvr_reference_region"],
-            parameters["use_uncropped_image"],
-        )
-    elif parameters["preprocessing"] == "custom":
-        mod_subfolder = "custom"
-        file_type = {
-            "pattern": f"*{parameters['custom_suffix']}",
-            "description": "Custom suffix",
-        }
-        parameters["use_uncropped_image"] = None
->>>>>>> 06dd001a
-    else:
-        if parameters["preprocessing"] == "t1-linear":
-            mod_subfolder = "t1_linear"
-            if parameters["use_uncropped_image"]:
-                file_type = T1W_LINEAR
-            else:
-                file_type = T1W_LINEAR_CROPPED
-
-        elif parameters["preprocessing"] == "flair-linear":
-            mod_subfolder = "flair_linear"
-            if parameters["use_uncropped_image"]:
-                file_type = FLAIR_T2W_LINEAR
-            else:
-                file_type = FLAIR_T2W_LINEAR_CROPPED
-        elif parameters["preprocessing"] == "pet-linear":
-            mod_subfolder = "pet_linear"
-            file_type = pet_linear_nii(
-                parameters["tracer"],
-                parameters["suvr_reference_region"],
-                parameters["use_uncropped_image"],
-            )
-        elif parameters["preprocessing"] == "custom":
-            mod_subfolder = "custom"
-            file_type = {
-                "pattern": f"*{parameters['custom_suffix']}",
-                "description": "Custom suffix",
-            }
-            parameters["use_uncropped_image"] = None
-        else:
+    else:
+      if parameters["preprocessing"] == "t1-linear":
+          mod_subfolder = "t1_linear"
+          file_type = linear_nii("T1w", parameters["use_uncropped_image"])
+
+      elif parameters["preprocessing"] == "flair-linear":
+          mod_subfolder = "flair_linear"
+          file_type = linear_nii("flair", parameters["use_uncropped_image"])
+
+      elif parameters["preprocessing"] == "pet-linear":
+          mod_subfolder = "pet_linear"
+          file_type = pet_linear_nii(
+              parameters["tracer"],
+              parameters["suvr_reference_region"],
+              parameters["use_uncropped_image"],
+          )
+      elif parameters["preprocessing"] == "custom":
+          mod_subfolder = "custom"
+          file_type = {
+              "pattern": f"*{parameters['custom_suffix']}",
+              "description": "Custom suffix",
+          }
+          parameters["use_uncropped_image"] = None
+      else:
             raise NotImplementedError(
                 f"Extraction of preprocessing {parameters['preprocessing']} is not implemented from CAPS directory."
             )
-
     return mod_subfolder, file_type
 
 
