# coding: utf8
from pathlib import Path
from typing import Dict, List, Optional, Tuple, Union

import numpy as np
import torch

<<<<<<< HEAD
from clinicadl.caps_dataset.caps_dataset_config import CapsDatasetConfig
from clinicadl.utils.enum import (
    LinearPreprocessing,
    Preprocessing,
    SliceDirection,
    SliceMode,
)
=======
from clinicadl.utils.enum import SliceDirection, SliceMode
>>>>>>> 3547ca16


############
# SLICE    #
############
def compute_discarded_slices(discarded_slices: Union[int, tuple]) -> Tuple[int, int]:
    if isinstance(discarded_slices, int):
        begin_discard, end_discard = discarded_slices, discarded_slices
    elif len(discarded_slices) == 1:
        begin_discard, end_discard = discarded_slices[0], discarded_slices[0]
    elif len(discarded_slices) == 2:
        begin_discard, end_discard = discarded_slices[0], discarded_slices[1]
    else:
        raise IndexError(
            f"Maximum two number of discarded slices can be defined. "
            f"You gave discarded slices = {discarded_slices}."
        )
    return begin_discard, end_discard


def extract_slices(
    nii_path: Path,
    slice_direction: SliceDirection = SliceDirection.SAGITTAL,
    slice_mode: SliceMode = SliceMode.SINGLE,
    discarded_slices: Union[int, tuple] = 0,
) -> List[Tuple[str, torch.Tensor]]:
    """Extracts the slices from three directions
    This function extracts slices form the preprocessed nifti image.

    The direction of extraction can be defined either on sagittal direction (0),
    coronal direction (1) or axial direction (other).

    The output slices can be stored following two modes:
    single (1 channel) or rgb (3 channels, all the same).

    Args:
        nii_path: path to the NifTi input image.
        slice_direction: along which axis slices are extracted.
        slice_mode: 'single' or 'rgb'.
        discarded_slices: Number of slices to discard at the beginning and the end of the image.
            Will be a tuple of two integers if the number of slices to discard at the beginning
            and at the end differ.
    Returns:
        list of tuples containing the path to the extracted slice
            and the tensor of the corresponding slice.
    """
    import nibabel as nib

    image_array = nib.loadsave.load(nii_path).get_fdata(dtype="float32")
    image_tensor = torch.from_numpy(image_array).unsqueeze(0).float()

    begin_discard, end_discard = compute_discarded_slices(discarded_slices)
    index_list = range(
        begin_discard, image_tensor.shape[int(slice_direction.value) + 1] - end_discard
    )

    slice_list = []
    for slice_index in index_list:
        slice_tensor = extract_slice_tensor(
            image_tensor, slice_direction, slice_mode, slice_index
        )
        slice_path = extract_slice_path(
            nii_path, slice_direction, slice_mode, slice_index
        )

        slice_list.append((slice_path, slice_tensor))

    return slice_list


def extract_slice_tensor(
    image_tensor: torch.Tensor,
    slice_direction: SliceDirection,
    slice_mode: SliceMode,
    slice_index: int,
) -> torch.Tensor:
    # Allow to select the slice `slice_index` in dimension `slice_direction`
    idx_tuple = tuple(
        [slice(None)] * (int(slice_direction.value) + 1)
        + [slice_index]
        + [slice(None)] * (2 - int(slice_direction.value))
    )
    slice_tensor = image_tensor[idx_tuple]  # shape is 1 * W * L

    if slice_mode == "rgb":
        slice_tensor = torch.cat(
            (slice_tensor, slice_tensor, slice_tensor)
        )  # shape is 3 * W * L

    return slice_tensor.clone()


def extract_slice_path(
    img_path: Path,
    slice_direction: SliceDirection,
    slice_mode: SliceMode,
    slice_index: int,
) -> str:
    slice_dict = {0: "sag", 1: "cor", 2: "axi"}
    input_img_filename = img_path.name
    txt_idx = input_img_filename.rfind("_")
    it_filename_prefix = input_img_filename[0:txt_idx]
    it_filename_suffix = input_img_filename[txt_idx:]
    it_filename_suffix = it_filename_suffix.replace(".nii.gz", ".pt")
    return (
        f"{it_filename_prefix}_axis-{slice_dict[int(slice_direction.value)]}"
        f"_channel-{slice_mode.value}_slice-{slice_index}{it_filename_suffix}"
    )


############
# PATCH    #
############
def extract_patches(
    nii_path: Path,
    patch_size: int,
    stride_size: int,
) -> List[Tuple[str, torch.Tensor]]:
    """Extracts the patches
    This function extracts patches form the preprocessed nifti image. Patch size
    if provided as input and also the stride size. If stride size is smaller
    than the patch size an overlap exist between consecutive patches. If stride
    size is equal to path size there is no overlap. Otherwise, unprocessed
    zones can exits.
    Args:
        nii_path: path to the NifTi input image.
        patch_size: size of a single patch.
        stride_size: size of the stride leading to next patch.
    Returns:
        list of tuples containing the path to the extracted patch
            and the tensor of the corresponding patch.
    """
    import nibabel as nib

    image_array = nib.loadsave.load(nii_path).get_fdata(dtype="float32")
    image_tensor = torch.from_numpy(image_array).unsqueeze(0).float()

    patches_tensor = (
        image_tensor.unfold(1, patch_size, stride_size)
        .unfold(2, patch_size, stride_size)
        .unfold(3, patch_size, stride_size)
        .contiguous()
    )
    patches_tensor = patches_tensor.view(-1, patch_size, patch_size, patch_size)

    patch_list = []
    for patch_index in range(patches_tensor.shape[0]):
        patch_tensor = extract_patch_tensor(
            image_tensor, patch_size, stride_size, patch_index, patches_tensor
        )
        patch_path = extract_patch_path(nii_path, patch_size, stride_size, patch_index)

        patch_list.append((patch_path, patch_tensor))

    return patch_list


def extract_patch_tensor(
    image_tensor: torch.Tensor,
    patch_size: int,
    stride_size: int,
    patch_index: int,
    patches_tensor: Optional[torch.Tensor] = None,
) -> torch.Tensor:
    """Extracts a single patch from image_tensor"""

    if patches_tensor is None:
        patches_tensor = (
            image_tensor.unfold(1, patch_size, stride_size)
            .unfold(2, patch_size, stride_size)
            .unfold(3, patch_size, stride_size)
            .contiguous()
        )

        # the dimension of patches_tensor is [1, patch_num1, patch_num2, patch_num3, patch_size1, patch_size2, patch_size3]
        patches_tensor = patches_tensor.view(-1, patch_size, patch_size, patch_size)

    return patches_tensor[patch_index, ...].unsqueeze_(0).clone()


def extract_patch_path(
    img_path: Path, patch_size: int, stride_size: int, patch_index: int
) -> str:
    input_img_filename = img_path.name
    txt_idx = input_img_filename.rfind("_")
    it_filename_prefix = input_img_filename[0:txt_idx]
    it_filename_suffix = input_img_filename[txt_idx:]
    it_filename_suffix = it_filename_suffix.replace(".nii.gz", ".pt")

    return f"{it_filename_prefix}_patchsize-{patch_size}_stride-{stride_size}_patch-{patch_index}{it_filename_suffix}"


############
# IMAGE    #
############
def extract_images(input_img: Path) -> List[Tuple[str, torch.Tensor]]:
    """Extract the images
    This function convert nifti image to tensor (.pt) version of the image.
    Tensor version is saved at the same location than input_img.
    Args:
        input_img: path to the NifTi input image.
    Returns:
        filename (str): single tensor file  saved on the disk. Same location than input file.
    """
    import nibabel as nib
    import torch

    image_array = nib.loadsave.load(input_img).get_fdata(dtype="float32")
    image_tensor = torch.from_numpy(image_array).unsqueeze(0).float()
    # make sure the tensor type is torch.float32
    output_file = (
        Path(input_img.name.replace(".nii.gz", ".pt")),
        image_tensor.clone(),
    )

    return [output_file]


############
# ROI    #
############
def check_mask_list(
    masks_location: Path, roi_list: List[str], mask_pattern: str, cropping: bool
) -> None:
    import nibabel as nib
    import numpy as np

    for roi in roi_list:
        roi_path, desc = find_mask_path(masks_location, roi, mask_pattern, cropping)
        if roi_path is None:
            raise FileNotFoundError(
                f"The ROI '{roi}' does not correspond to a mask in the CAPS directory. {desc}"
            )
        roi_mask = nib.loadsave.load(roi_path).get_fdata()
        mask_values = set(np.unique(roi_mask))
        if mask_values != {0, 1}:
            raise ValueError(
                "The ROI masks used should be binary (composed of 0 and 1 only)."
            )


def find_mask_path(
    masks_location: Path, roi: str, mask_pattern: str, cropping: bool
) -> Tuple[Union[None, str], str]:
    """
    Finds masks corresponding to the pattern asked and containing the adequate cropping description

    Parameters
    ----------
    masks_location: Path
        Directory containing the masks.
    roi: str
        Name of the region.
    mask_pattern: str
        Pattern which should be found in the filename of the mask.
    cropping: bool
        If True the original image should contain the substring 'desc-Crop'.

    Returns
    -------
        path of the mask or None if nothing was found.
        a human-friendly description of the pattern looked for.
    """

    # Check that pattern begins and ends with _ to avoid mixing keys
    if mask_pattern is None:
        mask_pattern = ""

    candidates_pattern = f"*{mask_pattern}*_roi-{roi}_mask.nii*"

    desc = f"The mask should follow the pattern {candidates_pattern}. "
    candidates = [e for e in masks_location.glob(candidates_pattern)]
    if cropping is None:
        # pass
        candidates2 = candidates
    elif cropping:
        candidates2 = [mask for mask in candidates if "_desc-Crop_" in mask.name]
        desc += "and contain '_desc-Crop_' string."
    else:
        candidates2 = [mask for mask in candidates if "_desc-Crop_" not in mask.name]
        desc += "and not contain '_desc-Crop_' string."

    if len(candidates2) == 0:
        return None, desc
    else:
        return min(candidates2), desc


def compute_output_pattern(mask_path: Path, crop_output: bool):
    """
    Computes the output pattern of the region cropped (without the source file prefix)
    Parameters
    ----------
    mask_path: Path
        Path to the masks
    crop_output: bool
        If True the output is cropped, and the descriptor CropRoi must exist

    Returns
    -------
        the output pattern
    """

    mask_filename = mask_path.name
    template_id = mask_filename.split("_")[0].split("-")[1]
    mask_descriptors = mask_filename.split("_")[1:-2:]
    roi_id = mask_filename.split("_")[-2].split("-")[1]
    if "desc-Crop" not in mask_descriptors and crop_output:
        mask_descriptors = ["desc-CropRoi"] + mask_descriptors
    elif "desc-Crop" in mask_descriptors:
        mask_descriptors = [
            descriptor for descriptor in mask_descriptors if descriptor != "desc-Crop"
        ]
        if crop_output:
            mask_descriptors = ["desc-CropRoi"] + mask_descriptors
        else:
            mask_descriptors = ["desc-CropImage"] + mask_descriptors

    mask_pattern = "_".join(mask_descriptors)

    if mask_pattern == "":
        output_pattern = f"space-{template_id}_roi-{roi_id}"
    else:
        output_pattern = f"space-{template_id}_{mask_pattern}_roi-{roi_id}"

    return output_pattern


def extract_roi(
    nii_path: Path,
    masks_location: Path,
    mask_pattern: str,
    cropped_input: bool,
    roi_names: List[str],
    uncrop_output: bool,
) -> List[Tuple[str, torch.Tensor]]:
    """Extracts regions of interest defined by masks
    This function extracts regions of interest from preprocessed nifti images.
    The regions are defined using binary masks that must be located in the CAPS
    at `masks/tpl-<template>`

    Parameters
    ----------
    nii_path: Path
        Path to the NifTi input image.
    masks_location: Path
        Path to the masks
    mask_pattern: str
        Pattern to identify the masks
    cropped_input: bool
        If the input is cropped or not (contains desc-Crop)
    roi_names: List[str]
        List of the names of the regions that will be extracted.
    uncrop_output: bool
        If True, the final region is not cropped.

    Returns
    -------
    list of tuples containing the path to the extracted ROI
        and the tensor of the corresponding ROI.
    """
    import nibabel as nib

    image_array = nib.loadsave.load(nii_path).get_fdata(dtype="float32")
    image_tensor = torch.from_numpy(image_array).unsqueeze(0).float()

    roi_list = []
    for roi_name in roi_names:
        # read mask
        mask_path, _ = find_mask_path(
            masks_location, roi_name, mask_pattern, cropped_input
        )
        mask_np = nib.loadsave.load(mask_path).get_fdata()

        roi_tensor = extract_roi_tensor(image_tensor, mask_np, uncrop_output)
        roi_path = extract_roi_path(nii_path, mask_path, uncrop_output)

        roi_list.append((roi_path, roi_tensor))

    return roi_list


def extract_roi_tensor(
    image_tensor: torch.Tensor,
    mask_np,
    uncrop_output: bool,
) -> torch.Tensor:
    if len(mask_np.shape) == 3:
        mask_np = np.expand_dims(mask_np, axis=0)
    elif len(mask_np.shape) == 4:
        assert mask_np.shape[0] == 1
    else:
        raise ValueError(
            "ROI masks must be 3D or 4D tensors. "
            f"The dimension of your ROI mask is {len(mask_np.shape)}."
        )

    roi_tensor = image_tensor * mask_np
    if not uncrop_output:
        roi_tensor = roi_tensor[
            np.ix_(
                mask_np.any((1, 2, 3)),
                mask_np.any((0, 2, 3)),
                mask_np.any((0, 1, 3)),
                mask_np.any((0, 1, 2)),
            )
        ]
    return roi_tensor.float().clone()


def extract_roi_path(img_path: Path, mask_path: Path, uncrop_output: bool) -> str:
    input_img_filename = img_path.name

    sub_ses_prefix = "_".join(input_img_filename.split("_")[0:3:])
    if not sub_ses_prefix.endswith("_T1w"):
        sub_ses_prefix = "_".join(input_img_filename.split("_")[0:2:])
    input_suffix = input_img_filename.split("_")[-1].split(".")[0]

    output_pattern = compute_output_pattern(mask_path, not uncrop_output)

    return f"{sub_ses_prefix}_{output_pattern}_{input_suffix}.pt"


TEMPLATE_DICT = {
    "t1-linear": "MNI152NLin2009cSym",
    "pet-linear": "MNI152NLin2009cSym",
    "flair-linear": "MNI152NLin2009cSym",
}

PATTERN_DICT = {
    "t1-linear": "res-1x1x1",
    "pet-linear": "res-1x1x1",
    "flair-linear": "res-1x1x1",
}<|MERGE_RESOLUTION|>--- conflicted
+++ resolved
@@ -5,17 +5,10 @@
 import numpy as np
 import torch
 
-<<<<<<< HEAD
-from clinicadl.caps_dataset.caps_dataset_config import CapsDatasetConfig
 from clinicadl.utils.enum import (
-    LinearPreprocessing,
-    Preprocessing,
     SliceDirection,
     SliceMode,
 )
-=======
-from clinicadl.utils.enum import SliceDirection, SliceMode
->>>>>>> 3547ca16
 
 
 ############
