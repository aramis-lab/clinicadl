from logging import getLogger
from pathlib import Path


<<<<<<< HEAD
def DeepLearningPrepareData(
    caps_directory: Path, tsv_file: Path, n_proc, parameters, from_bids=None
):
    from clinica.utils.inputs import check_caps_folder, clinica_file_reader
    from clinica.utils.nipype import container_from_filename
    from clinica.utils.participant import get_subject_session_list
=======
def DeepLearningPrepareData(caps_directory: Path, tsv_file: Path, n_proc, parameters):
>>>>>>> 06dd001a
    from joblib import Parallel, delayed
    from torch import save as save_tensor

    from clinicadl.utils.clinica_utils import (
        check_caps_folder,
        clinicadl_file_reader,
        container_from_filename,
        get_subject_session_list,
    )
    from clinicadl.utils.exceptions import ClinicaDLArgumentError
    from clinicadl.utils.preprocessing import write_preprocessing

    from .prepare_data_utils import check_mask_list, compute_folder_and_file_type

    logger = getLogger("clinicadl.prepare_data")

    # Get subject and session list
<<<<<<< HEAD
    if from_bids is not None:
        try:
            input_directory = Path(from_bids)
        except ClinicaDLArgumentError:
            logger.warning("Your BIDS directory doesn't exist.")
        logger.debug(f"BIDS directory: {input_directory}.")
        is_bids_dir = True
    else:
        input_directory = caps_directory
        check_caps_folder(input_directory)
        logger.debug(f"CAPS directory: {input_directory}.")
        is_bids_dir = False

    sessions, subjects = get_subject_session_list(
        input_directory, tsv_file, is_bids_dir, False, None
=======
    check_caps_folder(caps_directory)
    logger.debug(f"CAPS directory: {caps_directory}.")
    is_bids_dir = False
    subjects, sessions = get_subject_session_list(
        caps_directory, tsv_file, is_bids_dir, False, None
>>>>>>> 06dd001a
    )
    if parameters["prepare_dl"]:
        logger.info(
            f"{parameters['mode']}s will be extracted in Pytorch tensor from {len(sessions)} images."
        )
    else:
        logger.info(
            f"Images will be extracted in Pytorch tensor from {len(sessions)} images."
        )
        logger.info(
            f"Information for {parameters['mode']} will be saved in output JSON file and will be used "
            f"during training for on-the-fly extraction."
        )
    logger.debug(f"List of subjects: \n{subjects}.")
    logger.debug(f"List of sessions: \n{sessions}.")

    # Select the correct filetype corresponding to modality
    # and select the right folder output name corresponding to modality
    logger.debug(
        f"Selected images are preprocessed with {parameters['preprocessing']} pipeline`."
    )

    mod_subfolder, file_type = compute_folder_and_file_type(parameters, from_bids)
    parameters["file_type"] = file_type
    # Input file:
<<<<<<< HEAD
    input_files = clinica_file_reader(
        subjects, sessions, input_directory.as_posix(), file_type
    )[0]
=======
    input_files = clinicadl_file_reader(subjects, sessions, caps_directory, file_type)[
        0
    ]
>>>>>>> 06dd001a
    logger.debug(f"Selected image file name list: {input_files}.")

    def write_output_imgs(output_mode, container, subfolder):
        # Write the extracted tensor on a .pt file
        for filename, tensor in output_mode:
            output_file_dir = (
                caps_directory
                / container
                / "deeplearning_prepare_data"
                / subfolder
                / mod_subfolder
            )
            output_file_dir.mkdir(parents=True, exist_ok=True)
            output_file = output_file_dir / filename
            save_tensor(tensor, output_file)
            logger.debug(f"Output tensor saved at {output_file}")

    if parameters["mode"] == "image" or not parameters["prepare_dl"]:

        def prepare_image(file):
            from .prepare_data_utils import extract_images

            logger.debug(f"Processing of {file}.")
            container = container_from_filename(file)
            subfolder = "image_based"
            output_mode = extract_images(Path(file))
            logger.debug(f"Image extracted.")
            write_output_imgs(output_mode, container, subfolder)

        Parallel(n_jobs=n_proc)(delayed(prepare_image)(file) for file in input_files)

    elif parameters["prepare_dl"] and parameters["mode"] == "slice":

        def prepare_slice(file):
            from .prepare_data_utils import extract_slices

            logger.debug(f"  Processing of {file}.")
            container = container_from_filename(file)
            subfolder = "slice_based"
            output_mode = extract_slices(
                Path(file),
                slice_direction=parameters["slice_direction"],
                slice_mode=parameters["slice_mode"],
                discarded_slices=parameters["discarded_slices"],
            )
            logger.debug(f"    {len(output_mode)} slices extracted.")
            write_output_imgs(output_mode, container, subfolder)

        Parallel(n_jobs=n_proc)(delayed(prepare_slice)(file) for file in input_files)

    elif parameters["prepare_dl"] and parameters["mode"] == "patch":

        def prepare_patch(file):
            from .prepare_data_utils import extract_patches

            logger.debug(f"  Processing of {file}.")
            container = container_from_filename(file)
            subfolder = "patch_based"
            output_mode = extract_patches(
                Path(file),
                patch_size=parameters["patch_size"],
                stride_size=parameters["stride_size"],
            )
            logger.debug(f"    {len(output_mode)} patches extracted.")
            write_output_imgs(output_mode, container, subfolder)

        Parallel(n_jobs=n_proc)(delayed(prepare_patch)(file) for file in input_files)

    elif parameters["prepare_dl"] and parameters["mode"] == "roi":

        def prepare_roi(file):
            from .prepare_data_utils import extract_roi

            logger.debug(f"  Processing of {file}.")
            container = container_from_filename(file)
            subfolder = "roi_based"
            if parameters["preprocessing"] == "custom":
                if not parameters["roi_custom_template"]:
                    raise ClinicaDLArgumentError(
                        "A custom template must be defined when the modality is set to custom."
                    )
                parameters["roi_template"] = parameters["roi_custom_template"]
                parameters["roi_mask_pattern"] = parameters["roi_custom_mask_pattern"]
            else:
                from .prepare_data_utils import PATTERN_DICT, TEMPLATE_DICT

                parameters["roi_template"] = TEMPLATE_DICT[parameters["preprocessing"]]
                parameters["roi_mask_pattern"] = PATTERN_DICT[
                    parameters["preprocessing"]
                ]

            parameters["masks_location"] = (
                input_directory / "masks" / f"tpl-{parameters['roi_template']}"
            )

            if len(parameters["roi_list"]) == 0:
                raise ClinicaDLArgumentError(
                    "A list of regions of interest must be given."
                )
            else:
                check_mask_list(
                    parameters["masks_location"],
                    parameters["roi_list"],
                    parameters["roi_mask_pattern"],
                    (
                        None
                        if parameters["use_uncropped_image"] is None
                        else not parameters["use_uncropped_image"]
                    ),
                )

            output_mode = extract_roi(
                Path(file),
                masks_location=parameters["masks_location"],
                mask_pattern=parameters["roi_mask_pattern"],
                cropped_input=(
                    None
                    if parameters["use_uncropped_image"] is None
                    else not parameters["use_uncropped_image"]
                ),
                roi_names=parameters["roi_list"],
                uncrop_output=parameters["uncropped_roi"],
            )
            logger.debug(f"    ROI extracted.")
            write_output_imgs(output_mode, container, subfolder)

        Parallel(n_jobs=n_proc)(delayed(prepare_roi)(file) for file in input_files)

    else:
        raise NotImplementedError(
            f"Extraction is not implemented for mode {parameters['mode']}."
        )

    # Save parameters dictionary
    preprocessing_json_path = write_preprocessing(parameters, caps_directory)
    logger.info(f"Preprocessing JSON saved at {preprocessing_json_path}.")<|MERGE_RESOLUTION|>--- conflicted
+++ resolved
@@ -2,16 +2,9 @@
 from pathlib import Path
 
 
-<<<<<<< HEAD
-def DeepLearningPrepareData(
-    caps_directory: Path, tsv_file: Path, n_proc, parameters, from_bids=None
-):
-    from clinica.utils.inputs import check_caps_folder, clinica_file_reader
-    from clinica.utils.nipype import container_from_filename
-    from clinica.utils.participant import get_subject_session_list
-=======
+
 def DeepLearningPrepareData(caps_directory: Path, tsv_file: Path, n_proc, parameters):
->>>>>>> 06dd001a
+  
     from joblib import Parallel, delayed
     from torch import save as save_tensor
 
@@ -29,7 +22,6 @@
     logger = getLogger("clinicadl.prepare_data")
 
     # Get subject and session list
-<<<<<<< HEAD
     if from_bids is not None:
         try:
             input_directory = Path(from_bids)
@@ -45,13 +37,6 @@
 
     sessions, subjects = get_subject_session_list(
         input_directory, tsv_file, is_bids_dir, False, None
-=======
-    check_caps_folder(caps_directory)
-    logger.debug(f"CAPS directory: {caps_directory}.")
-    is_bids_dir = False
-    subjects, sessions = get_subject_session_list(
-        caps_directory, tsv_file, is_bids_dir, False, None
->>>>>>> 06dd001a
     )
     if parameters["prepare_dl"]:
         logger.info(
@@ -77,15 +62,9 @@
     mod_subfolder, file_type = compute_folder_and_file_type(parameters, from_bids)
     parameters["file_type"] = file_type
     # Input file:
-<<<<<<< HEAD
-    input_files = clinica_file_reader(
-        subjects, sessions, input_directory.as_posix(), file_type
-    )[0]
-=======
     input_files = clinicadl_file_reader(subjects, sessions, caps_directory, file_type)[
         0
     ]
->>>>>>> 06dd001a
     logger.debug(f"Selected image file name list: {input_files}.")
 
     def write_output_imgs(output_mode, container, subfolder):
