--- conflicted
+++ resolved
@@ -125,11 +125,7 @@
         self, split, cohort_path: Path = None, cohort_diagnoses=None
     ):
         """Concatenated the diagnoses needed to form the train and validation sets."""
-<<<<<<< HEAD
-
-=======
         tmp_cohort_path = cohort_path if cohort_path is not None else self.tsv_path
->>>>>>> 7b688853
         train_path, valid_path = self._get_tsv_paths(
             tmp_cohort_path,
             split,
@@ -150,7 +146,6 @@
         valid_df = pd.read_csv(valid_path, sep="\t")
 
         list_columns = train_df.columns.values
-<<<<<<< HEAD
 
         if (
             "diagnosis"
@@ -200,60 +195,9 @@
                 )
             except:
                 pass
-=======
-
-        if (
-            "diagnosis"
-            not in list_columns
-            # or "age" not in list_columns
-            # or "sex" not in list_columns
-        ):
-            parents_path = train_path.resolve().parent
-            while (
-                not (parents_path / "labels.tsv").is_file()
-                and ((parents_path / "kfold.json").is_file())
-                or (parents_path / "split.json").is_file()
-            ):
-                parents_path = parents_path.parent
-            try:
-                labels_df = pd.read_csv(parents_path / "labels.tsv", sep="\t")
-                train_df = pd.merge(
-                    train_df,
-                    labels_df,
-                    how="inner",
-                    on=["participant_id", "session_id"],
-                )
-            except:
-                pass
-
-        list_columns = valid_df.columns.values
-        if (
-            "diagnosis"
-            not in list_columns
-            # or "age" not in list_columns
-            # or "sex" not in list_columns
-        ):
-            parents_path = valid_path.resolve().parent
-            while (
-                not (parents_path / "labels.tsv").is_file()
-                and ((parents_path / "kfold.json").is_file())
-                or (parents_path / "split.json").is_file()
-            ):
-                parents_path = parents_path.parent
-            try:
-                labels_df = pd.read_csv(parents_path / "labels.tsv", sep="\t")
-                valid_df = pd.merge(
-                    valid_df,
-                    labels_df,
-                    how="inner",
-                    on=["participant_id", "session_id"],
-                )
-            except:
-                pass
 
         train_df = train_df[train_df.diagnosis.isin(cohort_diagnoses)]
         valid_df = valid_df[valid_df.diagnosis.isin(cohort_diagnoses)]
->>>>>>> 7b688853
 
         train_df.reset_index(inplace=True, drop=True)
         valid_df.reset_index(inplace=True, drop=True)
