--- conflicted
+++ resolved
@@ -156,11 +156,7 @@
     information = {
         "pattern": str(
             Path("pet_linear")
-<<<<<<< HEAD
-            / f"*_trc-{tracer}_pet_space-MNI152NLin2009cSym{description}_res-1x1x1_suvr-{suvr_reference_region}_pet.nii.gz"
-=======
             / f"*_trc-{acq_label}_space-MNI152NLin2009cSym{description}_res-1x1x1_suvr-{suvr_reference_region}_pet.nii.gz"
->>>>>>> 6bfaccda
         ),
         "description": "",
         "needed_pipeline": "pet-linear",
