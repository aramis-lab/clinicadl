--- conflicted
+++ resolved
@@ -40,7 +40,6 @@
 # EXTRACT
 modality = click.argument(
     "modality",
-<<<<<<< HEAD
     type=click.Choice(
         [
             "t1-linear",
@@ -52,9 +51,11 @@
             "custom",
         ]
     ),
-=======
-    type=click.Choice(["t1-linear", "pet-linear", "flair-linear", "custom"]),
->>>>>>> bc4d3a64
+)
+
+modality_bids = click.argument(
+    "modality_bids",
+    type=click.Choice(["t1", "pet", "flair", "dwi", "custom"]),
 )
 
 modality_bids = click.argument(
