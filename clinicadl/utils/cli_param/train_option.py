--- conflicted
+++ resolved
@@ -44,14 +44,12 @@
     help="Fix the number of iterations to perform before computing an evaluation. Default will only "
     "perform one evaluation at the end of each epoch.",
 )
-<<<<<<< HEAD
 zero = cli_param.option_group.computational_group.option(
     "--zero/--no-zero",
     type=bool,
     help="Enables Zero Redundancy Optimizer with Pytorch to save memory at the cost of communications.",
 )
-=======
->>>>>>> 9d78d320
+
 amp = cli_param.option_group.computational_group.option(
     "--amp/--no-amp",
     type=bool,
