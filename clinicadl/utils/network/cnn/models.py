import numpy as np
import torch
import torch.utils.model_zoo as model_zoo
from torch import nn
from torchvision.models.resnet import BasicBlock

from clinicadl.utils.network.cnn.resnet import ResNetDesigner, model_urls
from clinicadl.utils.network.network_utils import PadMaxPool2d, PadMaxPool3d
from clinicadl.utils.network.sub_network import CNN


def get_layers_fn(input_size):
    if len(input_size) == 4:
        return nn.Conv3d, nn.BatchNorm3d, PadMaxPool3d
    elif len(input_size) == 3:
        return nn.Conv2d, nn.BatchNorm2d, PadMaxPool2d
    else:
        raise ValueError(
            f"The input is neither a 2D or 3D image.\n "
            f"Input shape is {input_size - 1}."
        )


class Conv5_FC3(CNN):
    """
    Convolutional neural network with 5 convolution and 3 fully-connected layer.
    It reduces the 2D or 3D input image to an array of size output_size.


    """

    def __init__(self, input_size, gpu=True, output_size=2, dropout=0.5):
        conv, norm, pool = get_layers_fn(input_size)
        # fmt: off
        convolutions = nn.Sequential(
            conv(input_size[0], 8, 3, padding=1),
            norm(8),
            nn.ReLU(),
            pool(2, 2),

            conv(8, 16, 3, padding=1),
            norm(16),
            nn.ReLU(),
            pool(2, 2),

            conv(16, 32, 3, padding=1),
            norm(32),
            nn.ReLU(),
            pool(2, 2),

            conv(32, 64, 3, padding=1),
            norm(64),
            nn.ReLU(),
            pool(2, 2),

            conv(64, 128, 3, padding=1),
            norm(128),
            nn.ReLU(),
            pool(2, 2),
        )

        # Compute the size of the first FC layer
        input_tensor = torch.zeros(input_size).unsqueeze(0)
        output_convolutions = convolutions(input_tensor)

        fc = nn.Sequential(
            nn.Flatten(),
            nn.Dropout(p=dropout),

            nn.Linear(np.prod(list(output_convolutions.shape)).item(), 1300),
            nn.ReLU(),

            nn.Linear(1300, 50),
            nn.ReLU(),

            nn.Linear(50, output_size)
        )
        # fmt: on
        super().__init__(
            convolutions=convolutions,
            fc=fc,
            n_classes=output_size,
            gpu=gpu,
        )

    @staticmethod
    def get_input_size():
        return "1@128x128"

<<<<<<< HEAD
    @staticmethod
    def get_dimension():
        return "2D or 3D"

    @staticmethod
    def get_task():
        return ["classification", "regression"]

=======
>>>>>>> 7cb525ab

class Conv4_FC3(CNN):
    """
    Convolutional neural network with 4 convolution and 3 fully-connected layer.
    Reduce the 2D or 3D input image to an array of size output_size.
    """

    def __init__(self, input_size, gpu=True, output_size=2, dropout=0.5):
        conv, norm, pool = get_layers_fn(input_size)
        # fmt: off
        convolutions = nn.Sequential(
            conv(input_size[0], 8, 3, padding=1),
            norm(8),
            nn.ReLU(),
            pool(2, 2),

            conv(8, 16, 3, padding=1),
            norm(16),
            nn.ReLU(),
            pool(2, 2),

            conv(16, 32, 3, padding=1),
            norm(32),
            nn.ReLU(),
            pool(2, 2),

            conv(32, 64, 3, padding=1),
            norm(64),
            nn.ReLU(),
            pool(2, 2),

            conv(64, 128, 3, padding=1),
            norm(128),
            nn.ReLU(),
            pool(2, 2),
        )

        # Compute the size of the first FC layer
        input_tensor = torch.zeros(input_size).unsqueeze(0)
        output_convolutions = convolutions(input_tensor)

        fc = nn.Sequential(
            nn.Flatten(),
            nn.Dropout(p=dropout),

            nn.Linear(np.prod(list(output_convolutions.shape)).item(), 50),
            nn.ReLU(),

            nn.Linear(50, 40),
            nn.ReLU(),

            nn.Linear(40, output_size)
        )
        # fmt: on
        super().__init__(
            convolutions=convolutions,
            fc=fc,
            n_classes=output_size,
            gpu=gpu,
        )

    @staticmethod
    def get_input_size():
        return "1@128x128"

<<<<<<< HEAD
    @staticmethod
    def get_dimension():
        return "2D or 3D"

    @staticmethod
    def get_task():
        return ["classification", "regression"]

=======
>>>>>>> 7cb525ab

class resnet18(CNN):
    """
    ResNet-18 is a neural network that is 18 layers deep based on residual block.
    It uses skip connections or shortcuts to jump over some layers.
    It is an image classification pre-trained model.
    The model input has 3 channels in RGB order.

    Reference: Kaiming He et al., Deep Residual Learning for Image Recognition.
    https://arxiv.org/abs/1512.03385?context=cs
    """

    def __init__(self, input_size, gpu=False, output_size=2, dropout=0.5):
        model = ResNetDesigner(input_size, BasicBlock, [2, 2, 2, 2])
        model.load_state_dict(model_zoo.load_url(model_urls["resnet18"]))

        convolutions = nn.Sequential(
            model.conv1,
            model.bn1,
            model.relu,
            model.maxpool,
            model.layer1,
            model.layer2,
            model.layer3,
            model.layer4,
            model.avgpool,
        )

        # add a fc layer on top of the transfer_learning model and a softmax classifier
        fc = nn.Sequential(nn.Flatten(), model.fc)
        fc.add_module("drop_out", nn.Dropout(p=dropout))
        fc.add_module("fc_out", nn.Linear(1000, output_size))

        super().__init__(
            convolutions=convolutions,
            fc=fc,
            n_classes=output_size,
            gpu=gpu,
        )

    @staticmethod
    def get_input_size():
        return "3@128x128"

<<<<<<< HEAD
    @staticmethod
    def get_dimension():
        return "2D"

    @staticmethod
    def get_task():
        return ["classification"]

=======
>>>>>>> 7cb525ab

class Stride_Conv5_FC3(CNN):
    """
    Convolutional neural network with 5 convolution and 3 fully-connected layer and a stride of 2 for each convolutional layer.
    Reduce the 2D or 3D input image to an array of size output_size.
    """

    def __init__(self, input_size, gpu=True, output_size=2, dropout=0.5):
        conv, norm, pool = get_layers_fn(input_size)
        # fmt: off
        convolutions = nn.Sequential(
            conv(input_size[0], 8, 3, padding=1, stride=2),
            norm(8),
            nn.ReLU(),

            conv(8, 16, 3, padding=1, stride=2),
            norm(16),
            nn.ReLU(),

            conv(16, 32, 3, padding=1, stride=2),
            norm(32),
            nn.ReLU(),

            conv(32, 64, 3, padding=1, stride=2),
            norm(64),
            nn.ReLU(),

            conv(64, 128, 3, padding=1, stride=2),
            norm(128),
            nn.ReLU(),
        )

        # Compute the size of the first FC layer
        input_tensor = torch.zeros(input_size).unsqueeze(0)
        output_convolutions = convolutions(input_tensor)

        fc = nn.Sequential(
            nn.Flatten(),
            nn.Dropout(p=dropout),

            nn.Linear(np.prod(list(output_convolutions.shape)).item(), 1300),
            nn.ReLU(),

            nn.Linear(1300, 50),
            nn.ReLU(),

            nn.Linear(50, output_size)
        )
        # fmt: on
        super().__init__(
            convolutions=convolutions,
            fc=fc,
            n_classes=output_size,
            gpu=gpu,
        )

    @staticmethod
    def get_input_size():
<<<<<<< HEAD
        return "1@128x128"

    @staticmethod
    def get_dimension():
        return "2D or 3D"

    @staticmethod
    def get_task():
        return ["classification", "regression"]
=======
        return "1@128x128"
>>>>>>> 7cb525ab
<|MERGE_RESOLUTION|>--- conflicted
+++ resolved
@@ -87,7 +87,6 @@
     def get_input_size():
         return "1@128x128"
 
-<<<<<<< HEAD
     @staticmethod
     def get_dimension():
         return "2D or 3D"
@@ -95,9 +94,6 @@
     @staticmethod
     def get_task():
         return ["classification", "regression"]
-
-=======
->>>>>>> 7cb525ab
 
 class Conv4_FC3(CNN):
     """
@@ -163,7 +159,7 @@
     def get_input_size():
         return "1@128x128"
 
-<<<<<<< HEAD
+
     @staticmethod
     def get_dimension():
         return "2D or 3D"
@@ -172,8 +168,6 @@
     def get_task():
         return ["classification", "regression"]
 
-=======
->>>>>>> 7cb525ab
 
 class resnet18(CNN):
     """
@@ -218,7 +212,6 @@
     def get_input_size():
         return "3@128x128"
 
-<<<<<<< HEAD
     @staticmethod
     def get_dimension():
         return "2D"
@@ -226,9 +219,6 @@
     @staticmethod
     def get_task():
         return ["classification"]
-
-=======
->>>>>>> 7cb525ab
 
 class Stride_Conv5_FC3(CNN):
     """
@@ -287,7 +277,6 @@
 
     @staticmethod
     def get_input_size():
-<<<<<<< HEAD
         return "1@128x128"
 
     @staticmethod
@@ -297,6 +286,3 @@
     @staticmethod
     def get_task():
         return ["classification", "regression"]
-=======
-        return "1@128x128"
->>>>>>> 7cb525ab
