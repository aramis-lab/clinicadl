import torch

from clinicadl.utils.network.network import Network


class BaseVAE(Network):
    def __init__(
        self,
        encoder,
        decoder,
        mu_layer,
        var_layer,
        latent_size,
        gpu=True,
        is_3D=False,
        recons_weight=1,
        kl_weight=1,
    ):
        super(BaseVAE, self).__init__(gpu=gpu)

        self.lambda1 = recons_weight
        self.lambda2 = kl_weight
        self.latent_size = latent_size
        self.is_3D = is_3D

        self.encoder = encoder.to(self.device)
        self.mu_layer = mu_layer.to(self.device)
        self.var_layer = var_layer.to(self.device)
        self.decoder = decoder.to(self.device)

    @property
    def layers(self):
        return torch.nn.Sequential(
            self.encoder, self.mu_layer, self.var_layer, self.decoder
        )

    # Network specific
    def predict(self, x):
        output, _, _ = self._forward(x)
        return output

<<<<<<< HEAD
    def _forward(self, x):
        mu, logvar = self.encode(x)
        z = self.reparameterize(mu, logvar)
        return self.decode(z), mu, logvar
=======
    # Forward
    def forward(self, x):
        mu, logVar = self.encode(x)
        z = self.reparameterize(mu, logVar)
        return self.decode(z), mu, logVar
>>>>>>> 486da023

    def compute_outputs_and_loss(self, input_dict, criterion, use_labels=False):
        images = input_dict["image"].to(self.device)
<<<<<<< HEAD
        recon_images, mu, log_var = self._forward(images)

        recon_loss = criterion(recon_images, images)
        if self.is_3D:
            kl_loss = -0.5 * torch.mean(
                torch.sum(1 + log_var - mu**2 - log_var.exp(), dim=1)
=======
        recon_images, mu, logVar = self.forward(images)

        losses = criterion(images, recon_images, mu, logVar)
        reconstruction_loss, kl_loss = losses[0], losses[1]
        total_loss = self.lambda1 * reconstruction_loss + self.lambda2 * kl_loss
        # In the case there is a regularization term
        if len(losses) > 2:
            regularization = losses[2]
            total_loss = (
                self.lambda1 * reconstruction_loss
                + self.lambda2 * kl_loss
                + regularization
>>>>>>> 486da023
            )

        loss_dict = {
            "loss": total_loss,
            "recon_loss": reconstruction_loss,
            "kl_loss": kl_loss,
        }

        return recon_images, loss_dict

    # VAE specific
    def encode(self, x):
        h = self.encoder(x)
        mu, logVar = self.mu_layer(h), self.var_layer(h)
        return mu, logVar

    def decode(self, z):
        z = self.decoder(z)
        return z

    def reparameterize(self, mu, logVar):
        std = torch.exp(0.5 * logVar)
        eps = torch.randn_like(std)
        return eps.mul(std).add_(mu)<|MERGE_RESOLUTION|>--- conflicted
+++ resolved
@@ -39,30 +39,14 @@
         output, _, _ = self._forward(x)
         return output
 
-<<<<<<< HEAD
     def _forward(self, x):
-        mu, logvar = self.encode(x)
-        z = self.reparameterize(mu, logvar)
-        return self.decode(z), mu, logvar
-=======
-    # Forward
-    def forward(self, x):
         mu, logVar = self.encode(x)
         z = self.reparameterize(mu, logVar)
         return self.decode(z), mu, logVar
->>>>>>> 486da023
 
     def compute_outputs_and_loss(self, input_dict, criterion, use_labels=False):
         images = input_dict["image"].to(self.device)
-<<<<<<< HEAD
-        recon_images, mu, log_var = self._forward(images)
-
-        recon_loss = criterion(recon_images, images)
-        if self.is_3D:
-            kl_loss = -0.5 * torch.mean(
-                torch.sum(1 + log_var - mu**2 - log_var.exp(), dim=1)
-=======
-        recon_images, mu, logVar = self.forward(images)
+        recon_images, mu, logVar = self._forward(images)
 
         losses = criterion(images, recon_images, mu, logVar)
         reconstruction_loss, kl_loss = losses[0], losses[1]
@@ -74,7 +58,6 @@
                 self.lambda1 * reconstruction_loss
                 + self.lambda2 * kl_loss
                 + regularization
->>>>>>> 486da023
             )
 
         loss_dict = {
