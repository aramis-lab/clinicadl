--- conflicted
+++ resolved
@@ -67,7 +67,6 @@
     def get_input_size():
         return "1@128x128"
 
-<<<<<<< HEAD
     @staticmethod
     def get_dimension():
         return "2D"
@@ -75,9 +74,6 @@
     @staticmethod
     def get_task():
         return ["reconstruction"]
-
-=======
->>>>>>> 7cb525ab
 
 class VanillaSpatialVAE(BaseVAE):
     """
@@ -140,7 +136,6 @@
     def get_input_size():
         return "1@128x128"
 
-<<<<<<< HEAD
     @staticmethod
     def get_dimension():
         return "2D"
@@ -149,8 +144,6 @@
     def get_task():
         return ["reconstruction"]
 
-=======
->>>>>>> 7cb525ab
 
 class Vanilla3DVAE(BaseVAE):
     """
@@ -283,7 +276,6 @@
     def get_input_size():
         return "1@128x128x128"
 
-<<<<<<< HEAD
     @staticmethod
     def get_dimension():
         return "3D"
@@ -292,8 +284,6 @@
     def get_task():
         return ["reconstruction"]
 
-=======
->>>>>>> 7cb525ab
 
 class Vanilla3DdenseVAE(BaseVAE):
     """
@@ -436,7 +426,6 @@
 
     @staticmethod
     def get_input_size():
-<<<<<<< HEAD
         return "1@128x128x128"
 
     @staticmethod
@@ -445,7 +434,4 @@
 
     @staticmethod
     def get_task():
-        return ["reconstruction"]
-=======
-        return "1@128x128x128"
->>>>>>> 7cb525ab
+        return ["reconstruction"]