from .autoencoder.models import AE_Conv4_FC3, AE_Conv5_FC3, CAE_half
from .cnn.models import (
    Conv4_FC3,
    Conv5_FC3,
    ResNet3D,
    SqueezeExcitationCNN,
    Stride_Conv5_FC3,
    resnet18,
<<<<<<< HEAD
    Conv5_FC3_SSDA,
=======
>>>>>>> 7b688853
)
from .cnn.random import RandomArchitecture
from .unet.unet import GeneratorUNet
from .vae.advanced_CVAE import CVAE_3D_final_conv
from .vae.convolutional_VAE import CVAE_3D, CVAE_3D_half
from .vae.vanilla_vae import (
    Vanilla3DdenseVAE,
    Vanilla3DspacialVAE,
    VanillaDenseVAE,
    VanillaSpatialVAE,
)<|MERGE_RESOLUTION|>--- conflicted
+++ resolved
@@ -2,14 +2,11 @@
 from .cnn.models import (
     Conv4_FC3,
     Conv5_FC3,
+    Conv5_FC3_SSDA,
     ResNet3D,
     SqueezeExcitationCNN,
     Stride_Conv5_FC3,
     resnet18,
-<<<<<<< HEAD
-    Conv5_FC3_SSDA,
-=======
->>>>>>> 7b688853
 )
 from .cnn.random import RandomArchitecture
 from .unet.unet import GeneratorUNet
