import errno
import json
from pathlib import Path
from typing import Any, Dict

from clinicadl.utils.maps_manager.maps_manager_utils import change_path_to_str


def write_preprocessing(preprocessing_dict: Dict[str, Any], caps_directory: Path):
    extract_dir = caps_directory / "tensor_extraction"
    extract_dir.mkdir(parents=True, exist_ok=True)
    json_path = extract_dir / preprocessing_dict["extract_json"]
    if json_path.is_file():
        raise FileExistsError(
            f"JSON file at {json_path} already exists. "
            f"Please choose another name for your preprocessing file."
        )
    preprocessing_dict_bis = change_path_to_str(preprocessing_dict)
    with json_path.open(mode="w") as json_file:
        json.dump(preprocessing_dict_bis, json_file)
    return json_path


def read_preprocessing(json_path: Path) -> Dict[str, Any]:
    if not json_path.name.endswith(".json"):
<<<<<<< HEAD
        json_path += ".json"
        json_path = json_path
=======
        json_path = json_path.with_suffix(".json")
>>>>>>> 7b688853

    if not json_path.is_file():
        raise FileNotFoundError(errno.ENOENT, json_path)
    try:
        with json_path.open(mode="r") as f:
            preprocessing_dict = json.load(f)
    except IOError:
        raise IOError(f"Cannot open json preprocessing file {json_path}")
    return preprocessing_dict<|MERGE_RESOLUTION|>--- conflicted
+++ resolved
@@ -23,12 +23,7 @@
 
 def read_preprocessing(json_path: Path) -> Dict[str, Any]:
     if not json_path.name.endswith(".json"):
-<<<<<<< HEAD
-        json_path += ".json"
-        json_path = json_path
-=======
         json_path = json_path.with_suffix(".json")
->>>>>>> 7b688853
 
     if not json_path.is_file():
         raise FileNotFoundError(errno.ENOENT, json_path)
