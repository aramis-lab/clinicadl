import json
import shutil
import subprocess
from datetime import datetime
from logging import getLogger
from pathlib import Path
from typing import Any, Dict, List, Optional, Union

import pandas as pd
import torch
import torch.distributed as dist
from torch.cuda.amp import autocast
from torch.utils.data import DataLoader
from torch.utils.data.distributed import DistributedSampler

from clinicadl.utils.caps_dataset.data import (
    get_transforms,
    return_dataset,
)
from clinicadl.utils.cmdline_utils import check_gpu
from clinicadl.utils.exceptions import (
    ClinicaDLArgumentError,
    ClinicaDLConfigurationError,
    MAPSError,
)
from clinicadl.utils.maps_manager.ddp import DDP, cluster, init_ddp
from clinicadl.utils.maps_manager.maps_manager_utils import (
    add_default_values,
    read_json,
)
<<<<<<< HEAD
from clinicadl.utils.network.network import Network
from clinicadl.utils.preprocessing import path_encoder
from clinicadl.utils.seed import get_seed
=======
from clinicadl.utils.metric_module import RetainBest
from clinicadl.utils.preprocessing import path_encoder
from clinicadl.utils.seed import get_seed, pl_worker_init_function, seed_everything
>>>>>>> 549ca1bb

logger = getLogger("clinicadl.maps_manager")
level_list: List[str] = ["warning", "info", "debug"]


# TODO save weights on CPU for better compatibility


class MapsManager:
    def __init__(
        self,
        maps_path: Path,
        parameters: Dict[str, Any] = None,
        verbose: str = "info",
    ):
        """

        Parameters
        ----------
        maps_path: str (path)
            Path of the MAPS
        parameters: Dict[str, Any]
            Parameters of the training step. If given a new MAPS is created.
        verbose: str
            Logging level ("debug", "info", "warning")
        """
        self.maps_path = maps_path.resolve()

        # Existing MAPS
        if parameters is None:
            if not (maps_path / "maps.json").is_file():
                raise MAPSError(
                    f"MAPS was not found at {maps_path}."
                    f"To initiate a new MAPS please give a train_dict."
                )
            test_parameters = self.get_parameters()
            # test_parameters = path_decoder(test_parameters)
            self.parameters = add_default_values(test_parameters)
            self.ssda_network = False  # A MODIFIER
            self.save_all_models = self.parameters["save_all_models"]
            self.task_manager = self._init_task_manager(n_classes=self.output_size)
            self.split_name = (
                self._check_split_wording()
            )  # Used only for retro-compatibility

        # Initiate MAPS
        else:
            self._check_args(parameters)
            parameters["tsv_path"] = Path(parameters["tsv_path"])

            self.split_name = "split"  # Used only for retro-compatibility
            if cluster.master:
                if (maps_path.is_dir() and maps_path.is_file()) or (  # Non-folder file
                    maps_path.is_dir() and list(maps_path.iterdir())  # Non empty folder
                ):
                    raise MAPSError(
                        f"You are trying to create a new MAPS at {maps_path} but "
                        f"this already corresponds to a file or a non-empty folder. \n"
                        f"Please remove it or choose another location."
                    )
                (maps_path / "groups").mkdir(parents=True)

                logger.info(f"A new MAPS was created at {maps_path}")
                self.write_parameters(self.maps_path, self.parameters)
                self._write_requirements_version()
                self._write_training_data()
                self._write_train_val_groups()
                self._write_information()

        init_ddp(gpu=self.parameters["gpu"], logger=logger)

    def __getattr__(self, name):
        """Allow to directly get the values in parameters attribute"""
        if name in self.parameters:
            return self.parameters[name]
        else:
            raise AttributeError(f"'MapsManager' object has no attribute '{name}'")

<<<<<<< HEAD
    def predict(
        self,
        data_group: str,
        caps_directory: Path = None,
        tsv_path: Path = None,
        split_list: List[int] = None,
        selection_metrics: List[str] = None,
        multi_cohort: bool = False,
        diagnoses: List[str] = (),
        use_labels: bool = True,
        batch_size: int = None,
        n_proc: int = None,
        gpu: bool = None,
        amp: bool = False,
        overwrite: bool = False,
        label: str = None,
        label_code: Optional[Dict[str, int]] = "default",
        save_tensor: bool = False,
        save_nifti: bool = False,
        save_latent_tensor: bool = False,
        skip_leak_check: bool = False,
    ):
        """
        Performs the prediction task on a subset of caps_directory defined in a TSV file.

        Args:
            data_group: name of the data group tested.
            caps_directory: path to the CAPS folder. For more information please refer to
                [clinica documentation](https://aramislab.paris.inria.fr/clinica/docs/public/latest/CAPS/Introduction/).
                Default will load the value of an existing data group
            tsv_path: path to a TSV file containing the list of participants and sessions to test.
                Default will load the DataFrame of an existing data group
            split_list: list of splits to test. Default perform prediction on all splits available.
            selection_metrics (list[str]): list of selection metrics to test.
                Default performs the prediction on all selection metrics available.
            multi_cohort: If True considers that tsv_path is the path to a multi-cohort TSV.
            diagnoses: List of diagnoses to load if tsv_path is a split_directory.
                Default uses the same as in training step.
            use_labels: If True, the labels must exist in test meta-data and metrics are computed.
            batch_size: If given, sets the value of batch_size, else use the same as in training step.
            n_proc: If given, sets the value of num_workers, else use the same as in training step.
            gpu: If given, a new value for the device of the model will be computed.
            amp: If enabled, uses Automatic Mixed Precision (requires GPU usage).
            overwrite: If True erase the occurrences of data_group.
            label: Target label used for training (if network_task in [`regression`, `classification`]).
            label_code: dictionary linking the target values to a node number.
        """
        if not split_list:
            split_list = self._find_splits()
        logger.debug(f"List of splits {split_list}")

        _, all_transforms = get_transforms(
            normalize=self.normalize,
            data_augmentation=self.data_augmentation,
            size_reduction=self.size_reduction,
            size_reduction_factor=self.size_reduction_factor,
        )

        group_df = None
        if tsv_path is not None:
            group_df = load_data_test(
                tsv_path,
                diagnoses if len(diagnoses) != 0 else self.diagnoses,
                multi_cohort=multi_cohort,
            )
        criterion = self.task_manager.get_criterion(self.loss)
        self._check_data_group(
            data_group,
            caps_directory,
            group_df,
            multi_cohort,
            overwrite,
            label=label,
            split_list=split_list,
            skip_leak_check=skip_leak_check,
        )
        for split in split_list:
            logger.info(f"Prediction of split {split}")
            group_df, group_parameters = self.get_group_info(data_group, split)
            # Find label code if not given
            if label is not None and label != self.label and label_code == "default":
                self.task_manager.generate_label_code(group_df, label)

            # Erase previous TSV files on master process
            if not selection_metrics:
                split_selection_metrics = self._find_selection_metrics(split)
            else:
                split_selection_metrics = selection_metrics
            for selection in split_selection_metrics:
                tsv_dir = (
                    self.maps_path
                    / f"{self.split_name}-{split}"
                    / f"best-{selection}"
                    / data_group
                )

                tsv_pattern = f"{data_group}*.tsv"

                for tsv_file in tsv_dir.glob(tsv_pattern):
                    tsv_file.unlink()

            if self.multi_network:
                for network in range(self.num_networks):
                    data_test = return_dataset(
                        group_parameters["caps_directory"],
                        group_df,
                        self.preprocessing_dict,
                        all_transformations=all_transforms,
                        multi_cohort=group_parameters["multi_cohort"],
                        label_presence=use_labels,
                        label=self.label if label is None else label,
                        label_code=(
                            self.label_code if label_code == "default" else label_code
                        ),
                        cnn_index=network,
                    )
                    test_loader = DataLoader(
                        data_test,
                        batch_size=(
                            batch_size if batch_size is not None else self.batch_size
                        ),
                        shuffle=False,
                        sampler=DistributedSampler(
                            data_test,
                            num_replicas=cluster.world_size,
                            rank=cluster.rank,
                            shuffle=False,
                        ),
                        num_workers=n_proc if n_proc is not None else self.n_proc,
                    )
                    self._test_loader(
                        test_loader,
                        criterion,
                        data_group,
                        split,
                        split_selection_metrics,
                        use_labels=use_labels,
                        gpu=gpu,
                        amp=amp,
                        network=network,
                    )
                    if save_tensor:
                        logger.debug("Saving tensors")
                        self._compute_output_tensors(
                            data_test,
                            data_group,
                            split,
                            selection_metrics,
                            gpu=gpu,
                            network=network,
                        )
                    if save_nifti:
                        self._compute_output_nifti(
                            data_test,
                            data_group,
                            split,
                            selection_metrics,
                            gpu=gpu,
                            network=network,
                        )
                    if save_latent_tensor:
                        self._compute_latent_tensors(
                            data_test,
                            data_group,
                            split,
                            selection_metrics,
                            gpu=gpu,
                            network=network,
                        )
            else:
                data_test = return_dataset(
                    group_parameters["caps_directory"],
                    group_df,
                    self.preprocessing_dict,
                    all_transformations=all_transforms,
                    multi_cohort=group_parameters["multi_cohort"],
                    label_presence=use_labels,
                    label=self.label if label is None else label,
                    label_code=(
                        self.label_code if label_code == "default" else label_code
                    ),
                )

                test_loader = DataLoader(
                    data_test,
                    batch_size=(
                        batch_size if batch_size is not None else self.batch_size
                    ),
                    shuffle=False,
                    sampler=DistributedSampler(
                        data_test,
                        num_replicas=cluster.world_size,
                        rank=cluster.rank,
                        shuffle=False,
                    ),
                    num_workers=n_proc if n_proc is not None else self.n_proc,
                )
                self._test_loader(
                    test_loader,
                    criterion,
                    data_group,
                    split,
                    split_selection_metrics,
                    use_labels=use_labels,
                    gpu=gpu,
                    amp=amp,
                )
                if save_tensor:
                    logger.debug("Saving tensors")
                    self._compute_output_tensors(
                        data_test,
                        data_group,
                        split,
                        selection_metrics,
                        gpu=gpu,
                    )
                if save_nifti:
                    self._compute_output_nifti(
                        data_test,
                        data_group,
                        split,
                        selection_metrics,
                        gpu=gpu,
                    )
                if save_latent_tensor:
                    self._compute_latent_tensors(
                        data_test,
                        data_group,
                        split,
                        selection_metrics,
                        gpu=gpu,
                    )

            if cluster.master:
                self._ensemble_prediction(
                    data_group, split, selection_metrics, use_labels, skip_leak_check
                )

    def interpret(
        self,
        data_group,
        name,
        method,
        caps_directory: Path = None,
        tsv_path: Path = None,
        split_list=None,
        selection_metrics=None,
        multi_cohort=False,
        diagnoses=(),
        target_node=0,
        save_individual=False,
        batch_size=None,
        n_proc=None,
        gpu=None,
        amp=False,
        overwrite=False,
        overwrite_name=False,
        level=None,
        save_nifti=False,
    ):
        """
        Performs the interpretation task on a subset of caps_directory defined in a TSV file.
        The mean interpretation is always saved, to save the individual interpretations set save_individual to True.

        Parameters
        ----------
        data_group: str
            Name of the data group interpreted.
        name: str
            Name of the interpretation procedure.
        method: str
            Method used for extraction (ex: gradients, grad-cam...).
        caps_directory: str (Path)
            Path to the CAPS folder. For more information please refer to
            [clinica documentation](https://aramislab.paris.inria.fr/clinica/docs/public/latest/CAPS/Introduction/).
            Default will load the value of an existing data group.
        tsv_path: str (Path)
            Path to a TSV file containing the list of participants and sessions to test.
            Default will load the DataFrame of an existing data group.
        split_list: list of int
            List of splits to interpret. Default perform interpretation on all splits available.
        selection_metrics: list of str
            List of selection metrics to interpret.
            Default performs the interpretation on all selection metrics available.
        multi_cohort: bool
            If True considers that tsv_path is the path to a multi-cohort TSV.
        diagnoses: list of str
            List of diagnoses to load if tsv_path is a split_directory.
            Default uses the same as in training step.
        target_node: int
            Node from which the interpretation is computed.
        save_individual: bool
            If True saves the individual map of each participant / session couple.
        batch_size: int
            If given, sets the value of batch_size, else use the same as in training step.
        n_proc: int
            If given, sets the value of num_workers, else use the same as in training step.
        gpu: bool
            If given, a new value for the device of the model will be computed.
        amp: bool
            If enabled, uses Automatic Mixed Precision (requires GPU usage).
        overwrite: bool
            If True erase the occurrences of data_group.
        overwrite_name: bool
            If True erase the occurrences of name.
        level: int
            Layer number in the convolutional part after which the feature map is chosen.
        save_nifi : bool
            If True, save the interpretation map in nifti format.
        """

        from clinicadl.interpret.gradients import method_dict

        if method not in method_dict.keys():
            raise NotImplementedError(
                f"Interpretation method {method} is not implemented. "
                f"Please choose in {method_dict.keys()}"
            )

        if not split_list:
            split_list = self._find_splits()
        logger.debug(f"List of splits {split_list}")

        if self.multi_network:
            raise NotImplementedError(
                "The interpretation of multi-network framework is not implemented."
            )

        _, all_transforms = get_transforms(
            normalize=self.normalize,
            data_augmentation=self.data_augmentation,
            size_reduction=self.size_reduction,
            size_reduction_factor=self.size_reduction_factor,
        )

        group_df = None
        if tsv_path is not None:
            group_df = load_data_test(
                tsv_path,
                diagnoses if len(diagnoses) != 0 else self.diagnoses,
                multi_cohort=multi_cohort,
            )
        self._check_data_group(
            data_group, caps_directory, group_df, multi_cohort, overwrite
        )

        for split in split_list:
            logger.info(f"Interpretation of split {split}")
            df_group, parameters_group = self.get_group_info(data_group, split)

            data_test = return_dataset(
                parameters_group["caps_directory"],
                df_group,
                self.preprocessing_dict,
                all_transformations=all_transforms,
                multi_cohort=parameters_group["multi_cohort"],
                label_presence=False,
                label_code=self.label_code,
                label=self.label,
            )

            test_loader = DataLoader(
                data_test,
                batch_size=batch_size if batch_size is not None else self.batch_size,
                shuffle=False,
                num_workers=n_proc if n_proc is not None else self.n_proc,
            )

            if not selection_metrics:
                selection_metrics = self._find_selection_metrics(split)

            for selection_metric in selection_metrics:
                logger.info(f"Interpretation of metric {selection_metric}")
                results_path = (
                    self.maps_path
                    / f"{self.split_name}-{split}"
                    / f"best-{selection_metric}"
                    / data_group
                    / f"interpret-{name}"
                )

                if (results_path).is_dir():
                    if overwrite_name:
                        shutil.rmtree(results_path)
                    else:
                        raise MAPSError(
                            f"Interpretation name {name} is already written. "
                            f"Please choose another name or set overwrite_name to True."
                        )
                results_path.mkdir(parents=True)

                model, _ = self._init_model(
                    transfer_path=self.maps_path,
                    split=split,
                    transfer_selection=selection_metric,
                    gpu=gpu,
                )

                interpreter = method_dict[method](model)

                cum_maps = [0] * data_test.elem_per_image
                for data in test_loader:
                    images = data["image"].to(model.device)

                    map_pt = interpreter.generate_gradients(
                        images, target_node, level=level, amp=amp
                    )
                    for i in range(len(data["participant_id"])):
                        mode_id = data[f"{self.mode}_id"][i]
                        cum_maps[mode_id] += map_pt[i]
                        if save_individual:
                            single_path = (
                                results_path
                                / f"{data['participant_id'][i]}_{data['session_id'][i]}_{self.mode}-{data[f'{self.mode}_id'][i]}_map.pt"
                            )
                            torch.save(map_pt[i], single_path)
                            if save_nifti:
                                import nibabel as nib
                                from numpy import eye

                                single_nifti_path = (
                                    results_path
                                    / f"{data['participant_id'][i]}_{data['session_id'][i]}_{self.mode}-{data[f'{self.mode}_id'][i]}_map.nii.gz"
                                )

                                output_nii = nib.Nifti1Image(map_pt[i].numpy(), eye(4))
                                nib.save(output_nii, single_nifti_path)

                for i, mode_map in enumerate(cum_maps):
                    mode_map /= len(data_test)

                    torch.save(
                        mode_map,
                        results_path / f"mean_{self.mode}-{i}_map.pt",
                    )
                    if save_nifti:
                        import nibabel as nib
                        from numpy import eye

                        output_nii = nib.Nifti1Image(mode_map.numpy(), eye(4))
                        nib.save(
                            output_nii,
                            results_path / f"mean_{self.mode}-{i}_map.nii.gz",
                        )
=======
    def train(self, split_list: List[int] = None, overwrite: bool = False):
        """
        Performs the training task for a defined list of splits

        Parameters
        ----------
        split_list: List[int]
            list of splits on which the training task is performed.
            Default trains all splits of the cross-validation.
        overwrite: bool
            If True previously trained splits that are going to be trained are erased.

        Raises
        ------
        Raises MAPSError, if splits specified in input already exist and overwrite is False.
        """
        existing_splits = []

        split_manager = self._init_split_manager(split_list)
        for split in split_manager.split_iterator():
            split_path = self.maps_path / f"{self.split_name}-{split}"
            if split_path.is_dir():
                if overwrite:
                    if cluster.master:
                        shutil.rmtree(split_path)
                else:
                    existing_splits.append(split)

        if len(existing_splits) > 0:
            raise MAPSError(
                f"Splits {existing_splits} already exist. Please "
                f"specify a list of splits not intersecting the previous list, "
                f"or use overwrite to erase previously trained splits."
            )

        if self.multi_network:
            self._train_multi(split_list, resume=False)
        elif self.ssda_network:
            self._train_ssda(split_list, resume=False)
        else:
            self._train_single(split_list, resume=False)

    def resume(self, split_list: List[int] = None):
        """
        Resumes the training task for a defined list of splits.

        Parameters
        ----------
        split_list: List
            list of splits on which the training task is performed.
                Default trains all splits.

        Raises
        ------
        MAPSError:
            If splits specified in input do not exist.
        """
        missing_splits = []
        split_manager = self._init_split_manager(split_list)

        for split in split_manager.split_iterator():
            if not (self.maps_path / f"{self.split_name}-{split}" / "tmp").is_dir():
                missing_splits.append(split)

        if len(missing_splits) > 0:
            raise MAPSError(
                f"Splits {missing_splits} were not initialized. "
                f"Please try train command on these splits and resume only others."
            )

        if self.multi_network:
            self._train_multi(split_list, resume=True)
        elif self.ssda_network:
            self._train_ssda(split_list, resume=True)
        else:
            self._train_single(split_list, resume=True)
>>>>>>> 549ca1bb

    ###################################
    # High-level functions templates  #
    ###################################
<<<<<<< HEAD
=======
    def _train_single(
        self, split_list: Optional[List[int]] = None, resume: bool = False
    ):
        """
        Trains a single CNN for all inputs.

        Args:
            split_list (list[int]): list of splits that are trained.
            resume (bool): If True the job is resumed from checkpoint.
        """
        train_transforms, all_transforms = get_transforms(
            normalize=self.normalize,
            data_augmentation=self.data_augmentation,
            size_reduction=self.size_reduction,
            size_reduction_factor=self.size_reduction_factor,
        )
        split_manager = self._init_split_manager(split_list)
        for split in split_manager.split_iterator():
            logger.info(f"Training split {split}")
            seed_everything(self.seed, self.deterministic, self.compensation)

            split_df_dict = split_manager[split]

            logger.debug("Loading training data...")
            data_train = return_dataset(
                self.caps_directory,
                split_df_dict["train"],
                self.preprocessing_dict,
                train_transformations=train_transforms,
                all_transformations=all_transforms,
                multi_cohort=self.multi_cohort,
                label=self.label,
                label_code=self.label_code,
            )
            logger.debug("Loading validation data...")
            data_valid = return_dataset(
                self.caps_directory,
                split_df_dict["validation"],
                self.preprocessing_dict,
                train_transformations=train_transforms,
                all_transformations=all_transforms,
                multi_cohort=self.multi_cohort,
                label=self.label,
                label_code=self.label_code,
            )
            train_sampler = self.task_manager.generate_sampler(
                data_train,
                self.sampler,
                dp_degree=cluster.world_size,
                rank=cluster.rank,
            )
            logger.debug(
                f"Getting train and validation loader with batch size {self.batch_size}"
            )
            train_loader = DataLoader(
                data_train,
                batch_size=self.batch_size,
                sampler=train_sampler,
                num_workers=self.n_proc,
                worker_init_fn=pl_worker_init_function,
            )
            logger.debug(f"Train loader size is {len(train_loader)}")
            valid_sampler = DistributedSampler(
                data_valid,
                num_replicas=cluster.world_size,
                rank=cluster.rank,
                shuffle=False,
            )
            valid_loader = DataLoader(
                data_valid,
                batch_size=self.batch_size,
                shuffle=False,
                num_workers=self.n_proc,
                sampler=valid_sampler,
            )
            logger.debug(f"Validation loader size is {len(valid_loader)}")
            from clinicadl.utils.callbacks.callbacks import CodeCarbonTracker

            self._train(
                train_loader,
                valid_loader,
                split,
                resume=resume,
                callbacks=[CodeCarbonTracker],
            )

            if cluster.master:
                self._ensemble_prediction(
                    "train",
                    split,
                    self.selection_metrics,
                )
                self._ensemble_prediction(
                    "validation",
                    split,
                    self.selection_metrics,
                )

                self._erase_tmp(split)

    def _train_multi(self, split_list: List[int] = None, resume: bool = False):
        """
        Trains a single CNN per element in the image.

        Args:
            split_list: list of splits that are trained.
            resume: If True the job is resumed from checkpoint.
        """
        train_transforms, all_transforms = get_transforms(
            normalize=self.normalize,
            data_augmentation=self.data_augmentation,
            size_reduction=self.size_reduction,
            size_reduction_factor=self.size_reduction_factor,
        )

        split_manager = self._init_split_manager(split_list)
        for split in split_manager.split_iterator():
            logger.info(f"Training split {split}")
            seed_everything(self.seed, self.deterministic, self.compensation)

            split_df_dict = split_manager[split]

            first_network = 0
            if resume:
                training_logs = [
                    int(network_folder.split("-")[1])
                    for network_folder in list(
                        (
                            self.maps_path
                            / f"{self.split_name}-{split}"
                            / "training_logs"
                        ).iterdir()
                    )
                ]
                first_network = max(training_logs)
                if not (self.maps_path / "tmp").is_dir():
                    first_network += 1
                    resume = False

            for network in range(first_network, self.num_networks):
                logger.info(f"Train network {network}")

                data_train = return_dataset(
                    self.caps_directory,
                    split_df_dict["train"],
                    self.preprocessing_dict,
                    train_transformations=train_transforms,
                    all_transformations=all_transforms,
                    multi_cohort=self.multi_cohort,
                    label=self.label,
                    label_code=self.label_code,
                    cnn_index=network,
                )
                data_valid = return_dataset(
                    self.caps_directory,
                    split_df_dict["validation"],
                    self.preprocessing_dict,
                    train_transformations=train_transforms,
                    all_transformations=all_transforms,
                    multi_cohort=self.multi_cohort,
                    label=self.label,
                    label_code=self.label_code,
                    cnn_index=network,
                )

                train_sampler = self.task_manager.generate_sampler(
                    data_train,
                    self.sampler,
                    dp_degree=cluster.world_size,
                    rank=cluster.rank,
                )
                train_loader = DataLoader(
                    data_train,
                    batch_size=self.batch_size,
                    sampler=train_sampler,
                    num_workers=self.n_proc,
                    worker_init_fn=pl_worker_init_function,
                )

                valid_sampler = DistributedSampler(
                    data_valid,
                    num_replicas=cluster.world_size,
                    rank=cluster.rank,
                    shuffle=False,
                )
                valid_loader = DataLoader(
                    data_valid,
                    batch_size=self.batch_size,
                    shuffle=False,
                    num_workers=self.n_proc,
                    sampler=valid_sampler,
                )
                from clinicadl.utils.callbacks.callbacks import CodeCarbonTracker

                self._train(
                    train_loader,
                    valid_loader,
                    split,
                    network,
                    resume=resume,
                    callbacks=[CodeCarbonTracker],
                )
                resume = False

            if cluster.master:
                self._ensemble_prediction(
                    "train",
                    split,
                    self.selection_metrics,
                )
                self._ensemble_prediction(
                    "validation",
                    split,
                    self.selection_metrics,
                )

                self._erase_tmp(split)

    def _train_ssda(self, split_list=None, resume=False):
        """
        Trains a single CNN for a source and target domain using semi-supervised domain adaptation.

        Args:
            split_list (list[int]): list of splits that are trained.
            resume (bool): If True the job is resumed from checkpoint.
        """
        from torch.utils.data import DataLoader

        train_transforms, all_transforms = get_transforms(
            normalize=self.normalize,
            data_augmentation=self.data_augmentation,
            size_reduction=self.size_reduction,
            size_reduction_factor=self.size_reduction_factor,
        )

        split_manager = self._init_split_manager(split_list)
        split_manager_target_lab = self._init_split_manager(split_list, True)

        for split in split_manager.split_iterator():
            logger.info(f"Training split {split}")
            seed_everything(self.seed, self.deterministic, self.compensation)

            split_df_dict = split_manager[split]
            split_df_dict_target_lab = split_manager_target_lab[split]

            logger.debug("Loading source training data...")
            data_train_source = return_dataset(
                self.caps_directory,
                split_df_dict["train"],
                self.preprocessing_dict,
                train_transformations=train_transforms,
                all_transformations=all_transforms,
                multi_cohort=self.multi_cohort,
                label=self.label,
                label_code=self.label_code,
            )

            logger.debug("Loading target labelled training data...")
            data_train_target_labeled = return_dataset(
                Path(self.caps_target),  # TO CHECK
                split_df_dict_target_lab["train"],
                self.preprocessing_dict_target,
                train_transformations=train_transforms,
                all_transformations=all_transforms,
                multi_cohort=False,  # A checker
                label=self.label,
                label_code=self.label_code,
            )
            from torch.utils.data import ConcatDataset, DataLoader

            combined_dataset = ConcatDataset(
                [data_train_source, data_train_target_labeled]
            )

            logger.debug("Loading target unlabelled training data...")
            data_target_unlabeled = return_dataset(
                Path(self.caps_target),
                pd.read_csv(self.tsv_target_unlab, sep="\t"),
                self.preprocessing_dict_target,
                train_transformations=train_transforms,
                all_transformations=all_transforms,
                multi_cohort=False,  # A checker
                label=self.label,
                label_code=self.label_code,
            )

            logger.debug("Loading validation source data...")
            data_valid_source = return_dataset(
                self.caps_directory,
                split_df_dict["validation"],
                self.preprocessing_dict,
                train_transformations=train_transforms,
                all_transformations=all_transforms,
                multi_cohort=self.multi_cohort,
                label=self.label,
                label_code=self.label_code,
            )
            logger.debug("Loading validation target labelled data...")
            data_valid_target_labeled = return_dataset(
                Path(self.caps_target),
                split_df_dict_target_lab["validation"],
                self.preprocessing_dict_target,
                train_transformations=train_transforms,
                all_transformations=all_transforms,
                multi_cohort=False,
                label=self.label,
                label_code=self.label_code,
            )
            train_source_sampler = self.task_manager.generate_sampler(
                data_train_source, self.sampler
            )

            logger.info(
                f"Getting train and validation loader with batch size {self.batch_size}"
            )

            ## Oversampling of the target dataset
            from torch.utils.data import SubsetRandomSampler

            # Create index lists for target labeled dataset
            labeled_indices = list(range(len(data_train_target_labeled)))

            # Oversample the indices for the target labelled dataset to match the size of the labeled source dataset
            data_train_source_size = len(data_train_source) // self.batch_size
            labeled_oversampled_indices = labeled_indices * (
                data_train_source_size // len(labeled_indices)
            )

            # Append remaining indices to match the size of the largest dataset
            labeled_oversampled_indices += labeled_indices[
                : data_train_source_size % len(labeled_indices)
            ]

            # Create SubsetRandomSamplers using the oversampled indices
            labeled_sampler = SubsetRandomSampler(labeled_oversampled_indices)

            train_source_loader = DataLoader(
                data_train_source,
                batch_size=self.batch_size,
                sampler=train_source_sampler,
                # shuffle=True,  # len(data_train_source) < len(data_train_target_labeled),
                num_workers=self.n_proc,
                worker_init_fn=pl_worker_init_function,
                drop_last=True,
            )
            logger.info(
                f"Train source loader size is {len(train_source_loader)*self.batch_size}"
            )
            train_target_loader = DataLoader(
                data_train_target_labeled,
                batch_size=1,  # To limit the need of oversampling
                # sampler=train_target_sampler,
                sampler=labeled_sampler,
                num_workers=self.n_proc,
                worker_init_fn=pl_worker_init_function,
                # shuffle=True,  # len(data_train_target_labeled) < len(data_train_source),
                drop_last=True,
            )
            logger.info(
                f"Train target labeled loader size oversample is {len(train_target_loader)}"
            )

            data_train_target_labeled.df = data_train_target_labeled.df[
                ["participant_id", "session_id", "diagnosis", "cohort", "domain"]
            ]

            train_target_unl_loader = DataLoader(
                data_target_unlabeled,
                batch_size=self.batch_size,
                num_workers=self.n_proc,
                # sampler=unlabeled_sampler,
                worker_init_fn=pl_worker_init_function,
                shuffle=True,
                drop_last=True,
            )

            logger.info(
                f"Train target unlabeled loader size is {len(train_target_unl_loader)*self.batch_size}"
            )

            valid_loader_source = DataLoader(
                data_valid_source,
                batch_size=self.batch_size,
                shuffle=False,
                num_workers=self.n_proc,
            )
            logger.info(
                f"Validation loader source size is {len(valid_loader_source)*self.batch_size}"
            )

            valid_loader_target = DataLoader(
                data_valid_target_labeled,
                batch_size=self.batch_size,  # To check
                shuffle=False,
                num_workers=self.n_proc,
            )
            logger.info(
                f"Validation loader target size is {len(valid_loader_target)*self.batch_size}"
            )

            self._train_ssdann(
                train_source_loader,
                train_target_loader,
                train_target_unl_loader,
                valid_loader_target,
                valid_loader_source,
                split,
                resume=resume,
            )

            self._ensemble_prediction(
                "train",
                split,
                self.selection_metrics,
            )
            self._ensemble_prediction(
                "validation",
                split,
                self.selection_metrics,
            )

            self._erase_tmp(split)

    def _train(
        self,
        train_loader,
        valid_loader,
        split,
        network=None,
        resume=False,
        callbacks=[],
    ):
        """
        Core function shared by train and resume.

        Args:
            train_loader (torch.utils.data.DataLoader): DataLoader wrapping the training set.
            valid_loader (torch.utils.data.DataLoader): DataLoader wrapping the validation set.
            split (int): Index of the split trained.
            network (int): Index of the network trained (used in multi-network setting only).
            resume (bool): If True the job is resumed from the checkpoint.
        """
        self._init_callbacks()
        model, beginning_epoch = self._init_model(
            split=split,
            resume=resume,
            transfer_path=self.transfer_path,
            transfer_selection=self.transfer_selection_metric,
            nb_unfrozen_layer=self.nb_unfrozen_layer,
        )
        model = DDP(model, fsdp=self.fully_sharded_data_parallel, amp=self.amp)
        criterion = self.task_manager.get_criterion(self.loss)

        optimizer = self._init_optimizer(model, split=split, resume=resume)
        self.callback_handler.on_train_begin(
            self.parameters,
            criterion=criterion,
            optimizer=optimizer,
            split=split,
            maps_path=self.maps_path,
        )

        model.train()
        train_loader.dataset.train()

        early_stopping = EarlyStopping(
            "min", min_delta=self.tolerance, patience=self.patience
        )
        metrics_valid = {"loss": None}

        if cluster.master:
            log_writer = LogWriter(
                self.maps_path,
                self.task_manager.evaluation_metrics + ["loss"],
                split,
                resume=resume,
                beginning_epoch=beginning_epoch,
                network=network,
            )
            retain_best = RetainBest(selection_metrics=list(self.selection_metrics))
        epoch = beginning_epoch

        retain_best = RetainBest(selection_metrics=list(self.selection_metrics))

        # scaler and profiler defined two times ??
        scaler = GradScaler(enabled=self.std_amp)
        profiler = self._init_profiler()

        if self.parameters["track_exp"] == "wandb":
            from clinicadl.utils.tracking_exp import WandB_handler

        if self.parameters["adaptive_learning_rate"]:
            from torch.optim.lr_scheduler import ReduceLROnPlateau

            # Initialize the ReduceLROnPlateau scheduler
            scheduler = ReduceLROnPlateau(
                optimizer, mode="min", factor=0.1, verbose=True
            )

        scaler = GradScaler(enabled=self.amp)
        profiler = self._init_profiler()

        while epoch < self.epochs and not early_stopping.step(metrics_valid["loss"]):
            # self.callback_handler.on_epoch_begin(self.parameters, epoch = epoch)

            if isinstance(train_loader.sampler, DistributedSampler):
                # It should always be true for a random sampler. But just in case
                # we get a WeightedRandomSampler or a forgotten RandomSampler,
                # we do not want to execute this line.
                train_loader.sampler.set_epoch(epoch)

            model.zero_grad(set_to_none=True)
            evaluation_flag, step_flag = True, True

            with profiler:
                for i, data in enumerate(train_loader):
                    update: bool = (i + 1) % self.accumulation_steps == 0
                    sync = nullcontext() if update else model.no_sync()
                    with sync:
                        with autocast(enabled=self.std_amp):
                            _, loss_dict = model(data, criterion)
                        logger.debug(f"Train loss dictionary {loss_dict}")
                        loss = loss_dict["loss"]
                        scaler.scale(loss).backward()

                    if update:
                        step_flag = False
                        scaler.step(optimizer)
                        scaler.update()
                        optimizer.zero_grad(set_to_none=True)

                        del loss

                        # Evaluate the model only when no gradients are accumulated
                        if (
                            self.evaluation_steps != 0
                            and (i + 1) % self.evaluation_steps == 0
                        ):
                            evaluation_flag = False

                            _, metrics_train = self.task_manager.test(
                                model, train_loader, criterion, amp=self.std_amp
                            )
                            _, metrics_valid = self.task_manager.test(
                                model, valid_loader, criterion, amp=self.std_amp
                            )

                            model.train()
                            train_loader.dataset.train()

                            if cluster.master:
                                log_writer.step(
                                    epoch,
                                    i,
                                    metrics_train,
                                    metrics_valid,
                                    len(train_loader),
                                )
                            logger.info(
                                f"{self.mode} level training loss is {metrics_train['loss']} "
                                f"at the end of iteration {i}"
                            )
                            logger.info(
                                f"{self.mode} level validation loss is {metrics_valid['loss']} "
                                f"at the end of iteration {i}"
                            )

                    profiler.step()

                # If no step has been performed, raise Exception
                if step_flag:
                    raise Exception(
                        "The model has not been updated once in the epoch. The accumulation step may be too large."
                    )

                # If no evaluation has been performed, warn the user
                elif evaluation_flag and self.evaluation_steps != 0:
                    logger.warning(
                        f"Your evaluation steps {self.evaluation_steps} are too big "
                        f"compared to the size of the dataset. "
                        f"The model is evaluated only once at the end epochs."
                    )

                # Update weights one last time if gradients were computed without update
                if (i + 1) % self.accumulation_steps != 0:
                    scaler.step(optimizer)
                    scaler.update()
                    optimizer.zero_grad(set_to_none=True)

                # Always test the results and save them once at the end of the epoch
                model.zero_grad(set_to_none=True)
                logger.debug(f"Last checkpoint at the end of the epoch {epoch}")

                _, metrics_train = self.task_manager.test(
                    model, train_loader, criterion, amp=self.std_amp
                )
                _, metrics_valid = self.task_manager.test(
                    model, valid_loader, criterion, amp=self.std_amp
                )

                model.train()
                train_loader.dataset.train()

            self.callback_handler.on_epoch_end(
                self.parameters,
                metrics_train=metrics_train,
                metrics_valid=metrics_valid,
                mode=self.mode,
                i=i,
            )

            model_weights = {
                "model": model.state_dict(),
                "epoch": epoch,
                "name": self.architecture,
            }
            optimizer_weights = {
                "optimizer": model.optim_state_dict(optimizer),
                "epoch": epoch,
                "name": self.architecture,
            }

            if cluster.master:
                # Save checkpoints and best models
                best_dict = retain_best.step(metrics_valid)
                self._write_weights(
                    model_weights,
                    best_dict,
                    split,
                    network=network,
                    save_all_models=self.parameters["save_all_models"],
                )
                self._write_weights(
                    optimizer_weights,
                    None,
                    split,
                    filename="optimizer.pth.tar",
                    save_all_models=self.parameters["save_all_models"],
                )
            dist.barrier()

            if self.parameters["adaptive_learning_rate"]:
                scheduler.step(
                    metrics_valid["loss"]
                )  # Update learning rate based on validation loss

            epoch += 1

        del model
        self._test_loader(
            train_loader,
            criterion,
            "train",
            split,
            self.selection_metrics,
            amp=self.std_amp,
            network=network,
        )
        self._test_loader(
            valid_loader,
            criterion,
            "validation",
            split,
            self.selection_metrics,
            amp=self.std_amp,
            network=network,
        )

        if self.task_manager.save_outputs:
            self._compute_output_tensors(
                train_loader.dataset,
                "train",
                split,
                self.selection_metrics,
                nb_images=1,
                network=network,
            )
            self._compute_output_tensors(
                valid_loader.dataset,
                "validation",
                split,
                self.selection_metrics,
                nb_images=1,
                network=network,
            )

        self.callback_handler.on_train_end(parameters=self.parameters)

    def _train_ssdann(
        self,
        train_source_loader,
        train_target_loader,
        train_target_unl_loader,
        valid_loader,
        valid_source_loader,
        split,
        network=None,
        resume=False,
        evaluate_source=True,  # TO MODIFY
    ):
        """
        Core function shared by train and resume.

        Args:
            train_loader (torch.utils.data.DataLoader): DataLoader wrapping the training set.
            valid_loader (torch.utils.data.DataLoader): DataLoader wrapping the validation set.
            split (int): Index of the split trained.
            network (int): Index of the network trained (used in multi-network setting only).
            resume (bool): If True the job is resumed from the checkpoint.
        """

        model, beginning_epoch = self._init_model(
            split=split,
            resume=resume,
            transfer_path=self.transfer_path,
            transfer_selection=self.transfer_selection_metric,
        )

        criterion = self.task_manager.get_criterion(self.loss)
        logger.debug(f"Criterion for {self.network_task} is {criterion}")
        optimizer = self._init_optimizer(model, split=split, resume=resume)

        logger.debug(f"Optimizer used for training is optimizer")

        model.train()
        train_source_loader.dataset.train()
        train_target_loader.dataset.train()
        train_target_unl_loader.dataset.train()

        early_stopping = EarlyStopping(
            "min", min_delta=self.tolerance, patience=self.patience
        )

        metrics_valid_target = {"loss": None}
        metrics_valid_source = {"loss": None}

        log_writer = LogWriter(
            self.maps_path,
            self.task_manager.evaluation_metrics + ["loss"],
            split,
            resume=resume,
            beginning_epoch=beginning_epoch,
            network=network,
        )
        epoch = log_writer.beginning_epoch

        retain_best = RetainBest(selection_metrics=list(self.selection_metrics))
        import numpy as np

        while epoch < self.epochs and not early_stopping.step(
            metrics_valid_target["loss"]
        ):
            logger.info(f"Beginning epoch {epoch}.")

            model.zero_grad()
            evaluation_flag, step_flag = True, True

            for i, (data_source, data_target, data_target_unl) in enumerate(
                zip(train_source_loader, train_target_loader, train_target_unl_loader)
            ):
                p = (
                    float(epoch * len(train_target_loader))
                    / 10
                    / len(train_target_loader)
                )
                alpha = 2.0 / (1.0 + np.exp(-10 * p)) - 1
                # alpha = 0
                _, _, loss_dict = model.compute_outputs_and_loss(
                    data_source, data_target, data_target_unl, criterion, alpha
                )  # TO CHECK
                logger.debug(f"Train loss dictionary {loss_dict}")
                loss = loss_dict["loss"]
                loss.backward()
                if (i + 1) % self.accumulation_steps == 0:
                    step_flag = False
                    optimizer.step()
                    optimizer.zero_grad()

                    del loss

                    # Evaluate the model only when no gradients are accumulated
                    if (
                        self.evaluation_steps != 0
                        and (i + 1) % self.evaluation_steps == 0
                    ):
                        evaluation_flag = False

                        # Evaluate on target data
                        logger.info("Evaluation on target data")
                        _, metrics_train_target = self.task_manager.test_da(
                            model,
                            train_target_loader,
                            criterion,
                            alpha,
                            target=True,
                        )  # TO CHECK

                        _, metrics_valid_target = self.task_manager.test_da(
                            model,
                            valid_loader,
                            criterion,
                            alpha,
                            target=True,
                        )

                        model.train()
                        train_target_loader.dataset.train()

                        log_writer.step(
                            epoch,
                            i,
                            metrics_train_target,
                            metrics_valid_target,
                            len(train_target_loader),
                            "training_target.tsv",
                        )
                        logger.info(
                            f"{self.mode} level training loss for target data is {metrics_train_target['loss']} "
                            f"at the end of iteration {i}"
                        )
                        logger.info(
                            f"{self.mode} level validation loss for target data is {metrics_valid_target['loss']} "
                            f"at the end of iteration {i}"
                        )

                        # Evaluate on source data
                        logger.info("Evaluation on source data")
                        _, metrics_train_source = self.task_manager.test_da(
                            model, train_source_loader, criterion, alpha
                        )
                        _, metrics_valid_source = self.task_manager.test_da(
                            model, valid_source_loader, criterion, alpha
                        )

                        model.train()
                        train_source_loader.dataset.train()

                        log_writer.step(
                            epoch,
                            i,
                            metrics_train_source,
                            metrics_valid_source,
                            len(train_source_loader),
                        )
                        logger.info(
                            f"{self.mode} level training loss for source data is {metrics_train_source['loss']} "
                            f"at the end of iteration {i}"
                        )
                        logger.info(
                            f"{self.mode} level validation loss for source data is {metrics_valid_source['loss']} "
                            f"at the end of iteration {i}"
                        )

            # If no step has been performed, raise Exception
            if step_flag:
                raise Exception(
                    "The model has not been updated once in the epoch. The accumulation step may be too large."
                )

            # If no evaluation has been performed, warn the user
            elif evaluation_flag and self.evaluation_steps != 0:
                logger.warning(
                    f"Your evaluation steps {self.evaluation_steps} are too big "
                    f"compared to the size of the dataset. "
                    f"The model is evaluated only once at the end epochs."
                )

            # Update weights one last time if gradients were computed without update
            if (i + 1) % self.accumulation_steps != 0:
                optimizer.step()
                optimizer.zero_grad()
            # Always test the results and save them once at the end of the epoch
            model.zero_grad()
            logger.debug(f"Last checkpoint at the end of the epoch {epoch}")

            if evaluate_source:
                logger.info(
                    f"Evaluate source data at the end of the epoch {epoch} with alpha: {alpha}."
                )
                _, metrics_train_source = self.task_manager.test_da(
                    model,
                    train_source_loader,
                    criterion,
                    alpha,
                    True,
                    False,
                )
                _, metrics_valid_source = self.task_manager.test_da(
                    model,
                    valid_source_loader,
                    criterion,
                    alpha,
                    True,
                    False,
                )

                log_writer.step(
                    epoch,
                    i,
                    metrics_train_source,
                    metrics_valid_source,
                    len(train_source_loader),
                )

                logger.info(
                    f"{self.mode} level training loss for source data is {metrics_train_source['loss']} "
                    f"at the end of iteration {i}"
                )
                logger.info(
                    f"{self.mode} level validation loss for source data is {metrics_valid_source['loss']} "
                    f"at the end of iteration {i}"
                )

            _, metrics_train_target = self.task_manager.test_da(
                model,
                train_target_loader,
                criterion,
                alpha,
                target=True,
            )
            _, metrics_valid_target = self.task_manager.test_da(
                model,
                valid_loader,
                criterion,
                alpha,
                target=True,
            )

            model.train()
            train_source_loader.dataset.train()
            train_target_loader.dataset.train()

            log_writer.step(
                epoch,
                i,
                metrics_train_target,
                metrics_valid_target,
                len(train_target_loader),
                "training_target.tsv",
            )

            logger.info(
                f"{self.mode} level training loss for target data is {metrics_train_target['loss']} "
                f"at the end of iteration {i}"
            )
            logger.info(
                f"{self.mode} level validation loss for target data is {metrics_valid_target['loss']} "
                f"at the end of iteration {i}"
            )

            # Save checkpoints and best models
            best_dict = retain_best.step(metrics_valid_target)
            self._write_weights(
                {
                    "model": model.state_dict(),
                    "epoch": epoch,
                    "name": self.architecture,
                },
                best_dict,
                split,
                network=network,
                save_all_models=False,
            )
            self._write_weights(
                {
                    "optimizer": optimizer.state_dict(),  # TO MODIFY
                    "epoch": epoch,
                    "name": self.optimizer,
                },
                None,
                split,
                filename="optimizer.pth.tar",
                save_all_models=False,
            )

            epoch += 1

        self._test_loader_ssda(
            train_target_loader,
            criterion,
            data_group="train",
            split=split,
            selection_metrics=self.selection_metrics,
            network=network,
            target=True,
            alpha=0,
        )
        self._test_loader_ssda(
            valid_loader,
            criterion,
            data_group="validation",
            split=split,
            selection_metrics=self.selection_metrics,
            network=network,
            target=True,
            alpha=0,
        )

        if self.task_manager.save_outputs:
            self._compute_output_tensors(
                train_target_loader.dataset,
                "train",
                split,
                self.selection_metrics,
                nb_images=1,
                network=network,
            )
            self._compute_output_tensors(
                train_target_loader.dataset,
                "validation",
                split,
                self.selection_metrics,
                nb_images=1,
                network=network,
            )

>>>>>>> 549ca1bb
    def _test_loader(
        self,
        dataloader,
        criterion,
        data_group: str,
        split: int,
        selection_metrics,
        use_labels=True,
        gpu=None,
        amp=False,
        network=None,
        report_ci=True,
    ):
        """
        Launches the testing task on a dataset wrapped by a DataLoader and writes prediction TSV files.

        Args:
            dataloader (torch.utils.data.DataLoader): DataLoader wrapping the test CapsDataset.
            criterion (torch.nn.modules.loss._Loss): optimization criterion used during training.
            data_group (str): name of the data group used for the testing task.
            split (int): Index of the split used to train the model tested.
            selection_metrics (list[str]): List of metrics used to select the best models which are tested.
            use_labels (bool): If True, the labels must exist in test meta-data and metrics are computed.
            gpu (bool): If given, a new value for the device of the model will be computed.
            amp (bool): If enabled, uses Automatic Mixed Precision (requires GPU usage).
            network (int): Index of the network tested (only used in multi-network setting).
        """
        for selection_metric in selection_metrics:
            if cluster.master:
                log_dir = (
                    self.maps_path
                    / f"{self.split_name}-{split}"
                    / f"best-{selection_metric}"
                    / data_group
                )
                self.write_description_log(
                    log_dir,
                    data_group,
                    dataloader.dataset.caps_dict,
                    dataloader.dataset.df,
                )

            # load the best trained model during the training
            model, _ = self._init_model(
                transfer_path=self.maps_path,
                split=split,
                transfer_selection=selection_metric,
                gpu=gpu,
                network=network,
            )
            model = DDP(model, fsdp=self.fully_sharded_data_parallel, amp=self.amp)

            prediction_df, metrics = self.task_manager.test(
                model,
                dataloader,
                criterion,
                use_labels=use_labels,
                amp=amp,
                report_ci=report_ci,
            )
            if use_labels:
                if network is not None:
                    metrics[f"{self.mode}_id"] = network

                loss_to_log = (
                    metrics["Metric_values"][-1] if report_ci else metrics["loss"]
                )

                logger.info(
                    f"{self.mode} level {data_group} loss is {loss_to_log} for model selected on {selection_metric}"
                )

            if cluster.master:
                # Replace here
                self._mode_level_to_tsv(
                    prediction_df,
                    metrics,
                    split,
                    selection_metric,
                    data_group=data_group,
                )

    def _test_loader_ssda(
        self,
        dataloader,
        criterion,
        alpha,
        data_group,
        split,
        selection_metrics,
        use_labels=True,
        gpu=None,
        network=None,
        target=False,
        report_ci=True,
    ):
        """
        Launches the testing task on a dataset wrapped by a DataLoader and writes prediction TSV files.

        Args:
            dataloader (torch.utils.data.DataLoader): DataLoader wrapping the test CapsDataset.
            criterion (torch.nn.modules.loss._Loss): optimization criterion used during training.
            data_group (str): name of the data group used for the testing task.
            split (int): Index of the split used to train the model tested.
            selection_metrics (list[str]): List of metrics used to select the best models which are tested.
            use_labels (bool): If True, the labels must exist in test meta-data and metrics are computed.
            gpu (bool): If given, a new value for the device of the model will be computed.
            network (int): Index of the network tested (only used in multi-network setting).
        """
        for selection_metric in selection_metrics:
            log_dir = (
                self.maps_path
                / f"{self.split_name}-{split}"
                / f"best-{selection_metric}"
                / data_group
            )
            self.write_description_log(
                log_dir,
                data_group,
                dataloader.dataset.caps_dict,
                dataloader.dataset.df,
            )

            # load the best trained model during the training
            model, _ = self._init_model(
                transfer_path=self.maps_path,
                split=split,
                transfer_selection=selection_metric,
                gpu=gpu,
                network=network,
            )
            prediction_df, metrics = self.task_manager.test_da(
                model, dataloader, criterion, target=target, report_ci=report_ci
            )
            if use_labels:
                if network is not None:
                    metrics[f"{self.mode}_id"] = network

                if report_ci:
                    loss_to_log = metrics["Metric_values"][-1]
                else:
                    loss_to_log = metrics["loss"]

                logger.info(
                    f"{self.mode} level {data_group} loss is {loss_to_log} for model selected on {selection_metric}"
                )

            # Replace here
            self._mode_level_to_tsv(
                prediction_df, metrics, split, selection_metric, data_group=data_group
            )

    @torch.no_grad()
    def _compute_output_tensors(
        self,
        dataset,
        data_group,
        split,
        selection_metrics,
        nb_images=None,
        gpu=None,
        network=None,
    ):
        """
        Compute the output tensors and saves them in the MAPS.

        Args:
            dataset (clinicadl.utils.caps_dataset.data.CapsDataset): wrapper of the data set.
            data_group (str): name of the data group used for the task.
            split (int): split number.
            selection_metrics (list[str]): metrics used for model selection.
            nb_images (int): number of full images to write. Default computes the outputs of the whole data set.
            gpu (bool): If given, a new value for the device of the model will be computed.
            network (int): Index of the network tested (only used in multi-network setting).
        """
        for selection_metric in selection_metrics:
            # load the best trained model during the training
            model, _ = self._init_model(
                transfer_path=self.maps_path,
                split=split,
                transfer_selection=selection_metric,
                gpu=gpu,
                network=network,
                nb_unfrozen_layer=self.nb_unfrozen_layer,
            )
            model = DDP(model, fsdp=self.fully_sharded_data_parallel, amp=self.amp)
            model.eval()

            tensor_path = (
                self.maps_path
                / f"{self.split_name}-{split}"
                / f"best-{selection_metric}"
                / data_group
                / "tensors"
            )
            if cluster.master:
                tensor_path.mkdir(parents=True, exist_ok=True)
            dist.barrier()

            if nb_images is None:  # Compute outputs for the whole data set
                nb_modes = len(dataset)
            else:
                nb_modes = nb_images * dataset.elem_per_image

            for i in [
                *range(cluster.rank, nb_modes, cluster.world_size),
                *range(int(nb_modes % cluster.world_size <= cluster.rank)),
            ]:
                data = dataset[i]
                image = data["image"]
                x = image.unsqueeze(0).to(model.device)
                with autocast(enabled=self.std_amp):
                    output = model(x)
                output = output.squeeze(0).cpu().float()
                participant_id = data["participant_id"]
                session_id = data["session_id"]
                mode_id = data[f"{self.mode}_id"]
                input_filename = (
                    f"{participant_id}_{session_id}_{self.mode}-{mode_id}_input.pt"
                )
                output_filename = (
                    f"{participant_id}_{session_id}_{self.mode}-{mode_id}_output.pt"
                )
                torch.save(image, tensor_path / input_filename)
                torch.save(output, tensor_path / output_filename)
                logger.debug(f"File saved at {[input_filename, output_filename]}")

    def _find_splits(self):
        """Find which splits were trained in the MAPS."""
        return [
            int(split.name.split("-")[1])
            for split in list(self.maps_path.iterdir())
            if split.name.startswith(f"{self.split_name}-")
        ]

    def _ensemble_prediction(
        self,
        data_group,
        split,
        selection_metrics,
        use_labels=True,
        skip_leak_check=False,
    ):
        """Computes the results on the image-level."""

        if not selection_metrics:
            selection_metrics = self._find_selection_metrics(split)

        for selection_metric in selection_metrics:
            #####################
            # Soft voting
            if self.num_networks > 1 and not skip_leak_check:
                self._ensemble_to_tsv(
                    split,
                    selection=selection_metric,
                    data_group=data_group,
                    use_labels=use_labels,
                )
            elif self.mode != "image" and not skip_leak_check:
                self._mode_to_image_tsv(
                    split,
                    selection=selection_metric,
                    data_group=data_group,
                    use_labels=use_labels,
                )

    ###############################
    # Checks                      #
    ###############################
    def _check_args(self, parameters):
        """
        Check the training parameters integrity
        """
        logger.debug("Checking arguments...")
        mandatory_arguments = [
            "caps_directory",
            "tsv_path",
            "preprocessing_dict",
            "mode",
            "network_task",
        ]
        for arg in mandatory_arguments:
            if arg not in parameters:
                raise ClinicaDLArgumentError(
                    f"The values of mandatory arguments {mandatory_arguments} should be set. "
                    f"No value was given for {arg}."
                )
        self.parameters = add_default_values(parameters)
        if self.parameters["gpu"]:
            check_gpu()
        elif self.parameters["amp"]:
            raise ClinicaDLArgumentError(
                "AMP is designed to work with modern GPUs. Please add the --gpu flag."
            )

        _, transformations = get_transforms(
            normalize=self.normalize,
            size_reduction=self.size_reduction,
            size_reduction_factor=self.size_reduction_factor,
        )

        split_manager = self._init_split_manager(None)
        train_df = split_manager[0]["train"]
        if "label" not in self.parameters:
            self.parameters["label"] = None

        self.task_manager = self._init_task_manager(df=train_df)

        if self.parameters["architecture"] == "default":
            self.parameters["architecture"] = self.task_manager.get_default_network()
        if "selection_threshold" not in self.parameters:
            self.parameters["selection_threshold"] = None
        if (
            "label_code" not in self.parameters
            or len(self.parameters["label_code"]) == 0
        ):  # Allows to set custom label code in TOML
            self.parameters["label_code"] = self.task_manager.generate_label_code(
                train_df, self.label
            )

        full_dataset = return_dataset(
            self.caps_directory,
            train_df,
            self.preprocessing_dict,
            multi_cohort=self.multi_cohort,
            label=self.label,
            label_code=self.parameters["label_code"],
            train_transformations=None,
            all_transformations=transformations,
        )
        self.parameters.update(
            {
                "num_networks": full_dataset.elem_per_image,
                "output_size": self.task_manager.output_size(
                    full_dataset.size, full_dataset.df, self.label
                ),
                "input_size": full_dataset.size,
            }
        )

        self.parameters["seed"] = get_seed(self.parameters["seed"])

        if self.parameters["num_networks"] < 2 and self.multi_network:
            raise ClinicaDLConfigurationError(
                f"Invalid training configuration: cannot train a multi-network "
                f"framework with only {self.parameters['num_networks']} element "
                f"per image."
            )
        possible_selection_metrics_set = set(self.task_manager.evaluation_metrics) | {
            "loss"
        }
        if not set(self.parameters["selection_metrics"]).issubset(
            possible_selection_metrics_set
        ):
            raise ClinicaDLConfigurationError(
                f"Selection metrics {self.parameters['selection_metrics']} "
                f"must be a subset of metrics used for evaluation "
                f"{possible_selection_metrics_set}."
            )

    def _check_split_wording(self):
        """Finds if MAPS structure uses 'fold-X' or 'split-X' folders."""

        if len(list(self.maps_path.glob("fold-*"))) > 0:
            return "fold"
        else:
            return "split"

    def _find_selection_metrics(self, split):
        """Find which selection metrics are available in MAPS for a given split."""

        split_path = self.maps_path / f"{self.split_name}-{split}"
        if not split_path.is_dir():
            raise MAPSError(
                f"Training of split {split} was not performed."
                f"Please execute maps_manager.train(split_list=[{split}])"
            )

        return [
            metric.name.split("-")[1]
            for metric in list(split_path.iterdir())
            if metric.name[:5:] == "best-"
        ]

    def _check_selection_metric(self, split, selection_metric=None):
        """Check that a given selection metric is available for a given split."""
        available_metrics = self._find_selection_metrics(split)
        if not selection_metric:
            if len(available_metrics) > 1:
                raise ClinicaDLArgumentError(
                    f"Several metrics are available for split {split}. "
                    f"Please choose which one you want to read among {available_metrics}"
                )
            else:
                selection_metric = available_metrics[0]
        else:
            if selection_metric not in available_metrics:
                raise ClinicaDLArgumentError(
                    f"The metric {selection_metric} is not available."
                    f"Please choose among is the available metrics {available_metrics}."
                )
        return selection_metric

    ###############################
    # File writers                #
    ###############################
    @staticmethod
    def write_parameters(json_path: Path, parameters, verbose=True):
        """Write JSON files of parameters."""
        logger.debug("Writing parameters...")
        json_path.mkdir(parents=True, exist_ok=True)

        # save to json file
        json_path = json_path / "maps.json"
        if verbose:
            logger.info(f"Path of json file: {json_path}")

        with json_path.open(mode="w") as json_file:
            json.dump(
                parameters, json_file, skipkeys=True, indent=4, default=path_encoder
            )

    def _write_requirements_version(self):
        """Writes the environment.txt file."""
        logger.debug("Writing requirement version...")
        try:
            env_variables = subprocess.check_output("pip freeze", shell=True).decode(
                "utf-8"
            )
            with (self.maps_path / "environment.txt").open(mode="w") as file:
                file.write(env_variables)
        except subprocess.CalledProcessError:
            logger.warning(
                "You do not have the right to execute pip freeze. Your environment will not be written"
            )

    def _write_training_data(self):
        """Writes the TSV file containing the participant and session IDs used for training."""
        logger.debug("Writing training data...")
        from clinicadl.utils.caps_dataset.data import load_data_test

        train_df = load_data_test(
            self.tsv_path,
            self.diagnoses,
            baseline=False,
            multi_cohort=self.multi_cohort,
        )
        train_df = train_df[["participant_id", "session_id"]]
        if self.transfer_path:
            transfer_train_path = self.transfer_path / "groups" / "train+validation.tsv"
            transfer_train_df = pd.read_csv(transfer_train_path, sep="\t")
            transfer_train_df = transfer_train_df[["participant_id", "session_id"]]
            train_df = pd.concat([train_df, transfer_train_df])
            train_df.drop_duplicates(inplace=True)
        train_df.to_csv(
            self.maps_path / "groups" / "train+validation.tsv", sep="\t", index=False
        )

    def _write_train_val_groups(self):
        """Defines the training and validation groups at the initialization"""
        logger.debug("Writing training and validation groups...")
        split_manager = self._init_split_manager()
        for split in split_manager.split_iterator():
            for data_group in ["train", "validation"]:
                df = split_manager[split][data_group]
                group_path = (
                    self.maps_path
                    / "groups"
                    / data_group
                    / f"{self.split_name}-{split}"
                )
                group_path.mkdir(parents=True, exist_ok=True)

                columns = ["participant_id", "session_id", "cohort"]
                if self.label is not None:
                    columns.append(self.label)
                df.to_csv(group_path / "data.tsv", sep="\t", columns=columns)
                self.write_parameters(
                    group_path,
                    {
                        "caps_directory": self.caps_directory,
                        "multi_cohort": self.multi_cohort,
                    },
                    verbose=False,
                )

    def _write_information(self):
        """
        Writes model architecture of the MAPS in MAPS root.
        """
        from datetime import datetime

        import clinicadl.utils.network as network_package

        model_class = getattr(network_package, self.architecture)
        args = list(
            model_class.__init__.__code__.co_varnames[
                : model_class.__init__.__code__.co_argcount
            ]
        )
        args.remove("self")
        kwargs = dict()
        for arg in args:
            kwargs[arg] = self.parameters[arg]
        kwargs["gpu"] = False

        model = model_class(**kwargs)

        file_name = "information.log"

        with (self.maps_path / file_name).open(mode="w") as f:
            f.write(f"- Date :\t{datetime.now().strftime('%d %b %Y, %H:%M:%S')}\n\n")
            f.write(f"- Path :\t{self.maps_path}\n\n")
            # f.write("- Job ID :\t{}\n".format(os.getenv('SLURM_JOBID')))
            f.write(f"- Model :\t{model.layers}\n\n")

        del model

    @staticmethod
    def write_description_log(
        log_dir: Path,
        data_group,
        caps_dict,
        df,
    ):
        """
        Write description log file associated to a data group.

        Args:
            log_dir (str): path to the log file directory.
            data_group (str): name of the data group used for the task.
            caps_dict (dict[str, str]): Dictionary of the CAPS folders used for the task
            df (pd.DataFrame): DataFrame of the meta-data used for the task.
        """
        log_dir.mkdir(parents=True, exist_ok=True)
        log_path = log_dir / "description.log"
        with log_path.open(mode="w") as f:
            f.write(f"Prediction {data_group} group - {datetime.now()}\n")
            f.write(f"Data loaded from CAPS directories: {caps_dict}\n")
            f.write(f"Number of participants: {df.participant_id.nunique()}\n")
            f.write(f"Number of sessions: {len(df)}\n")

    def _mode_level_to_tsv(
        self,
        results_df: pd.DataFrame,
        metrics: Union[Dict, pd.DataFrame],
        split: int,
        selection: str,
        data_group: str = "train",
    ):
        """
        Writes the outputs of the test function in tsv files.

        Args:
            results_df: the individual results per patch.
            metrics: the performances obtained on a series of metrics.
            split: the split for which the performances were obtained.
            selection: the metrics on which the model was selected (BA, loss...)
            data_group: the name referring to the data group on which evaluation is performed.
        """
        performance_dir = (
            self.maps_path
            / f"{self.split_name}-{split}"
            / f"best-{selection}"
            / data_group
        )
        performance_dir.mkdir(parents=True, exist_ok=True)
        performance_path = (
            performance_dir / f"{data_group}_{self.mode}_level_prediction.tsv"
        )
        if not performance_path.is_file():
            results_df.to_csv(performance_path, index=False, sep="\t")
        else:
            results_df.to_csv(
                performance_path, index=False, sep="\t", mode="a", header=False
            )

        metrics_path = performance_dir / f"{data_group}_{self.mode}_level_metrics.tsv"
        if metrics is not None:
            # if data_group == "train" or data_group == "validation":
            #     pd_metrics = pd.DataFrame(metrics, index = [0])
            #     header = True
            # else:
            #     pd_metrics = pd.DataFrame(metrics).T
            #     header = False

            pd_metrics = pd.DataFrame(metrics).T
            header = False
            # import ipdb; ipdb.set_trace()
            if not metrics_path.is_file():
                pd_metrics.to_csv(metrics_path, index=False, sep="\t", header=header)
            else:
                pd_metrics.to_csv(
                    metrics_path, index=False, sep="\t", mode="a", header=header
                )

    def _ensemble_to_tsv(
        self,
        split: int,
        selection: str,
        data_group: str = "test",
        use_labels: bool = True,
    ):
        """
        Writes image-level performance files from mode level performances.

        Args:
            split: split number of the cross-validation.
            selection: metric on which the model is selected (for example loss or BA).
            data_group: the name referring to the data group on which evaluation is performed.
                If different from training or validation, the weights of soft voting will be computed
                on validation accuracies.
            use_labels: If True the labels are added to the final tsv
        """
        # Choose which dataset is used to compute the weights of soft voting.
        if data_group in ["train", "validation"]:
            validation_dataset = data_group
        else:
            validation_dataset = "validation"
        test_df = self.get_prediction(
            data_group, split, selection, self.mode, verbose=False
        )
        validation_df = self.get_prediction(
            validation_dataset, split, selection, self.mode, verbose=False
        )

        performance_dir = (
            self.maps_path
            / f"{self.split_name}-{split}"
            / f"best-{selection}"
            / data_group
        )

        performance_dir.mkdir(parents=True, exist_ok=True)

        df_final, metrics = self.task_manager.ensemble_prediction(
            test_df,
            validation_df,
            selection_threshold=self.selection_threshold,
            use_labels=use_labels,
        )

        if df_final is not None:
            df_final.to_csv(
                performance_dir / f"{data_group}_image_level_prediction.tsv",
                index=False,
                sep="\t",
            )
        if metrics is not None:
            pd.DataFrame(metrics, index=[0]).to_csv(
                performance_dir / f"{data_group}_image_level_metrics.tsv",
                index=False,
                sep="\t",
            )

    def _mode_to_image_tsv(
        self,
        split: int,
        selection: str,
        data_group: str = "test",
        use_labels: bool = True,
    ):
        """
        Copy mode-level TSV files to name them as image-level TSV files

        Args:
            split: split number of the cross-validation.
            selection: metric on which the model is selected (for example loss or BA)
            data_group: the name referring to the data group on which evaluation is performed.
            use_labels: If True the labels are added to the final tsv

        """
        sub_df = self.get_prediction(
            data_group, split, selection, self.mode, verbose=False
        )
        sub_df.rename(columns={f"{self.mode}_id": "image_id"}, inplace=True)

        performance_dir = (
            self.maps_path
            / f"{self.split_name}-{split}"
            / f"best-{selection}"
            / data_group
        )
        sub_df.to_csv(
            performance_dir / f"{data_group}_image_level_prediction.tsv",
            index=False,
            sep="\t",
        )
        if use_labels:
            metrics_df = pd.read_csv(
                performance_dir / f"{data_group}_{self.mode}_level_metrics.tsv",
                sep="\t",
            )
            if f"{self.mode}_id" in metrics_df:
                del metrics_df[f"{self.mode}_id"]
            metrics_df.to_csv(
                (performance_dir / f"{data_group}_image_level_metrics.tsv"),
                index=False,
                sep="\t",
            )

    ###############################
    # Objects initialization      #
    ###############################
    def _init_model(
        self,
        transfer_path: Path = None,
        transfer_selection=None,
        nb_unfrozen_layer=0,
        split=None,
        resume=False,
        gpu=None,
        network=None,
    ):
        """
        Instantiate the model

        Args:
            transfer_path (str): path to a MAPS in which a model's weights are used for transfer learning.
            transfer_selection (str): name of the metric used to find the source model.
            split (int): Index of the split (only used if transfer_path is not None of not resume).
            resume (bool): If True initialize the network with the checkpoint weights.
            gpu (bool): If given, a new value for the device of the model will be computed.
            network (int): Index of the network trained (used in multi-network setting only).
        """
        import clinicadl.utils.network as network_package

        logger.debug(f"Initialization of model {self.architecture}")
        # or choose to implement a dictionary
        model_class = getattr(network_package, self.architecture)
        args = list(
            model_class.__init__.__code__.co_varnames[
                : model_class.__init__.__code__.co_argcount
            ]
        )
        args.remove("self")
        kwargs = dict()
        for arg in args:
            kwargs[arg] = self.parameters[arg]

        # Change device from the training parameters
        if gpu is not None:
            kwargs["gpu"] = gpu

        model = model_class(**kwargs)
        logger.debug(f"Model:\n{model.layers}")

        device = "cpu"
        if device != model.device:
            device = model.device
            logger.info(f"Working on {device}")
        current_epoch = 0

        if resume:
            checkpoint_path = (
                self.maps_path
                / f"{self.split_name}-{split}"
                / "tmp"
                / "checkpoint.pth.tar"
            )
            checkpoint_state = torch.load(checkpoint_path, map_location=device)
            model.load_state_dict(checkpoint_state["model"])
            current_epoch = checkpoint_state["epoch"]
        elif transfer_path:
            logger.debug(f"Transfer weights from MAPS at {transfer_path}")
            transfer_maps = MapsManager(transfer_path)
            transfer_state = transfer_maps.get_state_dict(
                split,
                selection_metric=transfer_selection,
                network=network,
                map_location=model.device,
            )
            transfer_class = getattr(network_package, transfer_maps.architecture)
            logger.debug(f"Transfer from {transfer_class}")
            model.transfer_weights(transfer_state["model"], transfer_class)

            if nb_unfrozen_layer != 0:
                list_name = [name for (name, _) in model.named_parameters()]
                list_param = [param for (_, param) in model.named_parameters()]

                for param, _ in zip(list_param, list_name):
                    param.requires_grad = False

                for i in range(nb_unfrozen_layer * 2):  # Unfreeze the last layers
                    param = list_param[len(list_param) - i - 1]
                    name = list_name[len(list_name) - i - 1]
                    param.requires_grad = True
                    logger.info(f"Layer {name} unfrozen {param.requires_grad}")

        return model, current_epoch

    def _init_split_manager(self, split_list=None, ssda_bool: bool = False):
        from clinicadl.utils import split_manager

        split_class = getattr(split_manager, self.validation)
        args = list(
            split_class.__init__.__code__.co_varnames[
                : split_class.__init__.__code__.co_argcount
            ]
        )
        args.remove("self")
        args.remove("split_list")
        kwargs = {"split_list": split_list}
        for arg in args:
            kwargs[arg] = self.parameters[arg]

        if ssda_bool:
            kwargs["caps_directory"] = self.caps_target
            kwargs["tsv_path"] = self.tsv_target_lab

        return split_class(**kwargs)

    def _init_split_manager_ssda(self, caps_dir, tsv_dir, split_list=None):
        # A intégrer directement dans _init_split_manager
        from clinicadl.utils import split_manager

        split_class = getattr(split_manager, self.validation)
        args = list(
            split_class.__init__.__code__.co_varnames[
                : split_class.__init__.__code__.co_argcount
            ]
        )
        args.remove("self")
        args.remove("split_list")
        kwargs = {"split_list": split_list}
        for arg in args:
            kwargs[arg] = self.parameters[arg]

        kwargs["caps_directory"] = Path(caps_dir)
        kwargs["tsv_path"] = Path(tsv_dir)

        return split_class(**kwargs)

    def _init_task_manager(
        self, df: Optional[pd.DataFrame] = None, n_classes: Optional[int] = None
    ):
        from clinicadl.utils.task_manager import (
            ClassificationManager,
            ReconstructionManager,
            RegressionManager,
        )

        if self.network_task == "classification":
            if n_classes is not None:
                return ClassificationManager(self.mode, n_classes=n_classes)
            else:
                return ClassificationManager(self.mode, df=df, label=self.label)
        elif self.network_task == "regression":
            return RegressionManager(self.mode)
        elif self.network_task == "reconstruction":
            return ReconstructionManager(self.mode)
        else:
            raise NotImplementedError(
                f"Task {self.network_task} is not implemented in ClinicaDL. "
                f"Please choose between classification, regression and reconstruction."
            )

    ###############################
    # Getters                     #
    ###############################
    def _print_description_log(
        self,
        data_group: str,
        split: int,
        selection_metric: str,
    ):
        """
        Print the description log associated to a prediction or interpretation.

        Args:
            data_group (str): name of the data group used for the task.
            split (int): Index of the split used for training.
            selection_metric (str): Metric used for best weights selection.
        """
        log_dir = (
            self.maps_path
            / f"{self.split_name}-{split}"
            / f"best-{selection_metric}"
            / data_group
        )
        log_path = log_dir / "description.log"
        with log_path.open(mode="r") as f:
            content = f.read()

    def get_parameters(self):
        """Returns the training parameters dictionary."""
        json_path = self.maps_path / "maps.json"
        return read_json(json_path)

    # never used ??
    # def get_model(
    #     self, split: int = 0, selection_metric: str = None, network: int = None
    # ) -> Network:
    #     selection_metric = self._check_selection_metric(split, selection_metric)
    #     if self.multi_network:
    #         if network is None:
    #             raise ClinicaDLArgumentError(
    #                 "Please precise the network number that must be loaded."
    #             )
    #     return self._init_model(
    #         self.maps_path,
    #         selection_metric,
    #         split,
    #         network=network,
    #         nb_unfrozen_layer=self.nb_unfrozen_layer,
    #     )[0]

    # def get_best_epoch(
    #     self, split: int = 0, selection_metric: str = None, network: int = None
    # ) -> int:
    #     selection_metric = self._check_selection_metric(split, selection_metric)
    #     if self.multi_network:
    #         if network is None:
    #             raise ClinicaDLArgumentError(
    #                 "Please precise the network number that must be loaded."
    #             )
    #     return self.get_state_dict(split=split, selection_metric=selection_metric)[
    #         "epoch"
    #     ]

    def get_state_dict(
        self,
        split=0,
        selection_metric: Optional[str] = None,
        network: Optional[int] = None,
        map_location: Optional[str] = None,
    ):
        """
        Get the model trained corresponding to one split and one metric evaluated on the validation set.

        Parameters
        ----------
        split: int
            Index of the split used for training.
        selection_metric: str
            name of the metric used for the selection.
        network: int
            Index of the network trained (used in multi-network setting only).
        map_location: str
            torch.device object or a string containing a device tag,
            it indicates the location where all tensors should be loaded.
            (see https://pytorch.org/docs/stable/generated/torch.load.html).

        Returns
        -------
            (Dict): dictionary of results (weights, epoch number, metrics values)
        """
        selection_metric = self._check_selection_metric(split, selection_metric)
        if self.multi_network:
            if network is None:
                raise ClinicaDLArgumentError(
                    "Please precise the network number that must be loaded."
                )
            else:
                model_path = (
                    self.maps_path
                    / f"{self.split_name}-{split}"
                    / f"best-{selection_metric}"
                    / f"network-{network}_model.pth.tar"
                )
        else:
            model_path = (
                self.maps_path
                / f"{self.split_name}-{split}"
                / f"best-{selection_metric}"
                / "model.pth.tar"
            )

        logger.info(
            f"Loading model trained for split {split} "
            f"selected according to best validation {selection_metric} "
            f"at path {model_path}."
        )
        return torch.load(model_path, map_location=map_location)

    def get_prediction(
        self,
        data_group: str,
        split: int = 0,
        selection_metric: Optional[str] = None,
        mode: str = "image",
        verbose: bool = False,
    ):
        """
        Get the individual predictions for each participant corresponding to one group
        of participants identified by its data group.

        Args:
            data_group (str): name of the data group used for the prediction task.
            split (int): Index of the split used for training.
            selection_metric (str): Metric used for best weights selection.
            mode (str): level of the prediction.
            verbose (bool): if True will print associated prediction.log.
        Returns:
            (DataFrame): Results indexed by columns 'participant_id' and 'session_id' which
            identifies the image in the BIDS / CAPS.
        """
        selection_metric = self._check_selection_metric(split, selection_metric)
        if verbose:
            self._print_description_log(data_group, split, selection_metric)
        prediction_dir = (
            self.maps_path
            / f"{self.split_name}-{split}"
            / f"best-{selection_metric}"
            / data_group
        )
        if not prediction_dir.is_dir():
            raise MAPSError(
                f"No prediction corresponding to data group {data_group} was found."
            )
        df = pd.read_csv(
            prediction_dir / f"{data_group}_{mode}_level_prediction.tsv",
            sep="\t",
        )
        df.set_index(["participant_id", "session_id"], inplace=True, drop=True)
        return df

    def get_metrics(
        self,
        data_group: str,
        split: int = 0,
        selection_metric: Optional[str] = None,
        mode: str = "image",
        verbose: bool = True,
    ):
        """
        Get the metrics corresponding to a group of participants identified by its data_group.

        Args:
            data_group (str): name of the data group used for the prediction task.
            split (int): Index of the split used for training.
            selection_metric (str): Metric used for best weights selection.
            mode (str): level of the prediction
            verbose (bool): if True will print associated prediction.log
        Returns:
            (dict[str:float]): Values of the metrics
        """
        selection_metric = self._check_selection_metric(split, selection_metric)
        if verbose:
            self._print_description_log(data_group, split, selection_metric)
        prediction_dir = (
            self.maps_path
            / f"{self.split_name}-{split}"
            / f"best-{selection_metric}"
            / data_group
        )
        if not prediction_dir.is_dir():
            raise MAPSError(
                f"No prediction corresponding to data group {data_group} was found."
            )
        df = pd.read_csv(
            prediction_dir / f"{data_group}_{mode}_level_metrics.tsv", sep="\t"
        )
        return df.to_dict("records")[0]

<<<<<<< HEAD
    def get_interpretation(
        self,
        data_group: str,
        name: str,
        split: int = 0,
        selection_metric: Optional[str] = None,
        verbose: bool = True,
        participant_id: Optional[str] = None,
        session_id: Optional[str] = None,
        mode_id: int = 0,
    ) -> torch.Tensor:
        """
        Get the individual interpretation maps for one session if participant_id and session_id are filled.
        Else load the mean interpretation map.

        Args:
            data_group (str): Name of the data group used for the interpretation task.
            name (str): name of the interpretation task.
            split (int): Index of the split used for training.
            selection_metric (str): Metric used for best weights selection.
            verbose (bool): if True will print associated prediction.log.
            participant_id (str): ID of the participant (if not given load mean map).
            session_id (str): ID of the session (if not give load the mean map).
            mode_id (int): Index of the mode used.
        Returns:
            (torch.Tensor): Tensor of the interpretability map.
        """

        selection_metric = self._check_selection_metric(split, selection_metric)
        if verbose:
            self._print_description_log(data_group, split, selection_metric)
        map_dir = (
            self.maps_path
            / f"{self.split_name}-{split}"
            / f"best-{selection_metric}"
            / data_group
            / f"interpret-{name}"
        )
        if not map_dir.is_dir():
            raise MAPSError(
                f"No prediction corresponding to data group {data_group} and "
                f"interpretation {name} was found."
            )
        if participant_id is None and session_id is None:
            map_pt = torch.load(map_dir / f"mean_{self.mode}-{mode_id}_map.pt")
        elif participant_id is None or session_id is None:
            raise ValueError(
                f"To load the mean interpretation map, "
                f"please do not give any participant_id or session_id.\n "
                f"Else specify both parameters"
            )
        else:
            map_pt = torch.load(
                map_dir / f"{participant_id}_{session_id}_{self.mode}-{mode_id}_map.pt"
            )
        return map_pt
=======
    def _init_callbacks(self):
        from clinicadl.utils.callbacks.callbacks import (
            Callback,
            CallbacksHandler,
            LoggerCallback,
        )

        # if self.callbacks is None:
        #     self.callbacks = [Callback()]

        self.callback_handler = CallbacksHandler()  # callbacks=self.callbacks)

        if self.parameters["emissions_calculator"]:
            from clinicadl.utils.callbacks.callbacks import CodeCarbonTracker

            self.callback_handler.add_callback(CodeCarbonTracker())

        if self.parameters["track_exp"]:
            from clinicadl.utils.callbacks.callbacks import Tracker

            self.callback_handler.add_callback(Tracker)

        self.callback_handler.add_callback(LoggerCallback())
        # self.callback_handler.add_callback(MetricConsolePrinterCallback())
>>>>>>> 549ca1bb

    @property
    def std_amp(self) -> bool:
        """
        Returns whether or not the standard PyTorch AMP should be enabled. It helps
        distinguishing the base DDP with AMP and the usage of FSDP with AMP which
        then calls the internal FSDP AMP mechanisms.
        """
        return self.amp and not self.fully_sharded_data_parallel<|MERGE_RESOLUTION|>--- conflicted
+++ resolved
@@ -28,15 +28,9 @@
     add_default_values,
     read_json,
 )
-<<<<<<< HEAD
-from clinicadl.utils.network.network import Network
-from clinicadl.utils.preprocessing import path_encoder
-from clinicadl.utils.seed import get_seed
-=======
 from clinicadl.utils.metric_module import RetainBest
 from clinicadl.utils.preprocessing import path_encoder
 from clinicadl.utils.seed import get_seed, pl_worker_init_function, seed_everything
->>>>>>> 549ca1bb
 
 logger = getLogger("clinicadl.maps_manager")
 level_list: List[str] = ["warning", "info", "debug"]
@@ -115,1552 +109,9 @@
         else:
             raise AttributeError(f"'MapsManager' object has no attribute '{name}'")
 
-<<<<<<< HEAD
-    def predict(
-        self,
-        data_group: str,
-        caps_directory: Path = None,
-        tsv_path: Path = None,
-        split_list: List[int] = None,
-        selection_metrics: List[str] = None,
-        multi_cohort: bool = False,
-        diagnoses: List[str] = (),
-        use_labels: bool = True,
-        batch_size: int = None,
-        n_proc: int = None,
-        gpu: bool = None,
-        amp: bool = False,
-        overwrite: bool = False,
-        label: str = None,
-        label_code: Optional[Dict[str, int]] = "default",
-        save_tensor: bool = False,
-        save_nifti: bool = False,
-        save_latent_tensor: bool = False,
-        skip_leak_check: bool = False,
-    ):
-        """
-        Performs the prediction task on a subset of caps_directory defined in a TSV file.
-
-        Args:
-            data_group: name of the data group tested.
-            caps_directory: path to the CAPS folder. For more information please refer to
-                [clinica documentation](https://aramislab.paris.inria.fr/clinica/docs/public/latest/CAPS/Introduction/).
-                Default will load the value of an existing data group
-            tsv_path: path to a TSV file containing the list of participants and sessions to test.
-                Default will load the DataFrame of an existing data group
-            split_list: list of splits to test. Default perform prediction on all splits available.
-            selection_metrics (list[str]): list of selection metrics to test.
-                Default performs the prediction on all selection metrics available.
-            multi_cohort: If True considers that tsv_path is the path to a multi-cohort TSV.
-            diagnoses: List of diagnoses to load if tsv_path is a split_directory.
-                Default uses the same as in training step.
-            use_labels: If True, the labels must exist in test meta-data and metrics are computed.
-            batch_size: If given, sets the value of batch_size, else use the same as in training step.
-            n_proc: If given, sets the value of num_workers, else use the same as in training step.
-            gpu: If given, a new value for the device of the model will be computed.
-            amp: If enabled, uses Automatic Mixed Precision (requires GPU usage).
-            overwrite: If True erase the occurrences of data_group.
-            label: Target label used for training (if network_task in [`regression`, `classification`]).
-            label_code: dictionary linking the target values to a node number.
-        """
-        if not split_list:
-            split_list = self._find_splits()
-        logger.debug(f"List of splits {split_list}")
-
-        _, all_transforms = get_transforms(
-            normalize=self.normalize,
-            data_augmentation=self.data_augmentation,
-            size_reduction=self.size_reduction,
-            size_reduction_factor=self.size_reduction_factor,
-        )
-
-        group_df = None
-        if tsv_path is not None:
-            group_df = load_data_test(
-                tsv_path,
-                diagnoses if len(diagnoses) != 0 else self.diagnoses,
-                multi_cohort=multi_cohort,
-            )
-        criterion = self.task_manager.get_criterion(self.loss)
-        self._check_data_group(
-            data_group,
-            caps_directory,
-            group_df,
-            multi_cohort,
-            overwrite,
-            label=label,
-            split_list=split_list,
-            skip_leak_check=skip_leak_check,
-        )
-        for split in split_list:
-            logger.info(f"Prediction of split {split}")
-            group_df, group_parameters = self.get_group_info(data_group, split)
-            # Find label code if not given
-            if label is not None and label != self.label and label_code == "default":
-                self.task_manager.generate_label_code(group_df, label)
-
-            # Erase previous TSV files on master process
-            if not selection_metrics:
-                split_selection_metrics = self._find_selection_metrics(split)
-            else:
-                split_selection_metrics = selection_metrics
-            for selection in split_selection_metrics:
-                tsv_dir = (
-                    self.maps_path
-                    / f"{self.split_name}-{split}"
-                    / f"best-{selection}"
-                    / data_group
-                )
-
-                tsv_pattern = f"{data_group}*.tsv"
-
-                for tsv_file in tsv_dir.glob(tsv_pattern):
-                    tsv_file.unlink()
-
-            if self.multi_network:
-                for network in range(self.num_networks):
-                    data_test = return_dataset(
-                        group_parameters["caps_directory"],
-                        group_df,
-                        self.preprocessing_dict,
-                        all_transformations=all_transforms,
-                        multi_cohort=group_parameters["multi_cohort"],
-                        label_presence=use_labels,
-                        label=self.label if label is None else label,
-                        label_code=(
-                            self.label_code if label_code == "default" else label_code
-                        ),
-                        cnn_index=network,
-                    )
-                    test_loader = DataLoader(
-                        data_test,
-                        batch_size=(
-                            batch_size if batch_size is not None else self.batch_size
-                        ),
-                        shuffle=False,
-                        sampler=DistributedSampler(
-                            data_test,
-                            num_replicas=cluster.world_size,
-                            rank=cluster.rank,
-                            shuffle=False,
-                        ),
-                        num_workers=n_proc if n_proc is not None else self.n_proc,
-                    )
-                    self._test_loader(
-                        test_loader,
-                        criterion,
-                        data_group,
-                        split,
-                        split_selection_metrics,
-                        use_labels=use_labels,
-                        gpu=gpu,
-                        amp=amp,
-                        network=network,
-                    )
-                    if save_tensor:
-                        logger.debug("Saving tensors")
-                        self._compute_output_tensors(
-                            data_test,
-                            data_group,
-                            split,
-                            selection_metrics,
-                            gpu=gpu,
-                            network=network,
-                        )
-                    if save_nifti:
-                        self._compute_output_nifti(
-                            data_test,
-                            data_group,
-                            split,
-                            selection_metrics,
-                            gpu=gpu,
-                            network=network,
-                        )
-                    if save_latent_tensor:
-                        self._compute_latent_tensors(
-                            data_test,
-                            data_group,
-                            split,
-                            selection_metrics,
-                            gpu=gpu,
-                            network=network,
-                        )
-            else:
-                data_test = return_dataset(
-                    group_parameters["caps_directory"],
-                    group_df,
-                    self.preprocessing_dict,
-                    all_transformations=all_transforms,
-                    multi_cohort=group_parameters["multi_cohort"],
-                    label_presence=use_labels,
-                    label=self.label if label is None else label,
-                    label_code=(
-                        self.label_code if label_code == "default" else label_code
-                    ),
-                )
-
-                test_loader = DataLoader(
-                    data_test,
-                    batch_size=(
-                        batch_size if batch_size is not None else self.batch_size
-                    ),
-                    shuffle=False,
-                    sampler=DistributedSampler(
-                        data_test,
-                        num_replicas=cluster.world_size,
-                        rank=cluster.rank,
-                        shuffle=False,
-                    ),
-                    num_workers=n_proc if n_proc is not None else self.n_proc,
-                )
-                self._test_loader(
-                    test_loader,
-                    criterion,
-                    data_group,
-                    split,
-                    split_selection_metrics,
-                    use_labels=use_labels,
-                    gpu=gpu,
-                    amp=amp,
-                )
-                if save_tensor:
-                    logger.debug("Saving tensors")
-                    self._compute_output_tensors(
-                        data_test,
-                        data_group,
-                        split,
-                        selection_metrics,
-                        gpu=gpu,
-                    )
-                if save_nifti:
-                    self._compute_output_nifti(
-                        data_test,
-                        data_group,
-                        split,
-                        selection_metrics,
-                        gpu=gpu,
-                    )
-                if save_latent_tensor:
-                    self._compute_latent_tensors(
-                        data_test,
-                        data_group,
-                        split,
-                        selection_metrics,
-                        gpu=gpu,
-                    )
-
-            if cluster.master:
-                self._ensemble_prediction(
-                    data_group, split, selection_metrics, use_labels, skip_leak_check
-                )
-
-    def interpret(
-        self,
-        data_group,
-        name,
-        method,
-        caps_directory: Path = None,
-        tsv_path: Path = None,
-        split_list=None,
-        selection_metrics=None,
-        multi_cohort=False,
-        diagnoses=(),
-        target_node=0,
-        save_individual=False,
-        batch_size=None,
-        n_proc=None,
-        gpu=None,
-        amp=False,
-        overwrite=False,
-        overwrite_name=False,
-        level=None,
-        save_nifti=False,
-    ):
-        """
-        Performs the interpretation task on a subset of caps_directory defined in a TSV file.
-        The mean interpretation is always saved, to save the individual interpretations set save_individual to True.
-
-        Parameters
-        ----------
-        data_group: str
-            Name of the data group interpreted.
-        name: str
-            Name of the interpretation procedure.
-        method: str
-            Method used for extraction (ex: gradients, grad-cam...).
-        caps_directory: str (Path)
-            Path to the CAPS folder. For more information please refer to
-            [clinica documentation](https://aramislab.paris.inria.fr/clinica/docs/public/latest/CAPS/Introduction/).
-            Default will load the value of an existing data group.
-        tsv_path: str (Path)
-            Path to a TSV file containing the list of participants and sessions to test.
-            Default will load the DataFrame of an existing data group.
-        split_list: list of int
-            List of splits to interpret. Default perform interpretation on all splits available.
-        selection_metrics: list of str
-            List of selection metrics to interpret.
-            Default performs the interpretation on all selection metrics available.
-        multi_cohort: bool
-            If True considers that tsv_path is the path to a multi-cohort TSV.
-        diagnoses: list of str
-            List of diagnoses to load if tsv_path is a split_directory.
-            Default uses the same as in training step.
-        target_node: int
-            Node from which the interpretation is computed.
-        save_individual: bool
-            If True saves the individual map of each participant / session couple.
-        batch_size: int
-            If given, sets the value of batch_size, else use the same as in training step.
-        n_proc: int
-            If given, sets the value of num_workers, else use the same as in training step.
-        gpu: bool
-            If given, a new value for the device of the model will be computed.
-        amp: bool
-            If enabled, uses Automatic Mixed Precision (requires GPU usage).
-        overwrite: bool
-            If True erase the occurrences of data_group.
-        overwrite_name: bool
-            If True erase the occurrences of name.
-        level: int
-            Layer number in the convolutional part after which the feature map is chosen.
-        save_nifi : bool
-            If True, save the interpretation map in nifti format.
-        """
-
-        from clinicadl.interpret.gradients import method_dict
-
-        if method not in method_dict.keys():
-            raise NotImplementedError(
-                f"Interpretation method {method} is not implemented. "
-                f"Please choose in {method_dict.keys()}"
-            )
-
-        if not split_list:
-            split_list = self._find_splits()
-        logger.debug(f"List of splits {split_list}")
-
-        if self.multi_network:
-            raise NotImplementedError(
-                "The interpretation of multi-network framework is not implemented."
-            )
-
-        _, all_transforms = get_transforms(
-            normalize=self.normalize,
-            data_augmentation=self.data_augmentation,
-            size_reduction=self.size_reduction,
-            size_reduction_factor=self.size_reduction_factor,
-        )
-
-        group_df = None
-        if tsv_path is not None:
-            group_df = load_data_test(
-                tsv_path,
-                diagnoses if len(diagnoses) != 0 else self.diagnoses,
-                multi_cohort=multi_cohort,
-            )
-        self._check_data_group(
-            data_group, caps_directory, group_df, multi_cohort, overwrite
-        )
-
-        for split in split_list:
-            logger.info(f"Interpretation of split {split}")
-            df_group, parameters_group = self.get_group_info(data_group, split)
-
-            data_test = return_dataset(
-                parameters_group["caps_directory"],
-                df_group,
-                self.preprocessing_dict,
-                all_transformations=all_transforms,
-                multi_cohort=parameters_group["multi_cohort"],
-                label_presence=False,
-                label_code=self.label_code,
-                label=self.label,
-            )
-
-            test_loader = DataLoader(
-                data_test,
-                batch_size=batch_size if batch_size is not None else self.batch_size,
-                shuffle=False,
-                num_workers=n_proc if n_proc is not None else self.n_proc,
-            )
-
-            if not selection_metrics:
-                selection_metrics = self._find_selection_metrics(split)
-
-            for selection_metric in selection_metrics:
-                logger.info(f"Interpretation of metric {selection_metric}")
-                results_path = (
-                    self.maps_path
-                    / f"{self.split_name}-{split}"
-                    / f"best-{selection_metric}"
-                    / data_group
-                    / f"interpret-{name}"
-                )
-
-                if (results_path).is_dir():
-                    if overwrite_name:
-                        shutil.rmtree(results_path)
-                    else:
-                        raise MAPSError(
-                            f"Interpretation name {name} is already written. "
-                            f"Please choose another name or set overwrite_name to True."
-                        )
-                results_path.mkdir(parents=True)
-
-                model, _ = self._init_model(
-                    transfer_path=self.maps_path,
-                    split=split,
-                    transfer_selection=selection_metric,
-                    gpu=gpu,
-                )
-
-                interpreter = method_dict[method](model)
-
-                cum_maps = [0] * data_test.elem_per_image
-                for data in test_loader:
-                    images = data["image"].to(model.device)
-
-                    map_pt = interpreter.generate_gradients(
-                        images, target_node, level=level, amp=amp
-                    )
-                    for i in range(len(data["participant_id"])):
-                        mode_id = data[f"{self.mode}_id"][i]
-                        cum_maps[mode_id] += map_pt[i]
-                        if save_individual:
-                            single_path = (
-                                results_path
-                                / f"{data['participant_id'][i]}_{data['session_id'][i]}_{self.mode}-{data[f'{self.mode}_id'][i]}_map.pt"
-                            )
-                            torch.save(map_pt[i], single_path)
-                            if save_nifti:
-                                import nibabel as nib
-                                from numpy import eye
-
-                                single_nifti_path = (
-                                    results_path
-                                    / f"{data['participant_id'][i]}_{data['session_id'][i]}_{self.mode}-{data[f'{self.mode}_id'][i]}_map.nii.gz"
-                                )
-
-                                output_nii = nib.Nifti1Image(map_pt[i].numpy(), eye(4))
-                                nib.save(output_nii, single_nifti_path)
-
-                for i, mode_map in enumerate(cum_maps):
-                    mode_map /= len(data_test)
-
-                    torch.save(
-                        mode_map,
-                        results_path / f"mean_{self.mode}-{i}_map.pt",
-                    )
-                    if save_nifti:
-                        import nibabel as nib
-                        from numpy import eye
-
-                        output_nii = nib.Nifti1Image(mode_map.numpy(), eye(4))
-                        nib.save(
-                            output_nii,
-                            results_path / f"mean_{self.mode}-{i}_map.nii.gz",
-                        )
-=======
-    def train(self, split_list: List[int] = None, overwrite: bool = False):
-        """
-        Performs the training task for a defined list of splits
-
-        Parameters
-        ----------
-        split_list: List[int]
-            list of splits on which the training task is performed.
-            Default trains all splits of the cross-validation.
-        overwrite: bool
-            If True previously trained splits that are going to be trained are erased.
-
-        Raises
-        ------
-        Raises MAPSError, if splits specified in input already exist and overwrite is False.
-        """
-        existing_splits = []
-
-        split_manager = self._init_split_manager(split_list)
-        for split in split_manager.split_iterator():
-            split_path = self.maps_path / f"{self.split_name}-{split}"
-            if split_path.is_dir():
-                if overwrite:
-                    if cluster.master:
-                        shutil.rmtree(split_path)
-                else:
-                    existing_splits.append(split)
-
-        if len(existing_splits) > 0:
-            raise MAPSError(
-                f"Splits {existing_splits} already exist. Please "
-                f"specify a list of splits not intersecting the previous list, "
-                f"or use overwrite to erase previously trained splits."
-            )
-
-        if self.multi_network:
-            self._train_multi(split_list, resume=False)
-        elif self.ssda_network:
-            self._train_ssda(split_list, resume=False)
-        else:
-            self._train_single(split_list, resume=False)
-
-    def resume(self, split_list: List[int] = None):
-        """
-        Resumes the training task for a defined list of splits.
-
-        Parameters
-        ----------
-        split_list: List
-            list of splits on which the training task is performed.
-                Default trains all splits.
-
-        Raises
-        ------
-        MAPSError:
-            If splits specified in input do not exist.
-        """
-        missing_splits = []
-        split_manager = self._init_split_manager(split_list)
-
-        for split in split_manager.split_iterator():
-            if not (self.maps_path / f"{self.split_name}-{split}" / "tmp").is_dir():
-                missing_splits.append(split)
-
-        if len(missing_splits) > 0:
-            raise MAPSError(
-                f"Splits {missing_splits} were not initialized. "
-                f"Please try train command on these splits and resume only others."
-            )
-
-        if self.multi_network:
-            self._train_multi(split_list, resume=True)
-        elif self.ssda_network:
-            self._train_ssda(split_list, resume=True)
-        else:
-            self._train_single(split_list, resume=True)
->>>>>>> 549ca1bb
-
     ###################################
     # High-level functions templates  #
     ###################################
-<<<<<<< HEAD
-=======
-    def _train_single(
-        self, split_list: Optional[List[int]] = None, resume: bool = False
-    ):
-        """
-        Trains a single CNN for all inputs.
-
-        Args:
-            split_list (list[int]): list of splits that are trained.
-            resume (bool): If True the job is resumed from checkpoint.
-        """
-        train_transforms, all_transforms = get_transforms(
-            normalize=self.normalize,
-            data_augmentation=self.data_augmentation,
-            size_reduction=self.size_reduction,
-            size_reduction_factor=self.size_reduction_factor,
-        )
-        split_manager = self._init_split_manager(split_list)
-        for split in split_manager.split_iterator():
-            logger.info(f"Training split {split}")
-            seed_everything(self.seed, self.deterministic, self.compensation)
-
-            split_df_dict = split_manager[split]
-
-            logger.debug("Loading training data...")
-            data_train = return_dataset(
-                self.caps_directory,
-                split_df_dict["train"],
-                self.preprocessing_dict,
-                train_transformations=train_transforms,
-                all_transformations=all_transforms,
-                multi_cohort=self.multi_cohort,
-                label=self.label,
-                label_code=self.label_code,
-            )
-            logger.debug("Loading validation data...")
-            data_valid = return_dataset(
-                self.caps_directory,
-                split_df_dict["validation"],
-                self.preprocessing_dict,
-                train_transformations=train_transforms,
-                all_transformations=all_transforms,
-                multi_cohort=self.multi_cohort,
-                label=self.label,
-                label_code=self.label_code,
-            )
-            train_sampler = self.task_manager.generate_sampler(
-                data_train,
-                self.sampler,
-                dp_degree=cluster.world_size,
-                rank=cluster.rank,
-            )
-            logger.debug(
-                f"Getting train and validation loader with batch size {self.batch_size}"
-            )
-            train_loader = DataLoader(
-                data_train,
-                batch_size=self.batch_size,
-                sampler=train_sampler,
-                num_workers=self.n_proc,
-                worker_init_fn=pl_worker_init_function,
-            )
-            logger.debug(f"Train loader size is {len(train_loader)}")
-            valid_sampler = DistributedSampler(
-                data_valid,
-                num_replicas=cluster.world_size,
-                rank=cluster.rank,
-                shuffle=False,
-            )
-            valid_loader = DataLoader(
-                data_valid,
-                batch_size=self.batch_size,
-                shuffle=False,
-                num_workers=self.n_proc,
-                sampler=valid_sampler,
-            )
-            logger.debug(f"Validation loader size is {len(valid_loader)}")
-            from clinicadl.utils.callbacks.callbacks import CodeCarbonTracker
-
-            self._train(
-                train_loader,
-                valid_loader,
-                split,
-                resume=resume,
-                callbacks=[CodeCarbonTracker],
-            )
-
-            if cluster.master:
-                self._ensemble_prediction(
-                    "train",
-                    split,
-                    self.selection_metrics,
-                )
-                self._ensemble_prediction(
-                    "validation",
-                    split,
-                    self.selection_metrics,
-                )
-
-                self._erase_tmp(split)
-
-    def _train_multi(self, split_list: List[int] = None, resume: bool = False):
-        """
-        Trains a single CNN per element in the image.
-
-        Args:
-            split_list: list of splits that are trained.
-            resume: If True the job is resumed from checkpoint.
-        """
-        train_transforms, all_transforms = get_transforms(
-            normalize=self.normalize,
-            data_augmentation=self.data_augmentation,
-            size_reduction=self.size_reduction,
-            size_reduction_factor=self.size_reduction_factor,
-        )
-
-        split_manager = self._init_split_manager(split_list)
-        for split in split_manager.split_iterator():
-            logger.info(f"Training split {split}")
-            seed_everything(self.seed, self.deterministic, self.compensation)
-
-            split_df_dict = split_manager[split]
-
-            first_network = 0
-            if resume:
-                training_logs = [
-                    int(network_folder.split("-")[1])
-                    for network_folder in list(
-                        (
-                            self.maps_path
-                            / f"{self.split_name}-{split}"
-                            / "training_logs"
-                        ).iterdir()
-                    )
-                ]
-                first_network = max(training_logs)
-                if not (self.maps_path / "tmp").is_dir():
-                    first_network += 1
-                    resume = False
-
-            for network in range(first_network, self.num_networks):
-                logger.info(f"Train network {network}")
-
-                data_train = return_dataset(
-                    self.caps_directory,
-                    split_df_dict["train"],
-                    self.preprocessing_dict,
-                    train_transformations=train_transforms,
-                    all_transformations=all_transforms,
-                    multi_cohort=self.multi_cohort,
-                    label=self.label,
-                    label_code=self.label_code,
-                    cnn_index=network,
-                )
-                data_valid = return_dataset(
-                    self.caps_directory,
-                    split_df_dict["validation"],
-                    self.preprocessing_dict,
-                    train_transformations=train_transforms,
-                    all_transformations=all_transforms,
-                    multi_cohort=self.multi_cohort,
-                    label=self.label,
-                    label_code=self.label_code,
-                    cnn_index=network,
-                )
-
-                train_sampler = self.task_manager.generate_sampler(
-                    data_train,
-                    self.sampler,
-                    dp_degree=cluster.world_size,
-                    rank=cluster.rank,
-                )
-                train_loader = DataLoader(
-                    data_train,
-                    batch_size=self.batch_size,
-                    sampler=train_sampler,
-                    num_workers=self.n_proc,
-                    worker_init_fn=pl_worker_init_function,
-                )
-
-                valid_sampler = DistributedSampler(
-                    data_valid,
-                    num_replicas=cluster.world_size,
-                    rank=cluster.rank,
-                    shuffle=False,
-                )
-                valid_loader = DataLoader(
-                    data_valid,
-                    batch_size=self.batch_size,
-                    shuffle=False,
-                    num_workers=self.n_proc,
-                    sampler=valid_sampler,
-                )
-                from clinicadl.utils.callbacks.callbacks import CodeCarbonTracker
-
-                self._train(
-                    train_loader,
-                    valid_loader,
-                    split,
-                    network,
-                    resume=resume,
-                    callbacks=[CodeCarbonTracker],
-                )
-                resume = False
-
-            if cluster.master:
-                self._ensemble_prediction(
-                    "train",
-                    split,
-                    self.selection_metrics,
-                )
-                self._ensemble_prediction(
-                    "validation",
-                    split,
-                    self.selection_metrics,
-                )
-
-                self._erase_tmp(split)
-
-    def _train_ssda(self, split_list=None, resume=False):
-        """
-        Trains a single CNN for a source and target domain using semi-supervised domain adaptation.
-
-        Args:
-            split_list (list[int]): list of splits that are trained.
-            resume (bool): If True the job is resumed from checkpoint.
-        """
-        from torch.utils.data import DataLoader
-
-        train_transforms, all_transforms = get_transforms(
-            normalize=self.normalize,
-            data_augmentation=self.data_augmentation,
-            size_reduction=self.size_reduction,
-            size_reduction_factor=self.size_reduction_factor,
-        )
-
-        split_manager = self._init_split_manager(split_list)
-        split_manager_target_lab = self._init_split_manager(split_list, True)
-
-        for split in split_manager.split_iterator():
-            logger.info(f"Training split {split}")
-            seed_everything(self.seed, self.deterministic, self.compensation)
-
-            split_df_dict = split_manager[split]
-            split_df_dict_target_lab = split_manager_target_lab[split]
-
-            logger.debug("Loading source training data...")
-            data_train_source = return_dataset(
-                self.caps_directory,
-                split_df_dict["train"],
-                self.preprocessing_dict,
-                train_transformations=train_transforms,
-                all_transformations=all_transforms,
-                multi_cohort=self.multi_cohort,
-                label=self.label,
-                label_code=self.label_code,
-            )
-
-            logger.debug("Loading target labelled training data...")
-            data_train_target_labeled = return_dataset(
-                Path(self.caps_target),  # TO CHECK
-                split_df_dict_target_lab["train"],
-                self.preprocessing_dict_target,
-                train_transformations=train_transforms,
-                all_transformations=all_transforms,
-                multi_cohort=False,  # A checker
-                label=self.label,
-                label_code=self.label_code,
-            )
-            from torch.utils.data import ConcatDataset, DataLoader
-
-            combined_dataset = ConcatDataset(
-                [data_train_source, data_train_target_labeled]
-            )
-
-            logger.debug("Loading target unlabelled training data...")
-            data_target_unlabeled = return_dataset(
-                Path(self.caps_target),
-                pd.read_csv(self.tsv_target_unlab, sep="\t"),
-                self.preprocessing_dict_target,
-                train_transformations=train_transforms,
-                all_transformations=all_transforms,
-                multi_cohort=False,  # A checker
-                label=self.label,
-                label_code=self.label_code,
-            )
-
-            logger.debug("Loading validation source data...")
-            data_valid_source = return_dataset(
-                self.caps_directory,
-                split_df_dict["validation"],
-                self.preprocessing_dict,
-                train_transformations=train_transforms,
-                all_transformations=all_transforms,
-                multi_cohort=self.multi_cohort,
-                label=self.label,
-                label_code=self.label_code,
-            )
-            logger.debug("Loading validation target labelled data...")
-            data_valid_target_labeled = return_dataset(
-                Path(self.caps_target),
-                split_df_dict_target_lab["validation"],
-                self.preprocessing_dict_target,
-                train_transformations=train_transforms,
-                all_transformations=all_transforms,
-                multi_cohort=False,
-                label=self.label,
-                label_code=self.label_code,
-            )
-            train_source_sampler = self.task_manager.generate_sampler(
-                data_train_source, self.sampler
-            )
-
-            logger.info(
-                f"Getting train and validation loader with batch size {self.batch_size}"
-            )
-
-            ## Oversampling of the target dataset
-            from torch.utils.data import SubsetRandomSampler
-
-            # Create index lists for target labeled dataset
-            labeled_indices = list(range(len(data_train_target_labeled)))
-
-            # Oversample the indices for the target labelled dataset to match the size of the labeled source dataset
-            data_train_source_size = len(data_train_source) // self.batch_size
-            labeled_oversampled_indices = labeled_indices * (
-                data_train_source_size // len(labeled_indices)
-            )
-
-            # Append remaining indices to match the size of the largest dataset
-            labeled_oversampled_indices += labeled_indices[
-                : data_train_source_size % len(labeled_indices)
-            ]
-
-            # Create SubsetRandomSamplers using the oversampled indices
-            labeled_sampler = SubsetRandomSampler(labeled_oversampled_indices)
-
-            train_source_loader = DataLoader(
-                data_train_source,
-                batch_size=self.batch_size,
-                sampler=train_source_sampler,
-                # shuffle=True,  # len(data_train_source) < len(data_train_target_labeled),
-                num_workers=self.n_proc,
-                worker_init_fn=pl_worker_init_function,
-                drop_last=True,
-            )
-            logger.info(
-                f"Train source loader size is {len(train_source_loader)*self.batch_size}"
-            )
-            train_target_loader = DataLoader(
-                data_train_target_labeled,
-                batch_size=1,  # To limit the need of oversampling
-                # sampler=train_target_sampler,
-                sampler=labeled_sampler,
-                num_workers=self.n_proc,
-                worker_init_fn=pl_worker_init_function,
-                # shuffle=True,  # len(data_train_target_labeled) < len(data_train_source),
-                drop_last=True,
-            )
-            logger.info(
-                f"Train target labeled loader size oversample is {len(train_target_loader)}"
-            )
-
-            data_train_target_labeled.df = data_train_target_labeled.df[
-                ["participant_id", "session_id", "diagnosis", "cohort", "domain"]
-            ]
-
-            train_target_unl_loader = DataLoader(
-                data_target_unlabeled,
-                batch_size=self.batch_size,
-                num_workers=self.n_proc,
-                # sampler=unlabeled_sampler,
-                worker_init_fn=pl_worker_init_function,
-                shuffle=True,
-                drop_last=True,
-            )
-
-            logger.info(
-                f"Train target unlabeled loader size is {len(train_target_unl_loader)*self.batch_size}"
-            )
-
-            valid_loader_source = DataLoader(
-                data_valid_source,
-                batch_size=self.batch_size,
-                shuffle=False,
-                num_workers=self.n_proc,
-            )
-            logger.info(
-                f"Validation loader source size is {len(valid_loader_source)*self.batch_size}"
-            )
-
-            valid_loader_target = DataLoader(
-                data_valid_target_labeled,
-                batch_size=self.batch_size,  # To check
-                shuffle=False,
-                num_workers=self.n_proc,
-            )
-            logger.info(
-                f"Validation loader target size is {len(valid_loader_target)*self.batch_size}"
-            )
-
-            self._train_ssdann(
-                train_source_loader,
-                train_target_loader,
-                train_target_unl_loader,
-                valid_loader_target,
-                valid_loader_source,
-                split,
-                resume=resume,
-            )
-
-            self._ensemble_prediction(
-                "train",
-                split,
-                self.selection_metrics,
-            )
-            self._ensemble_prediction(
-                "validation",
-                split,
-                self.selection_metrics,
-            )
-
-            self._erase_tmp(split)
-
-    def _train(
-        self,
-        train_loader,
-        valid_loader,
-        split,
-        network=None,
-        resume=False,
-        callbacks=[],
-    ):
-        """
-        Core function shared by train and resume.
-
-        Args:
-            train_loader (torch.utils.data.DataLoader): DataLoader wrapping the training set.
-            valid_loader (torch.utils.data.DataLoader): DataLoader wrapping the validation set.
-            split (int): Index of the split trained.
-            network (int): Index of the network trained (used in multi-network setting only).
-            resume (bool): If True the job is resumed from the checkpoint.
-        """
-        self._init_callbacks()
-        model, beginning_epoch = self._init_model(
-            split=split,
-            resume=resume,
-            transfer_path=self.transfer_path,
-            transfer_selection=self.transfer_selection_metric,
-            nb_unfrozen_layer=self.nb_unfrozen_layer,
-        )
-        model = DDP(model, fsdp=self.fully_sharded_data_parallel, amp=self.amp)
-        criterion = self.task_manager.get_criterion(self.loss)
-
-        optimizer = self._init_optimizer(model, split=split, resume=resume)
-        self.callback_handler.on_train_begin(
-            self.parameters,
-            criterion=criterion,
-            optimizer=optimizer,
-            split=split,
-            maps_path=self.maps_path,
-        )
-
-        model.train()
-        train_loader.dataset.train()
-
-        early_stopping = EarlyStopping(
-            "min", min_delta=self.tolerance, patience=self.patience
-        )
-        metrics_valid = {"loss": None}
-
-        if cluster.master:
-            log_writer = LogWriter(
-                self.maps_path,
-                self.task_manager.evaluation_metrics + ["loss"],
-                split,
-                resume=resume,
-                beginning_epoch=beginning_epoch,
-                network=network,
-            )
-            retain_best = RetainBest(selection_metrics=list(self.selection_metrics))
-        epoch = beginning_epoch
-
-        retain_best = RetainBest(selection_metrics=list(self.selection_metrics))
-
-        # scaler and profiler defined two times ??
-        scaler = GradScaler(enabled=self.std_amp)
-        profiler = self._init_profiler()
-
-        if self.parameters["track_exp"] == "wandb":
-            from clinicadl.utils.tracking_exp import WandB_handler
-
-        if self.parameters["adaptive_learning_rate"]:
-            from torch.optim.lr_scheduler import ReduceLROnPlateau
-
-            # Initialize the ReduceLROnPlateau scheduler
-            scheduler = ReduceLROnPlateau(
-                optimizer, mode="min", factor=0.1, verbose=True
-            )
-
-        scaler = GradScaler(enabled=self.amp)
-        profiler = self._init_profiler()
-
-        while epoch < self.epochs and not early_stopping.step(metrics_valid["loss"]):
-            # self.callback_handler.on_epoch_begin(self.parameters, epoch = epoch)
-
-            if isinstance(train_loader.sampler, DistributedSampler):
-                # It should always be true for a random sampler. But just in case
-                # we get a WeightedRandomSampler or a forgotten RandomSampler,
-                # we do not want to execute this line.
-                train_loader.sampler.set_epoch(epoch)
-
-            model.zero_grad(set_to_none=True)
-            evaluation_flag, step_flag = True, True
-
-            with profiler:
-                for i, data in enumerate(train_loader):
-                    update: bool = (i + 1) % self.accumulation_steps == 0
-                    sync = nullcontext() if update else model.no_sync()
-                    with sync:
-                        with autocast(enabled=self.std_amp):
-                            _, loss_dict = model(data, criterion)
-                        logger.debug(f"Train loss dictionary {loss_dict}")
-                        loss = loss_dict["loss"]
-                        scaler.scale(loss).backward()
-
-                    if update:
-                        step_flag = False
-                        scaler.step(optimizer)
-                        scaler.update()
-                        optimizer.zero_grad(set_to_none=True)
-
-                        del loss
-
-                        # Evaluate the model only when no gradients are accumulated
-                        if (
-                            self.evaluation_steps != 0
-                            and (i + 1) % self.evaluation_steps == 0
-                        ):
-                            evaluation_flag = False
-
-                            _, metrics_train = self.task_manager.test(
-                                model, train_loader, criterion, amp=self.std_amp
-                            )
-                            _, metrics_valid = self.task_manager.test(
-                                model, valid_loader, criterion, amp=self.std_amp
-                            )
-
-                            model.train()
-                            train_loader.dataset.train()
-
-                            if cluster.master:
-                                log_writer.step(
-                                    epoch,
-                                    i,
-                                    metrics_train,
-                                    metrics_valid,
-                                    len(train_loader),
-                                )
-                            logger.info(
-                                f"{self.mode} level training loss is {metrics_train['loss']} "
-                                f"at the end of iteration {i}"
-                            )
-                            logger.info(
-                                f"{self.mode} level validation loss is {metrics_valid['loss']} "
-                                f"at the end of iteration {i}"
-                            )
-
-                    profiler.step()
-
-                # If no step has been performed, raise Exception
-                if step_flag:
-                    raise Exception(
-                        "The model has not been updated once in the epoch. The accumulation step may be too large."
-                    )
-
-                # If no evaluation has been performed, warn the user
-                elif evaluation_flag and self.evaluation_steps != 0:
-                    logger.warning(
-                        f"Your evaluation steps {self.evaluation_steps} are too big "
-                        f"compared to the size of the dataset. "
-                        f"The model is evaluated only once at the end epochs."
-                    )
-
-                # Update weights one last time if gradients were computed without update
-                if (i + 1) % self.accumulation_steps != 0:
-                    scaler.step(optimizer)
-                    scaler.update()
-                    optimizer.zero_grad(set_to_none=True)
-
-                # Always test the results and save them once at the end of the epoch
-                model.zero_grad(set_to_none=True)
-                logger.debug(f"Last checkpoint at the end of the epoch {epoch}")
-
-                _, metrics_train = self.task_manager.test(
-                    model, train_loader, criterion, amp=self.std_amp
-                )
-                _, metrics_valid = self.task_manager.test(
-                    model, valid_loader, criterion, amp=self.std_amp
-                )
-
-                model.train()
-                train_loader.dataset.train()
-
-            self.callback_handler.on_epoch_end(
-                self.parameters,
-                metrics_train=metrics_train,
-                metrics_valid=metrics_valid,
-                mode=self.mode,
-                i=i,
-            )
-
-            model_weights = {
-                "model": model.state_dict(),
-                "epoch": epoch,
-                "name": self.architecture,
-            }
-            optimizer_weights = {
-                "optimizer": model.optim_state_dict(optimizer),
-                "epoch": epoch,
-                "name": self.architecture,
-            }
-
-            if cluster.master:
-                # Save checkpoints and best models
-                best_dict = retain_best.step(metrics_valid)
-                self._write_weights(
-                    model_weights,
-                    best_dict,
-                    split,
-                    network=network,
-                    save_all_models=self.parameters["save_all_models"],
-                )
-                self._write_weights(
-                    optimizer_weights,
-                    None,
-                    split,
-                    filename="optimizer.pth.tar",
-                    save_all_models=self.parameters["save_all_models"],
-                )
-            dist.barrier()
-
-            if self.parameters["adaptive_learning_rate"]:
-                scheduler.step(
-                    metrics_valid["loss"]
-                )  # Update learning rate based on validation loss
-
-            epoch += 1
-
-        del model
-        self._test_loader(
-            train_loader,
-            criterion,
-            "train",
-            split,
-            self.selection_metrics,
-            amp=self.std_amp,
-            network=network,
-        )
-        self._test_loader(
-            valid_loader,
-            criterion,
-            "validation",
-            split,
-            self.selection_metrics,
-            amp=self.std_amp,
-            network=network,
-        )
-
-        if self.task_manager.save_outputs:
-            self._compute_output_tensors(
-                train_loader.dataset,
-                "train",
-                split,
-                self.selection_metrics,
-                nb_images=1,
-                network=network,
-            )
-            self._compute_output_tensors(
-                valid_loader.dataset,
-                "validation",
-                split,
-                self.selection_metrics,
-                nb_images=1,
-                network=network,
-            )
-
-        self.callback_handler.on_train_end(parameters=self.parameters)
-
-    def _train_ssdann(
-        self,
-        train_source_loader,
-        train_target_loader,
-        train_target_unl_loader,
-        valid_loader,
-        valid_source_loader,
-        split,
-        network=None,
-        resume=False,
-        evaluate_source=True,  # TO MODIFY
-    ):
-        """
-        Core function shared by train and resume.
-
-        Args:
-            train_loader (torch.utils.data.DataLoader): DataLoader wrapping the training set.
-            valid_loader (torch.utils.data.DataLoader): DataLoader wrapping the validation set.
-            split (int): Index of the split trained.
-            network (int): Index of the network trained (used in multi-network setting only).
-            resume (bool): If True the job is resumed from the checkpoint.
-        """
-
-        model, beginning_epoch = self._init_model(
-            split=split,
-            resume=resume,
-            transfer_path=self.transfer_path,
-            transfer_selection=self.transfer_selection_metric,
-        )
-
-        criterion = self.task_manager.get_criterion(self.loss)
-        logger.debug(f"Criterion for {self.network_task} is {criterion}")
-        optimizer = self._init_optimizer(model, split=split, resume=resume)
-
-        logger.debug(f"Optimizer used for training is optimizer")
-
-        model.train()
-        train_source_loader.dataset.train()
-        train_target_loader.dataset.train()
-        train_target_unl_loader.dataset.train()
-
-        early_stopping = EarlyStopping(
-            "min", min_delta=self.tolerance, patience=self.patience
-        )
-
-        metrics_valid_target = {"loss": None}
-        metrics_valid_source = {"loss": None}
-
-        log_writer = LogWriter(
-            self.maps_path,
-            self.task_manager.evaluation_metrics + ["loss"],
-            split,
-            resume=resume,
-            beginning_epoch=beginning_epoch,
-            network=network,
-        )
-        epoch = log_writer.beginning_epoch
-
-        retain_best = RetainBest(selection_metrics=list(self.selection_metrics))
-        import numpy as np
-
-        while epoch < self.epochs and not early_stopping.step(
-            metrics_valid_target["loss"]
-        ):
-            logger.info(f"Beginning epoch {epoch}.")
-
-            model.zero_grad()
-            evaluation_flag, step_flag = True, True
-
-            for i, (data_source, data_target, data_target_unl) in enumerate(
-                zip(train_source_loader, train_target_loader, train_target_unl_loader)
-            ):
-                p = (
-                    float(epoch * len(train_target_loader))
-                    / 10
-                    / len(train_target_loader)
-                )
-                alpha = 2.0 / (1.0 + np.exp(-10 * p)) - 1
-                # alpha = 0
-                _, _, loss_dict = model.compute_outputs_and_loss(
-                    data_source, data_target, data_target_unl, criterion, alpha
-                )  # TO CHECK
-                logger.debug(f"Train loss dictionary {loss_dict}")
-                loss = loss_dict["loss"]
-                loss.backward()
-                if (i + 1) % self.accumulation_steps == 0:
-                    step_flag = False
-                    optimizer.step()
-                    optimizer.zero_grad()
-
-                    del loss
-
-                    # Evaluate the model only when no gradients are accumulated
-                    if (
-                        self.evaluation_steps != 0
-                        and (i + 1) % self.evaluation_steps == 0
-                    ):
-                        evaluation_flag = False
-
-                        # Evaluate on target data
-                        logger.info("Evaluation on target data")
-                        _, metrics_train_target = self.task_manager.test_da(
-                            model,
-                            train_target_loader,
-                            criterion,
-                            alpha,
-                            target=True,
-                        )  # TO CHECK
-
-                        _, metrics_valid_target = self.task_manager.test_da(
-                            model,
-                            valid_loader,
-                            criterion,
-                            alpha,
-                            target=True,
-                        )
-
-                        model.train()
-                        train_target_loader.dataset.train()
-
-                        log_writer.step(
-                            epoch,
-                            i,
-                            metrics_train_target,
-                            metrics_valid_target,
-                            len(train_target_loader),
-                            "training_target.tsv",
-                        )
-                        logger.info(
-                            f"{self.mode} level training loss for target data is {metrics_train_target['loss']} "
-                            f"at the end of iteration {i}"
-                        )
-                        logger.info(
-                            f"{self.mode} level validation loss for target data is {metrics_valid_target['loss']} "
-                            f"at the end of iteration {i}"
-                        )
-
-                        # Evaluate on source data
-                        logger.info("Evaluation on source data")
-                        _, metrics_train_source = self.task_manager.test_da(
-                            model, train_source_loader, criterion, alpha
-                        )
-                        _, metrics_valid_source = self.task_manager.test_da(
-                            model, valid_source_loader, criterion, alpha
-                        )
-
-                        model.train()
-                        train_source_loader.dataset.train()
-
-                        log_writer.step(
-                            epoch,
-                            i,
-                            metrics_train_source,
-                            metrics_valid_source,
-                            len(train_source_loader),
-                        )
-                        logger.info(
-                            f"{self.mode} level training loss for source data is {metrics_train_source['loss']} "
-                            f"at the end of iteration {i}"
-                        )
-                        logger.info(
-                            f"{self.mode} level validation loss for source data is {metrics_valid_source['loss']} "
-                            f"at the end of iteration {i}"
-                        )
-
-            # If no step has been performed, raise Exception
-            if step_flag:
-                raise Exception(
-                    "The model has not been updated once in the epoch. The accumulation step may be too large."
-                )
-
-            # If no evaluation has been performed, warn the user
-            elif evaluation_flag and self.evaluation_steps != 0:
-                logger.warning(
-                    f"Your evaluation steps {self.evaluation_steps} are too big "
-                    f"compared to the size of the dataset. "
-                    f"The model is evaluated only once at the end epochs."
-                )
-
-            # Update weights one last time if gradients were computed without update
-            if (i + 1) % self.accumulation_steps != 0:
-                optimizer.step()
-                optimizer.zero_grad()
-            # Always test the results and save them once at the end of the epoch
-            model.zero_grad()
-            logger.debug(f"Last checkpoint at the end of the epoch {epoch}")
-
-            if evaluate_source:
-                logger.info(
-                    f"Evaluate source data at the end of the epoch {epoch} with alpha: {alpha}."
-                )
-                _, metrics_train_source = self.task_manager.test_da(
-                    model,
-                    train_source_loader,
-                    criterion,
-                    alpha,
-                    True,
-                    False,
-                )
-                _, metrics_valid_source = self.task_manager.test_da(
-                    model,
-                    valid_source_loader,
-                    criterion,
-                    alpha,
-                    True,
-                    False,
-                )
-
-                log_writer.step(
-                    epoch,
-                    i,
-                    metrics_train_source,
-                    metrics_valid_source,
-                    len(train_source_loader),
-                )
-
-                logger.info(
-                    f"{self.mode} level training loss for source data is {metrics_train_source['loss']} "
-                    f"at the end of iteration {i}"
-                )
-                logger.info(
-                    f"{self.mode} level validation loss for source data is {metrics_valid_source['loss']} "
-                    f"at the end of iteration {i}"
-                )
-
-            _, metrics_train_target = self.task_manager.test_da(
-                model,
-                train_target_loader,
-                criterion,
-                alpha,
-                target=True,
-            )
-            _, metrics_valid_target = self.task_manager.test_da(
-                model,
-                valid_loader,
-                criterion,
-                alpha,
-                target=True,
-            )
-
-            model.train()
-            train_source_loader.dataset.train()
-            train_target_loader.dataset.train()
-
-            log_writer.step(
-                epoch,
-                i,
-                metrics_train_target,
-                metrics_valid_target,
-                len(train_target_loader),
-                "training_target.tsv",
-            )
-
-            logger.info(
-                f"{self.mode} level training loss for target data is {metrics_train_target['loss']} "
-                f"at the end of iteration {i}"
-            )
-            logger.info(
-                f"{self.mode} level validation loss for target data is {metrics_valid_target['loss']} "
-                f"at the end of iteration {i}"
-            )
-
-            # Save checkpoints and best models
-            best_dict = retain_best.step(metrics_valid_target)
-            self._write_weights(
-                {
-                    "model": model.state_dict(),
-                    "epoch": epoch,
-                    "name": self.architecture,
-                },
-                best_dict,
-                split,
-                network=network,
-                save_all_models=False,
-            )
-            self._write_weights(
-                {
-                    "optimizer": optimizer.state_dict(),  # TO MODIFY
-                    "epoch": epoch,
-                    "name": self.optimizer,
-                },
-                None,
-                split,
-                filename="optimizer.pth.tar",
-                save_all_models=False,
-            )
-
-            epoch += 1
-
-        self._test_loader_ssda(
-            train_target_loader,
-            criterion,
-            data_group="train",
-            split=split,
-            selection_metrics=self.selection_metrics,
-            network=network,
-            target=True,
-            alpha=0,
-        )
-        self._test_loader_ssda(
-            valid_loader,
-            criterion,
-            data_group="validation",
-            split=split,
-            selection_metrics=self.selection_metrics,
-            network=network,
-            target=True,
-            alpha=0,
-        )
-
-        if self.task_manager.save_outputs:
-            self._compute_output_tensors(
-                train_target_loader.dataset,
-                "train",
-                split,
-                self.selection_metrics,
-                nb_images=1,
-                network=network,
-            )
-            self._compute_output_tensors(
-                train_target_loader.dataset,
-                "validation",
-                split,
-                self.selection_metrics,
-                nb_images=1,
-                network=network,
-            )
-
->>>>>>> 549ca1bb
     def _test_loader(
         self,
         dataloader,
@@ -2716,90 +1167,6 @@
         )
         return df.to_dict("records")[0]
 
-<<<<<<< HEAD
-    def get_interpretation(
-        self,
-        data_group: str,
-        name: str,
-        split: int = 0,
-        selection_metric: Optional[str] = None,
-        verbose: bool = True,
-        participant_id: Optional[str] = None,
-        session_id: Optional[str] = None,
-        mode_id: int = 0,
-    ) -> torch.Tensor:
-        """
-        Get the individual interpretation maps for one session if participant_id and session_id are filled.
-        Else load the mean interpretation map.
-
-        Args:
-            data_group (str): Name of the data group used for the interpretation task.
-            name (str): name of the interpretation task.
-            split (int): Index of the split used for training.
-            selection_metric (str): Metric used for best weights selection.
-            verbose (bool): if True will print associated prediction.log.
-            participant_id (str): ID of the participant (if not given load mean map).
-            session_id (str): ID of the session (if not give load the mean map).
-            mode_id (int): Index of the mode used.
-        Returns:
-            (torch.Tensor): Tensor of the interpretability map.
-        """
-
-        selection_metric = self._check_selection_metric(split, selection_metric)
-        if verbose:
-            self._print_description_log(data_group, split, selection_metric)
-        map_dir = (
-            self.maps_path
-            / f"{self.split_name}-{split}"
-            / f"best-{selection_metric}"
-            / data_group
-            / f"interpret-{name}"
-        )
-        if not map_dir.is_dir():
-            raise MAPSError(
-                f"No prediction corresponding to data group {data_group} and "
-                f"interpretation {name} was found."
-            )
-        if participant_id is None and session_id is None:
-            map_pt = torch.load(map_dir / f"mean_{self.mode}-{mode_id}_map.pt")
-        elif participant_id is None or session_id is None:
-            raise ValueError(
-                f"To load the mean interpretation map, "
-                f"please do not give any participant_id or session_id.\n "
-                f"Else specify both parameters"
-            )
-        else:
-            map_pt = torch.load(
-                map_dir / f"{participant_id}_{session_id}_{self.mode}-{mode_id}_map.pt"
-            )
-        return map_pt
-=======
-    def _init_callbacks(self):
-        from clinicadl.utils.callbacks.callbacks import (
-            Callback,
-            CallbacksHandler,
-            LoggerCallback,
-        )
-
-        # if self.callbacks is None:
-        #     self.callbacks = [Callback()]
-
-        self.callback_handler = CallbacksHandler()  # callbacks=self.callbacks)
-
-        if self.parameters["emissions_calculator"]:
-            from clinicadl.utils.callbacks.callbacks import CodeCarbonTracker
-
-            self.callback_handler.add_callback(CodeCarbonTracker())
-
-        if self.parameters["track_exp"]:
-            from clinicadl.utils.callbacks.callbacks import Tracker
-
-            self.callback_handler.add_callback(Tracker)
-
-        self.callback_handler.add_callback(LoggerCallback())
-        # self.callback_handler.add_callback(MetricConsolePrinterCallback())
->>>>>>> 549ca1bb
-
     @property
     def std_amp(self) -> bool:
         """
