import json
import shutil
import subprocess
from datetime import datetime
from glob import glob
from logging import getLogger
from pathlib import Path
from typing import Any, Dict, List, Optional, Tuple, Union

import pandas as pd
import torch
from torch.utils.data import DataLoader

from clinicadl.utils.caps_dataset.data import (
    get_transforms,
    load_data_test,
    return_dataset,
)
from clinicadl.utils.cmdline_utils import check_gpu
from clinicadl.utils.early_stopping import EarlyStopping
from clinicadl.utils.exceptions import (
    ClinicaDLArgumentError,
    ClinicaDLConfigurationError,
    ClinicaDLDataLeakageError,
    MAPSError,
)
from clinicadl.utils.logger import setup_logging
from clinicadl.utils.maps_manager.logwriter import LogWriter
from clinicadl.utils.maps_manager.maps_manager_utils import (
    add_default_values,
    read_json,
)
from clinicadl.utils.metric_module import RetainBest
from clinicadl.utils.network.network import Network
from clinicadl.utils.seed import get_seed, pl_worker_init_function, seed_everything

logger = getLogger("clinicadl.maps_manager")


level_list: List[str] = ["warning", "info", "debug"]
# TODO save weights on CPU for better compatibility


class MapsManager:
    def __init__(
        self,
        maps_path: str,
        parameters: Dict[str, Any] = None,
        verbose: str = "info",
    ):
        """

        Parameters
        ----------
        maps_path: str (path)
            path of the MAPS
        parameters: Dict[str, Any]
            parameters of the training step. If given a new MAPS is created.
        verbose: str
            Logging level ("debug", "info", "warning")
        """
        maps_path = Path(maps_path)
        self.maps_path = maps_path.resolve()
        if verbose is not None:
            if verbose not in level_list:
                raise ValueError(f"verbose value {verbose} must be in {level_list}.")
            setup_logging(level_list.index(verbose))

        # Existing MAPS
        if parameters is None:
            if not (maps_path / "maps.json").is_file():
                raise MAPSError(
                    f"MAPS was not found at {maps_path}."
                    f"To initiate a new MAPS please give a train_dict."
                )
            self.parameters = self.get_parameters()
            self.task_manager = self._init_task_manager(n_classes=self.output_size)
            self.split_name = (
                self._check_split_wording()
            )  # Used only for retro-compatibility

        # Initiate MAPS
        else:
            self._check_args(parameters)

            if (maps_path.is_dir() and maps_path.is_file()) or (  # Non-folder file
                maps_path.is_dir() and list(maps_path.iterdir())  # Non empty folder
            ):
                raise MAPSError(
                    f"You are trying to create a new MAPS at {maps_path} but "
                    f"this already corresponds to a file or a non-empty folder. \n"
                    f"Please remove it or choose another location."
                )
            (maps_path / "groups").mkdir(parents=True)

            logger.info(f"A new MAPS was created at {maps_path}")

            self.write_parameters(self.maps_path, self.parameters)
            self._write_requirements_version()

            self.split_name = "split"  # Used only for retro-compatibility
            self._write_training_data()
            self._write_train_val_groups()
            self._write_information()

    def __getattr__(self, name):
        """Allow to directly get the values in parameters attribute"""
        if name in self.parameters:
            return self.parameters[name]
        else:
            raise AttributeError(f"'MapsManager' object has no attribute '{name}'")

    def train(self, split_list: List[int] = None, overwrite: bool = False):
        """
        Performs the training task for a defined list of splits

        Args:
            split_list: list of splits on which the training task is performed.
                Default trains all splits of the cross-validation.
            overwrite: If True previously trained splits that are going to be trained
                are erased.

        Raises:
            MAPSError: If splits specified in input already exist and overwrite is False.
        """
        existing_splits = []

        split_manager = self._init_split_manager(split_list)
        for split in split_manager.split_iterator():
            split_path = self.maps_path / f"{self.split_name}-{split}"
            if Path(split_path).is_dir():
                if overwrite:
                    shutil.rmtree(split_path)
                else:
                    existing_splits.append(split)

        if len(existing_splits) > 0:
            raise MAPSError(
                f"Splits {existing_splits} already exist. Please "
                f"specify a list of splits not intersecting the previous list, "
                f"or use overwrite to erase previously trained splits."
            )
        if self.multi_network:
            self._train_multi(split_list, resume=False)
        else:
            self._train_single(split_list, resume=False)

    def resume(self, split_list: List[int] = None):
        """
        Resumes the training task for a defined list of splits.

        Args:
            split_list: list of splits on which the training task is performed.
                Default trains all splits.

        Raises:
            MAPSError: If splits specified in input do not exist.
        """
        missing_splits = []
        split_manager = self._init_split_manager(split_list)

        for split in split_manager.split_iterator():
            if not (self.maps_path / f"{self.split_name}-{split}" / "tmp").is_dir():
                missing_splits.append(split)

        if len(missing_splits) > 0:
            raise MAPSError(
                f"Splits {missing_splits} were not initialized. "
                f"Please try train command on these splits and resume only others."
            )

        if self.multi_network:
            self._train_multi(split_list, resume=True)
        else:
            self._train_single(split_list, resume=True)

    def predict(
        self,
        data_group: str,
        caps_directory: str = None,
        tsv_path: str = None,
        split_list: List[int] = None,
        selection_metrics: List[str] = None,
        multi_cohort: bool = False,
        diagnoses: List[str] = (),
        use_labels: bool = True,
        batch_size: int = None,
        n_proc: int = None,
        gpu: bool = None,
        overwrite: bool = False,
        label: str = None,
        label_code: Optional[Dict[str, int]] = "default",
        save_tensor: bool = False,
        save_nifti: bool = False,
    ):
        """
        Performs the prediction task on a subset of caps_directory defined in a TSV file.

        Args:
            data_group: name of the data group tested.
            caps_directory: path to the CAPS folder. For more information please refer to
                [clinica documentation](https://aramislab.paris.inria.fr/clinica/docs/public/latest/CAPS/Introduction/).
                Default will load the value of an existing data group
            tsv_path: path to a TSV file containing the list of participants and sessions to test.
                Default will load the DataFrame of an existing data group
            split_list: list of splits to test. Default perform prediction on all splits available.
            selection_metrics (list[str]): list of selection metrics to test.
                Default performs the prediction on all selection metrics available.
            multi_cohort: If True considers that tsv_path is the path to a multi-cohort TSV.
            diagnoses: List of diagnoses to load if tsv_path is a split_directory.
                Default uses the same as in training step.
            use_labels: If True, the labels must exist in test meta-data and metrics are computed.
            batch_size: If given, sets the value of batch_size, else use the same as in training step.
            n_proc: If given, sets the value of num_workers, else use the same as in training step.
            gpu: If given, a new value for the device of the model will be computed.
            overwrite: If True erase the occurrences of data_group.
            label: Target label used for training (if network_task in [`regression`, `classification`]).
            label_code: dictionary linking the target values to a node number.
        """
        if split_list is None:
            split_list = self._find_splits()
        logger.debug(f"List of splits {split_list}")

        _, all_transforms = get_transforms(
            normalize=self.normalize,
            data_augmentation=self.data_augmentation,
        )

        group_df = None
        if tsv_path is not None:
            group_df = load_data_test(
                tsv_path,
                diagnoses if len(diagnoses) != 0 else self.diagnoses,
                multi_cohort=multi_cohort,
            )
        criterion = self.task_manager.get_criterion(self.loss)
        self._check_data_group(
            data_group,
            caps_directory,
            group_df,
            multi_cohort,
            overwrite,
            label=label,
        )
        for split in split_list:
            logger.info(f"Prediction of split {split}")
            group_df, group_parameters = self.get_group_info(data_group, split)
            # Find label code if not given
            if label is not None and label != self.label and label_code == "default":
                self.task_manager.generate_label_code(group_df, label)

            # Erase previous TSV files
            if selection_metrics is None:
                split_selection_metrics = self._find_selection_metrics(split)
            else:
                split_selection_metrics = selection_metrics
            for selection in split_selection_metrics:
                tsv_dir = (
                    self.maps_path
                    / f"{self.split_name}-{split}"
                    / f"best-{selection}"
                    / data_group
                )

                tsv_pattern = f"{data_group}*.tsv"

                for tsv_file in tsv_dir.glob(tsv_pattern):
                    Path(tsv_file).unlink()

            if self.multi_network:
                for network in range(self.num_networks):
                    data_test = return_dataset(
                        group_parameters["caps_directory"],
                        group_df,
                        self.preprocessing_dict,
                        all_transformations=all_transforms,
                        multi_cohort=group_parameters["multi_cohort"],
                        label_presence=use_labels,
                        label=self.label if label is None else label,
                        label_code=self.label_code
                        if label_code == "default"
                        else label_code,
                        cnn_index=network,
                    )
                    test_loader = DataLoader(
                        data_test,
                        batch_size=batch_size
                        if batch_size is not None
                        else self.batch_size,
                        shuffle=False,
                        num_workers=n_proc if n_proc is not None else self.n_proc,
                    )
                    self._test_loader(
                        test_loader,
                        criterion,
                        data_group,
                        split,
                        split_selection_metrics,
                        use_labels=use_labels,
                        gpu=gpu,
                        network=network,
                    )
                    if save_tensor:
                        self._compute_output_tensors(
                            data_test,
                            data_group,
                            split,
                            selection_metrics,
                            gpu=gpu,
                            network=network,
                        )
                    if save_nifti:
                        self._compute_output_nifti(
                            data_test,
                            data_group,
                            split,
                            selection_metrics,
                            gpu=gpu,
                            network=network,
                        )
            else:
                data_test = return_dataset(
                    group_parameters["caps_directory"],
                    group_df,
                    self.preprocessing_dict,
                    all_transformations=all_transforms,
                    multi_cohort=group_parameters["multi_cohort"],
                    label_presence=use_labels,
                    label=self.label if label is None else label,
                    label_code=self.label_code
                    if label_code == "default"
                    else label_code,
                )

                test_loader = DataLoader(
                    data_test,
                    batch_size=batch_size
                    if batch_size is not None
                    else self.batch_size,
                    shuffle=False,
                    num_workers=n_proc if n_proc is not None else self.n_proc,
                )
                self._test_loader(
                    test_loader,
                    criterion,
                    data_group,
                    split,
                    split_selection_metrics,
                    use_labels=use_labels,
                    gpu=gpu,
                )
                if save_tensor:
                    self._compute_output_tensors(
                        data_test,
                        data_group,
                        split,
                        selection_metrics,
                        gpu=gpu,
                    )
                if save_nifti:
                    self._compute_output_nifti(
                        data_test,
                        data_group,
                        split,
                        selection_metrics,
                        gpu=gpu,
                    )
            self._ensemble_prediction(data_group, split, selection_metrics, use_labels)

    def interpret(
        self,
        data_group,
        name,
        method,
        caps_directory=None,
        tsv_path=None,
        split_list=None,
        selection_metrics=None,
        multi_cohort=False,
        diagnoses=(),
        target_node=0,
        save_individual=False,
        batch_size=None,
        n_proc=None,
        gpu=None,
        overwrite=False,
        overwrite_name=False,
        level=None,
    ):
        """
        Performs the interpretation task on a subset of caps_directory defined in a TSV file.
        The mean interpretation is always saved, to save the individual interpretations set save_individual to True.
        Args:
            data_group (str): name of the data group interpreted.
            name (str): name of the interpretation procedure.
            method (str): method used for extraction (ex: gradients, grad-cam...).
            caps_directory (str): path to the CAPS folder. For more information please refer to
                [clinica documentation](https://aramislab.paris.inria.fr/clinica/docs/public/latest/CAPS/Introduction/).
                Default will load the value of an existing data group.
            tsv_path (str): path to a TSV file containing the list of participants and sessions to test.
                Default will load the DataFrame of an existing data group.
            split_list (list[int]): list of splits to interpret. Default perform interpretation on all splits available.
            selection_metrics (list[str]): list of selection metrics to interpret.
                Default performs the interpretation on all selection metrics available.
            multi_cohort (bool): If True considers that tsv_path is the path to a multi-cohort TSV.
            diagnoses (list[str]): List of diagnoses to load if tsv_path is a split_directory.
                Default uses the same as in training step.
            target_node (int): Node from which the interpretation is computed.
            save_individual (bool): If True saves the individual map of each participant / session couple.
            batch_size (int): If given, sets the value of batch_size, else use the same as in training step.
            n_proc (int): If given, sets the value of num_workers, else use the same as in training step.
            gpu (bool): If given, a new value for the device of the model will be computed.
            overwrite (bool): If True erase the occurrences of data_group.
            overwrite_name (bool): If True erase the occurrences of name.
            level (int): layer number in the convolutional part after which the feature map is chosen.
        """

        from torch.utils.data import DataLoader

        from clinicadl.interpret.gradients import method_dict

        if method not in method_dict.keys():
            raise NotImplementedError(
                f"Interpretation method {method} is not implemented. "
                f"Please choose in {method_dict.keys()}"
            )

        if split_list is None:
            split_list = self._find_splits()
        logger.debug(f"List of splits {split_list}")

        if self.multi_network:
            raise NotImplementedError(
                "The interpretation of multi-network framework is not implemented."
            )

        _, all_transforms = get_transforms(
            normalize=self.normalize,
            data_augmentation=self.data_augmentation,
        )

        group_df = None
        if tsv_path is not None:
            group_df = load_data_test(
                tsv_path,
                diagnoses if len(diagnoses) != 0 else self.diagnoses,
                multi_cohort=multi_cohort,
            )
        self._check_data_group(
            data_group, caps_directory, group_df, multi_cohort, overwrite
        )

        for split in split_list:
            logger.info(f"Interpretation of split {split}")
            df_group, parameters_group = self.get_group_info(data_group, split)

            data_test = return_dataset(
                parameters_group["caps_directory"],
                df_group,
                self.preprocessing_dict,
                all_transformations=all_transforms,
                multi_cohort=parameters_group["multi_cohort"],
                label_presence=False,
                label_code=self.label_code,
                label=self.label,
            )
            test_loader = DataLoader(
                data_test,
                batch_size=batch_size if batch_size is not None else self.batch_size,
                shuffle=False,
                num_workers=n_proc if n_proc is not None else self.n_proc,
            )

            if selection_metrics is None:
                selection_metrics = self._find_selection_metrics(split)

            for selection_metric in selection_metrics:
                logger.info(f"Interpretation of metric {selection_metric}")
                results_path = (
                    self.maps_path
                    / f"{self.split_name}-{split}"
                    / f"best-{selection_metric}"
                    / data_group
                    / f"interpret-{name}"
                )

                if (results_path).is_dir():
                    if overwrite_name:
                        shutil.rmtree(results_path)
                    else:
                        raise MAPSError(
                            f"Interpretation name {name} is already written. "
                            f"Please choose another name or set overwrite_name to True."
                        )
                results_path.mkdir(parents=True)

                model, _ = self._init_model(
                    transfer_path=self.maps_path,
                    split=split,
                    transfer_selection=selection_metric,
                    gpu=gpu,
                )

                interpreter = method_dict[method](model)

                cum_maps = [0] * data_test.elem_per_image
                for data in test_loader:
                    images = data["image"].to(model.device)

                    map_pt = interpreter.generate_gradients(
                        images, target_node, level=level
                    )
                    for i in range(len(data["participant_id"])):
                        mode_id = data[f"{self.mode}_id"][i]
                        cum_maps[mode_id] += map_pt[i]
                        if save_individual:
                            single_path = (
                                results_path
                                / f"{data['participant_id'][i]}_{data['session_id'][i]}_{self.mode}-{data[f'{self.mode}_id'][i]}_map.pt"
                            )
                            torch.save(map_pt[i], single_path)
                for i, mode_map in enumerate(cum_maps):
                    mode_map /= len(data_test)
                    torch.save(mode_map, results_path / f"mean_{self.mode}-{i}_map.pt")

    ###################################
    # High-level functions templates  #
    ###################################
    def _train_single(self, split_list=None, resume=False):
        """
        Trains a single CNN for all inputs.

        Args:
            split_list (list[int]): list of splits that are trained.
            resume (bool): If True the job is resumed from checkpoint.
        """
        from torch.utils.data import DataLoader

        train_transforms, all_transforms = get_transforms(
            normalize=self.normalize,
            data_augmentation=self.data_augmentation,
        )
        split_manager = self._init_split_manager(split_list)
        for split in split_manager.split_iterator():
            logger.info(f"Training split {split}")
            seed_everything(self.seed, self.deterministic, self.compensation)

            split_df_dict = split_manager[split]

            logger.debug("Loading training data...")
            data_train = return_dataset(
                self.caps_directory,
                split_df_dict["train"],
                self.preprocessing_dict,
                train_transformations=train_transforms,
                all_transformations=all_transforms,
                multi_cohort=self.multi_cohort,
                label=self.label,
                label_code=self.label_code,
            )
            logger.debug("Loading validation data...")
            data_valid = return_dataset(
                self.caps_directory,
                split_df_dict["validation"],
                self.preprocessing_dict,
                train_transformations=train_transforms,
                all_transformations=all_transforms,
                multi_cohort=self.multi_cohort,
                label=self.label,
                label_code=self.label_code,
            )
            train_sampler = self.task_manager.generate_sampler(data_train, self.sampler)
            logger.debug(
                f"Getting train and validation loader with batch size {self.batch_size}"
            )
            train_loader = DataLoader(
                data_train,
                batch_size=self.batch_size,
                sampler=train_sampler,
                num_workers=self.n_proc,
                worker_init_fn=pl_worker_init_function,
            )
            logger.debug(f"Train loader size is {len(train_loader)}")
            valid_loader = DataLoader(
                data_valid,
                batch_size=self.batch_size,
                shuffle=False,
                num_workers=self.n_proc,
            )
            logger.debug(f"Validation loader size is {len(valid_loader)}")

            self._train(
                train_loader,
                valid_loader,
                split,
                resume=resume,
            )

            self._ensemble_prediction(
                "train",
                split,
                self.selection_metrics,
            )
            self._ensemble_prediction(
                "validation",
                split,
                self.selection_metrics,
            )

            self._erase_tmp(split)

    def _train_multi(self, split_list: List[int] = None, resume: bool = False):
        """
        Trains a single CNN per element in the image.

        Args:
            split_list: list of splits that are trained.
            resume: If True the job is resumed from checkpoint.
        """
        from torch.utils.data import DataLoader

        train_transforms, all_transforms = get_transforms(
            normalize=self.normalize,
            data_augmentation=self.data_augmentation,
        )

        split_manager = self._init_split_manager(split_list)
        for split in split_manager.split_iterator():
            logger.info(f"Training split {split}")
            seed_everything(self.seed, self.deterministic, self.compensation)

            split_df_dict = split_manager[split]

            first_network = 0
            if resume:
                training_logs = [
                    int(network_folder.split("-")[1])
                    for network_folder in list(
                        (
                            self.maps_path
                            / f"{self.split_name}-{split}"
                            / "training_logs"
                        ).iterdir()
                    )
                ]
                first_network = max(training_logs)
                if not (self.maps_path / "tmp").is_dir():
                    first_network += 1
                    resume = False

            for network in range(first_network, self.num_networks):
                logger.info(f"Train network {network}")

                data_train = return_dataset(
                    self.caps_directory,
                    split_df_dict["train"],
                    self.preprocessing_dict,
                    train_transformations=train_transforms,
                    all_transformations=all_transforms,
                    multi_cohort=self.multi_cohort,
                    label=self.label,
                    label_code=self.label_code,
                    cnn_index=network,
                )
                data_valid = return_dataset(
                    self.caps_directory,
                    split_df_dict["validation"],
                    self.preprocessing_dict,
                    train_transformations=train_transforms,
                    all_transformations=all_transforms,
                    multi_cohort=self.multi_cohort,
                    label=self.label,
                    label_code=self.label_code,
                    cnn_index=network,
                )

                train_sampler = self.task_manager.generate_sampler(
                    data_train, self.sampler
                )
                train_loader = DataLoader(
                    data_train,
                    batch_size=self.batch_size,
                    sampler=train_sampler,
                    num_workers=self.n_proc,
                    worker_init_fn=pl_worker_init_function,
                )

                valid_loader = DataLoader(
                    data_valid,
                    batch_size=self.batch_size,
                    shuffle=False,
                    num_workers=self.n_proc,
                )

                self._train(
                    train_loader,
                    valid_loader,
                    split,
                    network,
                    resume=resume,
                )
                resume = False

            self._ensemble_prediction(
                "train",
                split,
                self.selection_metrics,
            )
            self._ensemble_prediction(
                "validation",
                split,
                self.selection_metrics,
            )

            self._erase_tmp(split)

    def _init_profiler(self):
        if self.profiler:
            from datetime import datetime
            from pathlib import Path

            from torch.profiler import (
                ProfilerActivity,
                profile,
                schedule,
                tensorboard_trace_handler,
            )

            time = str(datetime.now().time())[:8]
            filename = [Path("profiler") / f"clinica_dl_{time}"]
            # When ClinicaDL will be updated with Distributed Data Parallelism,
            # the next line will be handy, to make sure all processes write in the same file
            # dist.broadcast_object_list(filename, src=0)
            profiler = profile(
                activities=[ProfilerActivity.CPU, ProfilerActivity.CUDA],
                schedule=schedule(wait=2, warmup=2, active=30, repeat=1),
                on_trace_ready=tensorboard_trace_handler(filename[0]),
                profile_memory=True,
                record_shapes=False,
                with_stack=False,
                with_flops=False,
            )
        else:
            from contextlib import nullcontext

            profiler = nullcontext()
            profiler.step = lambda *args, **kwargs: None
        return profiler

    def _train(
        self,
        train_loader,
        valid_loader,
        split,
        network=None,
        resume=False,
    ):
        """
        Core function shared by train and resume.

        Args:
            train_loader (torch.utils.data.DataLoader): DataLoader wrapping the training set.
            valid_loader (torch.utils.data.DataLoader): DataLoader wrapping the validation set.
            split (int): Index of the split trained.
            network (int): Index of the network trained (used in multi-network setting only).
            resume (bool): If True the job is resumed from the checkpoint.
        """

        model, beginning_epoch = self._init_model(
            split=split,
            resume=resume,
            transfer_path=self.transfer_path,
            transfer_selection=self.transfer_selection_metric,
        )
        criterion = self.task_manager.get_criterion(self.loss)
        logger.debug(f"Criterion for {self.network_task} is {criterion}")
        optimizer = self._init_optimizer(model, split=split, resume=resume)
        logger.debug(f"Optimizer used for training is optimizer")

        model.train()
        train_loader.dataset.train()

        early_stopping = EarlyStopping(
            "min", min_delta=self.tolerance, patience=self.patience
        )
        metrics_valid = {"loss": None}

        log_writer = LogWriter(
            self.maps_path,
            self.task_manager.evaluation_metrics + ["loss"],
            split,
            resume=resume,
            beginning_epoch=beginning_epoch,
            network=network,
        )
        epoch = log_writer.beginning_epoch

        retain_best = RetainBest(selection_metrics=list(self.selection_metrics))

        profiler = self._init_profiler()

        while epoch < self.epochs and not early_stopping.step(metrics_valid["loss"]):
            logger.info(f"Beginning epoch {epoch}.")

            model.zero_grad()
            evaluation_flag, step_flag = True, True
<<<<<<< HEAD

            with profiler:
                for i, data in enumerate(train_loader):
=======
            for i, data in enumerate(train_loader):
>>>>>>> 76c1f605

                    _, loss_dict = model.compute_outputs_and_loss(data, criterion)
                    logger.debug(f"Train loss dictionnary {loss_dict}")
                    loss = loss_dict["loss"]
                    loss.backward()

                    if (i + 1) % self.accumulation_steps == 0:
                        step_flag = False
                        optimizer.step()
                        optimizer.zero_grad()

                        del loss

                        # Evaluate the model only when no gradients are accumulated
                        if (
                            self.evaluation_steps != 0
                            and (i + 1) % self.evaluation_steps == 0
                        ):
                            evaluation_flag = False

                            _, metrics_train = self.task_manager.test(
                                model, train_loader, criterion
                            )
                            _, metrics_valid = self.task_manager.test(
                                model, valid_loader, criterion
                            )

                            model.train()
                            train_loader.dataset.train()

                            log_writer.step(
                                epoch,
                                i,
                                metrics_train,
                                metrics_valid,
                                len(train_loader),
                            )
                            logger.info(
                                f"{self.mode} level training loss is {metrics_train['loss']} "
                                f"at the end of iteration {i}"
                            )
                            logger.info(
                                f"{self.mode} level validation loss is {metrics_valid['loss']} "
                                f"at the end of iteration {i}"
                            )

                    profiler.step()

            # If no step has been performed, raise Exception
            if step_flag:
                raise Exception(
                    "The model has not been updated once in the epoch. The accumulation step may be too large."
                )

            # If no evaluation has been performed, warn the user
            elif evaluation_flag and self.evaluation_steps != 0:
                logger.warning(
                    f"Your evaluation steps {self.evaluation_steps} are too big "
                    f"compared to the size of the dataset. "
                    f"The model is evaluated only once at the end epochs."
                )

            # Update weights one last time if gradients were computed without update
            if (i + 1) % self.accumulation_steps != 0:
                optimizer.step()
                optimizer.zero_grad()

            # Always test the results and save them once at the end of the epoch
            model.zero_grad()
            logger.debug(f"Last checkpoint at the end of the epoch {epoch}")

            _, metrics_train = self.task_manager.test(model, train_loader, criterion)
            _, metrics_valid = self.task_manager.test(model, valid_loader, criterion)

            model.train()
            train_loader.dataset.train()

            log_writer.step(epoch, i, metrics_train, metrics_valid, len(train_loader))
            logger.info(
                f"{self.mode} level training loss is {metrics_train['loss']} "
                f"at the end of iteration {i}"
            )
            logger.info(
                f"{self.mode} level validation loss is {metrics_valid['loss']} "
                f"at the end of iteration {i}"
            )

            # Save checkpoints and best models
            best_dict = retain_best.step(metrics_valid)
            self._write_weights(
                {
                    "model": model.state_dict(),
                    "epoch": epoch,
                    "name": self.architecture,
                },
                best_dict,
                split,
                network=network,
            )
            self._write_weights(
                {
                    "optimizer": optimizer.state_dict(),
                    "epoch": epoch,
                    "name": self.optimizer,
                },
                None,
                split,
                filename="optimizer.pth.tar",
            )

            epoch += 1

        self._test_loader(
            train_loader,
            criterion,
            "train",
            split,
            self.selection_metrics,
            network=network,
        )
        self._test_loader(
            valid_loader,
            criterion,
            "validation",
            split,
            self.selection_metrics,
            network=network,
        )

        if self.task_manager.save_outputs:
            self._compute_output_tensors(
                train_loader.dataset,
                "train",
                split,
                self.selection_metrics,
                nb_images=1,
                network=network,
            )
            self._compute_output_tensors(
                train_loader.dataset,
                "validation",
                split,
                self.selection_metrics,
                nb_images=1,
                network=network,
            )

    def _test_loader(
        self,
        dataloader,
        criterion,
        data_group,
        split,
        selection_metrics,
        use_labels=True,
        gpu=None,
        network=None,
    ):
        """
        Launches the testing task on a dataset wrapped by a DataLoader and writes prediction TSV files.

        Args:
            dataloader (torch.utils.data.DataLoader): DataLoader wrapping the test CapsDataset.
            criterion (torch.nn.modules.loss._Loss): optimization criterion used during training.
            data_group (str): name of the data group used for the testing task.
            split (int): Index of the split used to train the model tested.
            selection_metrics (list[str]): List of metrics used to select the best models which are tested.
            use_labels (bool): If True, the labels must exist in test meta-data and metrics are computed.
            gpu (bool): If given, a new value for the device of the model will be computed.
            network (int): Index of the network tested (only used in multi-network setting).
        """
        for selection_metric in selection_metrics:

            log_dir = (
                self.maps_path
                / f"{self.split_name}-{split}"
                / f"best-{selection_metric}"
                / data_group
            )
            self.write_description_log(
                log_dir,
                data_group,
                dataloader.dataset.caps_dict,
                dataloader.dataset.df,
            )

            # load the best trained model during the training
            model, _ = self._init_model(
                transfer_path=self.maps_path,
                split=split,
                transfer_selection=selection_metric,
                gpu=gpu,
                network=network,
            )

            prediction_df, metrics = self.task_manager.test(
                model, dataloader, criterion, use_labels=use_labels
            )
            if use_labels:
                if network is not None:
                    metrics[f"{self.mode}_id"] = network
                logger.info(
                    f"{self.mode} level {data_group} loss is {metrics['loss']} for model selected on {selection_metric}"
                )

            # Replace here
            self._mode_level_to_tsv(
                prediction_df, metrics, split, selection_metric, data_group=data_group
            )

    def _compute_output_nifti(
        self,
        dataset,
        data_group,
        split,
        selection_metrics,
        gpu=None,
        network=None,
    ):
        """
        Computes the output nifti images and saves them in the MAPS.

        Args:
            dataset (clinicadl.utils.caps_dataset.data.CapsDataset): wrapper of the data set.
            data_group (str): name of the data group used for the task.
            split (int): split number.
            selection_metrics (list[str]): metrics used for model selection.
            gpu (bool): If given, a new value for the device of the model will be computed.
            network (int): Index of the network tested (only used in multi-network setting).
        # Raise an error if mode is not image
        """
        import nibabel as nib
        from numpy import eye

        for selection_metric in selection_metrics:
            # load the best trained model during the training
            model, _ = self._init_model(
                transfer_path=self.maps_path,
                split=split,
                transfer_selection=selection_metric,
                gpu=gpu,
                network=network,
            )

            nifti_path = (
                self.maps_path
                / f"{self.split_name}-{split}"
                / f"best-{selection_metric}"
                / data_group
                / "nifti_images"
            )
            nifti_path.mkdir(parents=True, exist_ok=True)

            nb_imgs = len(dataset)
            for i in range(nb_imgs):
                data = dataset[i]
                image = data["image"]
                output = (
                    model.predict(image.unsqueeze(0).to(model.device))
                    .squeeze(0)
                    .detach()
                    .cpu()
                )
                # Convert tensor to nifti image with appropriate affine
                input_nii = nib.Nifti1Image(image[0].detach().cpu().numpy(), eye(4))
                output_nii = nib.Nifti1Image(output[0].numpy(), eye(4))
                # Create file name according to participant and session id
                participant_id = data["participant_id"]
                session_id = data["session_id"]
                input_filename = f"{participant_id}_{session_id}_image_input.nii.gz"
                output_filename = f"{participant_id}_{session_id}_image_output.nii.gz"
                nib.save(input_nii, Path(nifti_path) / input_filename)
                nib.save(output_nii, Path(nifti_path) / output_filename)

    def _compute_output_tensors(
        self,
        dataset,
        data_group,
        split,
        selection_metrics,
        nb_images=None,
        gpu=None,
        network=None,
    ):
        """
        Compute the output tensors and saves them in the MAPS.

        Args:
            dataset (clinicadl.utils.caps_dataset.data.CapsDataset): wrapper of the data set.
            data_group (str): name of the data group used for the task.
            split (int): split number.
            selection_metrics (list[str]): metrics used for model selection.
            nb_images (int): number of full images to write. Default computes the outputs of the whole data set.
            gpu (bool): If given, a new value for the device of the model will be computed.
            network (int): Index of the network tested (only used in multi-network setting).
        """
        for selection_metric in selection_metrics:
            # load the best trained model during the training
            model, _ = self._init_model(
                transfer_path=self.maps_path,
                split=split,
                transfer_selection=selection_metric,
                gpu=gpu,
                network=network,
            )

            tensor_path = (
                self.maps_path
                / f"{self.split_name}-{split}"
                / f"best-{selection_metric}"
                / data_group
                / "tensors"
            )
            tensor_path.mkdir(parents=True, exist_ok=True)

            if nb_images is None:  # Compute outputs for the whole data set
                nb_modes = len(dataset)
            else:
                nb_modes = nb_images * dataset.elem_per_image

            for i in range(nb_modes):
                data = dataset[i]
                image = data["image"]
                output = (
                    model.predict(image.unsqueeze(0).to(model.device)).squeeze(0).cpu()
                )
                participant_id = data["participant_id"]
                session_id = data["session_id"]
                mode_id = data[f"{self.mode}_id"]
                input_filename = (
                    f"{participant_id}_{session_id}_{self.mode}-{mode_id}_input.pt"
                )
                output_filename = (
                    f"{participant_id}_{session_id}_{self.mode}-{mode_id}_output.pt"
                )
                torch.save(image, Path(tensor_path) / input_filename)
                torch.save(output, Path(tensor_path) / output_filename)

    def _ensemble_prediction(
        self,
        data_group,
        split,
        selection_metrics,
        use_labels=True,
    ):
        """Computes the results on the image-level."""

        if selection_metrics is None:
            selection_metrics = self._find_selection_metrics(split)

        for selection_metric in selection_metrics:
            # Soft voting
            if self.num_networks > 1:
                self._ensemble_to_tsv(
                    split,
                    selection=selection_metric,
                    data_group=data_group,
                    use_labels=use_labels,
                )
            elif self.mode != "image":
                self._mode_to_image_tsv(
                    split,
                    selection=selection_metric,
                    data_group=data_group,
                    use_labels=use_labels,
                )

    ###############################
    # Checks                      #
    ###############################
    def _check_args(self, parameters):
        """
        Check the training parameters integrity
        """
        logger.debug("Checking arguments...")
        mandatory_arguments = [
            "caps_directory",
            "tsv_path",
            "preprocessing_dict",
            "mode",
            "network_task",
        ]

        for arg in mandatory_arguments:
            if arg not in parameters:
                raise ClinicaDLArgumentError(
                    f"The values of mandatory arguments {mandatory_arguments} should be set. "
                    f"No value was given for {arg}."
                )
        parameters = add_default_values(parameters)
        self.parameters = parameters
        if self.parameters["gpu"]:
            check_gpu()

        _, transformations = get_transforms(self.normalize)

        split_manager = self._init_split_manager(None)
        train_df = split_manager[0]["train"]
        if "label" not in self.parameters:
            self.parameters["label"] = None

        self.task_manager = self._init_task_manager(df=train_df)

        if self.parameters["architecture"] == "default":
            self.parameters["architecture"] = self.task_manager.get_default_network()
        if "selection_threshold" not in self.parameters:
            self.parameters["selection_threshold"] = None
        if (
            "label_code" not in self.parameters
            or len(self.parameters["label_code"]) == 0
        ):  # Allows to set custom label code in TOML
            self.parameters["label_code"] = self.task_manager.generate_label_code(
                train_df, self.label
            )
        full_dataset = return_dataset(
            self.caps_directory,
            train_df,
            self.preprocessing_dict,
            multi_cohort=self.multi_cohort,
            label=self.label,
            label_code=self.parameters["label_code"],
            train_transformations=None,
            all_transformations=transformations,
        )
        self.parameters.update(
            {
                "num_networks": full_dataset.elem_per_image,
                "output_size": self.task_manager.output_size(
                    full_dataset.size, full_dataset.df, self.label
                ),
                "input_size": full_dataset.size,
            }
        )

        self.parameters["seed"] = get_seed(self.parameters["seed"])

        if self.parameters["num_networks"] < 2 and self.multi_network:
            raise ClinicaDLConfigurationError(
                f"Invalid training configuration: cannot train a multi-network "
                f"framework with only {self.parameters['num_networks']} element "
                f"per image."
            )
        possible_selection_metrics_set = set(self.task_manager.evaluation_metrics) | {
            "loss"
        }
        if not set(self.parameters["selection_metrics"]).issubset(
            possible_selection_metrics_set
        ):
            raise ClinicaDLConfigurationError(
                f"Selection metrics {self.parameters['selection_metrics']} "
                f"must be a subset of metrics used for evaluation "
                f"{possible_selection_metrics_set}."
            )

    def _check_split_wording(self):
        """Finds if MAPS structure uses 'fold-X' or 'split-X' folders."""

        if len(list(self.maps_path.glob("fold-*"))) > 0:
            return "fold"
        else:
            return "split"

    def _find_splits(self):
        """Find which splits were trained in the MAPS."""
        return [
            int(split.name.split("-")[1])
            for split in list(self.maps_path.iterdir())
            if split.name.startswith(f"{self.split_name}-")
        ]

    def _find_selection_metrics(self, split):
        """Find which selection metrics are available in MAPS for a given split."""

        split_path = self.maps_path / f"{self.split_name}-{split}"
        if not split_path.is_dir():
            raise MAPSError(
                f"Training of split {split} was not performed."
                f"Please execute maps_manager.train(split_list=[{split}])"
            )

        return [
            metric.name.split("-")[1]
            for metric in list(split_path.iterdir())
            if metric.name[:5:] == "best-"
        ]

    def _check_selection_metric(self, split, selection_metric=None):
        """Check that a given selection metric is available for a given split."""
        available_metrics = self._find_selection_metrics(split)
        if selection_metric is None:
            if len(available_metrics) > 1:
                raise ClinicaDLArgumentError(
                    f"Several metrics are available for split {split}. "
                    f"Please choose which one you want to read among {available_metrics}"
                )
            else:
                selection_metric = available_metrics[0]
        else:
            if selection_metric not in available_metrics:
                raise ClinicaDLArgumentError(
                    f"The metric {selection_metric} is not available."
                    f"Please choose among is the available metrics {available_metrics}."
                )
        return selection_metric

    def _check_leakage(self, data_group, test_df):
        """
        Checks that no intersection exist between the participants used for training and those used for testing.

        Args:
            data_group (str): name of the data group
            test_df (pd.DataFrame): Table of participant_id / session_id of the data group
        Raises:
            ClinicaDLDataLeakageError: if data_group not in ["train", "validation"] and there is an intersection
                between the participant IDs in test_df and the ones used for training.
        """
        if data_group not in ["train", "validation"]:
            train_path = self.maps_path / "groups" / "train+validation.tsv"
            train_df = pd.read_csv(train_path, sep="\t")
            participants_train = set(train_df.participant_id.values)
            participants_test = set(test_df.participant_id.values)
            intersection = participants_test & participants_train

            if len(intersection) > 0:
                raise ClinicaDLDataLeakageError(
                    "Your evaluation set contains participants who were already seen during "
                    "the training step. The list of common participants is the following: "
                    f"{intersection}."
                )

    def _check_data_group(
        self,
        data_group,
        caps_directory=None,
        df=None,
        multi_cohort=False,
        overwrite=False,
        label=None,
    ):
        """
        Check if a data group is already available if other arguments are None.
        Else creates a new data_group.

        Args:
            data_group (str): name of the data group
            caps_directory  (str): input CAPS directory
            df (pd.DataFrame): Table of participant_id / session_id of the data group
            multi_cohort (bool): indicates if the input data comes from several CAPS
            overwrite (bool): If True former definition of data group is erased
            label (str): label name if applicable

        Raises:
            MAPSError when trying to overwrite train or validation data groups
            ClinicaDLArgumentError:
                when caps_directory or df are given but data group already exists
                when caps_directory or df are not given and data group does not exist
        """
        group_dir = Path(self.maps_path) / "groups" / data_group
        logger.debug(f"Group path {group_dir}")
        if group_dir.is_dir():  # Data group already exists
            if overwrite:
                if data_group in ["train", "validation"]:
                    raise MAPSError("Cannot overwrite train or validation data group.")
                else:
                    shutil.rmtree(group_dir)
                    split_list = self._find_splits()
                    for split in split_list:
                        selection_metrics = self._find_selection_metrics(split)
                        for selection in selection_metrics:
                            results_path = (
                                self.maps_path
                                / f"{self.split_name}-{split}"
                                / f"best-{selection}"
                                / data_group
                            )
                            if results_path.is_dir():
                                shutil.rmtree(results_path)
            elif df is not None or caps_directory is not None:
                raise ClinicaDLArgumentError(
                    f"Data group {data_group} is already defined. "
                    f"Please do not give any caps_directory, tsv_path or multi_cohort to use it. "
                    f"To erase {data_group} please set overwrite to True."
                )

        if not group_dir.is_dir() and (
            caps_directory is None or df is None
        ):  # Data group does not exist yet / was overwritten + missing data
            raise ClinicaDLArgumentError(
                f"The data group {data_group} does not already exist. "
                f"Please specify a caps_directory and a tsv_path to create this data group."
            )
        elif (
            not group_dir.is_dir()
        ):  # Data group does not exist yet / was overwritten + all data is provided
            self._check_leakage(data_group, df)
            self._write_data_group(
                data_group, df, caps_directory, multi_cohort, label=label
            )

    ###############################
    # File writers                #
    ###############################
    @staticmethod
    def write_parameters(json_path, parameters, verbose=True):
        """Write JSON files of parameters."""
        logger.debug("Writing parameters...")
        Path(json_path).mkdir(parents=True, exist_ok=True)

        # save to json file
        json_data = json.dumps(parameters, skipkeys=True, indent=4)
        json_path = Path(json_path) / "maps.json"
        if verbose:
            logger.info(f"Path of json file: {json_path}")
        with json_path.open(mode="w") as f:
            f.write(json_data)

    def _write_requirements_version(self):
        """Writes the environment.txt file."""
        logger.debug("Writing requirement version...")
        try:
            env_variables = subprocess.check_output("pip freeze", shell=True).decode(
                "utf-8"
            )
            with (self.maps_path / "environment.txt").open(mode="w") as file:
                file.write(env_variables)
        except subprocess.CalledProcessError:
            logger.warning(
                "You do not have the right to execute pip freeze. Your environment will not be written"
            )

    def _write_training_data(self):
        """Writes the TSV file containing the participant and session IDs used for training."""
        logger.debug("Writing training data...")
        from clinicadl.utils.caps_dataset.data import load_data_test

        train_df = load_data_test(
            self.tsv_path,
            self.diagnoses,
            baseline=False,
            multi_cohort=self.multi_cohort,
        )
        train_df = train_df[["participant_id", "session_id"]]
        if self.transfer_path:
            transfer_train_path = (
                Path(self.transfer_path) / "groups" / "train+validation.tsv"
            )
            transfer_train_df = pd.read_csv(transfer_train_path, sep="\t")
            transfer_train_df = transfer_train_df[["participant_id", "session_id"]]
            train_df = pd.concat([train_df, transfer_train_df])
            train_df.drop_duplicates(inplace=True)
        train_df.to_csv(
            self.maps_path / "groups" / "train+validation.tsv", sep="\t", index=False
        )

    def _write_data_group(
        self, data_group, df, caps_directory=None, multi_cohort=None, label=None
    ):
        """
        Check that a data_group is not already written and writes the characteristics of the data group
        (TSV file with a list of participant / session + JSON file containing the CAPS and the preprocessing).

        Args:
            data_group (str): name whose presence is checked.
            df (pd.DataFrame): DataFrame containing the participant_id and session_id (and label if use_labels is True)
            caps_directory (str): caps_directory if different from the training caps_directory,
            multi_cohort (bool): multi_cohort used if different from the training multi_cohort.
        """
        group_path = self.maps_path / "groups" / data_group
        group_path.mkdir(parents=True)

        columns = ["participant_id", "session_id", "cohort"]
        if self.label in df.columns.values:
            columns += [self.label]
        if label is not None and label in df.columns.values:
            columns += [label]

        df.to_csv(Path(group_path) / "data.tsv", sep="\t", columns=columns, index=False)
        self.write_parameters(
            group_path,
            {
                "caps_directory": caps_directory
                if caps_directory is not None
                else self.caps_directory,
                "multi_cohort": multi_cohort
                if multi_cohort is not None
                else self.multi_cohort,
            },
        )

    def _write_train_val_groups(self):
        """Defines the training and validation groups at the initialization"""
        logger.debug("Writing training and validation groups...")
        split_manager = self._init_split_manager()
        for split in split_manager.split_iterator():
            for data_group in ["train", "validation"]:
                df = split_manager[split][data_group]
                group_path = (
                    self.maps_path
                    / "groups"
                    / data_group
                    / f"{self.split_name}-{split}"
                )
                group_path.mkdir(parents=True, exist_ok=True)

                columns = ["participant_id", "session_id", "cohort"]
                if self.label is not None:
                    columns.append(self.label)
                df.to_csv(group_path / "data.tsv", sep="\t", columns=columns)
                self.write_parameters(
                    group_path,
                    {
                        "caps_directory": self.caps_directory,
                        "multi_cohort": self.multi_cohort,
                    },
                    verbose=False,
                )

    def _write_weights(
        self,
        state: Dict[str, Any],
        metrics_dict: Optional[Dict[str, bool]],
        split: int,
        network: int = None,
        filename: str = "checkpoint.pth.tar",
    ):
        """
        Update checkpoint and save the best model according to a set of metrics.
        If no metrics_dict is given, only the checkpoint is saved.

        Args:
            state: state of the training (model weights, epoch...).
            metrics_dict: output of RetainBest step.
            split: split number.
            network: network number (multi-network framework).
            filename: name of the checkpoint file.
        """
        checkpoint_dir = self.maps_path / f"{self.split_name}-{split}" / "tmp"
        checkpoint_dir.mkdir(parents=True, exist_ok=True)
        checkpoint_path = checkpoint_dir / filename
        torch.save(state, checkpoint_path)

        best_filename = "model.pth.tar"
        if network is not None:
            best_filename = f"network-{network}_model.pth.tar"

        # Save model according to several metrics
        if metrics_dict is not None:
            for metric_name, metric_bool in metrics_dict.items():
                metric_path = (
                    self.maps_path
                    / f"{self.split_name}-{split}"
                    / f"best-{metric_name}"
                )
                if metric_bool:
                    metric_path.mkdir(parents=True, exist_ok=True)
                    shutil.copyfile(checkpoint_path, metric_path / best_filename)

    def _write_information(self):
        """
        Writes model architecture of the MAPS in MAPS root.
        """
        from datetime import datetime

        import clinicadl.utils.network as network_package

        model_class = getattr(network_package, self.architecture)
        args = list(
            model_class.__init__.__code__.co_varnames[
                : model_class.__init__.__code__.co_argcount
            ]
        )
        args.remove("self")
        kwargs = dict()
        for arg in args:
            kwargs[arg] = self.parameters[arg]
        kwargs["gpu"] = False

        model = model_class(**kwargs)

        file_name = "information.log"

        with (self.maps_path / file_name).open(mode="w") as f:
            f.write(f"- Date :\t{datetime.now().strftime('%d %b %Y, %H:%M:%S')}\n\n")
            f.write(f"- Path :\t{self.maps_path}\n\n")
            # f.write("- Job ID :\t{}\n".format(os.getenv('SLURM_JOBID')))
            f.write(f"- Model :\t{model.layers}\n\n")

        del model

    def _erase_tmp(self, split):
        """Erase checkpoints of the model and optimizer at the end of training."""
        tmp_path = self.maps_path / f"{self.split_name}-{split}" / "tmp"
        shutil.rmtree(tmp_path)

    @staticmethod
    def write_description_log(
        log_dir,
        data_group,
        caps_dict,
        df,
    ):
        """
        Write description log file associated to a data group.

        Args:
            log_dir (str): path to the log file directory.
            data_group (str): name of the data group used for the task.
            caps_dict (dict[str, str]): Dictionary of the CAPS folders used for the task
            df (pd.DataFrame): DataFrame of the meta-data used for the task.
        """
        Path(log_dir).mkdir(parents=True, exist_ok=True)
        log_path = Path(log_dir) / "description.log"
        with log_path.open(mode="w") as f:
            f.write(f"Prediction {data_group} group - {datetime.now()}\n")
            f.write(f"Data loaded from CAPS directories: {caps_dict}\n")
            f.write(f"Number of participants: {df.participant_id.nunique()}\n")
            f.write(f"Number of sessions: {len(df)}\n")

    def _mode_level_to_tsv(
        self,
        results_df: pd.DataFrame,
        metrics: Union[Dict, pd.DataFrame],
        split: int,
        selection: str,
        data_group: str = "train",
    ):
        """
        Writes the outputs of the test function in tsv files.

        Args:
            results_df: the individual results per patch.
            metrics: the performances obtained on a series of metrics.
            split: the split for which the performances were obtained.
            selection: the metrics on which the model was selected (BA, loss...)
            data_group: the name referring to the data group on which evaluation is performed.
        """
        performance_dir = (
            self.maps_path
            / f"{self.split_name}-{split}"
            / f"best-{selection}"
            / data_group
        )
        performance_dir.mkdir(parents=True, exist_ok=True)
        performance_path = (
            performance_dir / f"{data_group}_{self.mode}_level_prediction.tsv"
        )
        if not performance_path.is_file():
            results_df.to_csv(performance_path, index=False, sep="\t")
        else:
            results_df.to_csv(
                performance_path, index=False, sep="\t", mode="a", header=False
            )

        metrics_path = performance_dir / f"{data_group}_{self.mode}_level_metrics.tsv"
        if metrics is not None:
            if not metrics_path.is_file():
                pd.DataFrame(metrics, index=[0]).to_csv(
                    metrics_path, index=False, sep="\t"
                )
            else:
                pd.DataFrame(metrics, index=[0]).to_csv(
                    metrics_path, index=False, sep="\t", mode="a", header=False
                )

    def _ensemble_to_tsv(
        self,
        split: int,
        selection: str,
        data_group: str = "test",
        use_labels: bool = True,
    ):
        """
        Writes image-level performance files from mode level performances.

        Args:
            split: split number of the cross-validation.
            selection: metric on which the model is selected (for example loss or BA).
            data_group: the name referring to the data group on which evaluation is performed.
                If different from training or validation, the weights of soft voting will be computed
                on validation accuracies.
            use_labels: If True the labels are added to the final tsv
        """
        # Choose which dataset is used to compute the weights of soft voting.
        if data_group in ["train", "validation"]:
            validation_dataset = data_group
        else:
            validation_dataset = "validation"
        test_df = self.get_prediction(
            data_group, split, selection, self.mode, verbose=False
        )
        validation_df = self.get_prediction(
            validation_dataset, split, selection, self.mode, verbose=False
        )

        performance_dir = (
            self.maps_path
            / f"{self.split_name}-{split}"
            / f"best-{selection}"
            / data_group
        )

        performance_dir.mkdir(parents=True, exist_ok=True)

        df_final, metrics = self.task_manager.ensemble_prediction(
            test_df,
            validation_df,
            selection_threshold=self.selection_threshold,
            use_labels=use_labels,
        )

        if df_final is not None:
            df_final.to_csv(
                performance_dir / f"{data_group}_image_level_prediction.tsv",
                index=False,
                sep="\t",
            )
        if metrics is not None:
            pd.DataFrame(metrics, index=[0]).to_csv(
                performance_dir / f"{data_group}_image_level_metrics.tsv",
                index=False,
                sep="\t",
            )

    def _mode_to_image_tsv(
        self,
        split: int,
        selection: str,
        data_group: str = "test",
        use_labels: bool = True,
    ):
        """
        Copy mode-level TSV files to name them as image-level TSV files

        Args:
            split: split number of the cross-validation.
            selection: metric on which the model is selected (for example loss or BA)
            data_group: the name referring to the data group on which evaluation is performed.
            use_labels: If True the labels are added to the final tsv

        """
        sub_df = self.get_prediction(
            data_group, split, selection, self.mode, verbose=False
        )
        sub_df.rename(columns={f"{self.mode}_id": "image_id"}, inplace=True)

        performance_dir = (
            self.maps_path
            / f"{self.split_name}-{split}"
            / f"best-{selection}"
            / data_group
        )
        sub_df.to_csv(
            performance_dir / f"{data_group}_image_level_prediction.tsv",
            index=False,
            sep="\t",
        )
        if use_labels:
            metrics_df = pd.read_csv(
                performance_dir / f"{data_group}_{self.mode}_level_metrics.tsv",
                sep="\t",
            )
            if f"{self.mode}_id" in metrics_df:
                del metrics_df[f"{self.mode}_id"]
            metrics_df.to_csv(
                (performance_dir / f"{data_group}_image_level_metrics.tsv"),
                index=False,
                sep="\t",
            )

    ###############################
    # Objects initialization      #
    ###############################
    def _init_model(
        self,
        transfer_path=None,
        transfer_selection=None,
        split=None,
        resume=False,
        gpu=None,
        network=None,
    ):
        """
        Instantiate the model

        Args:
            transfer_path (str): path to a MAPS in which a model's weights are used for transfer learning.
            transfer_selection (str): name of the metric used to find the source model.
            split (int): Index of the split (only used if transfer_path is not None of not resume).
            resume (bool): If True initialize the network with the checkpoint weights.
            gpu (bool): If given, a new value for the device of the model will be computed.
            network (int): Index of the network trained (used in multi-network setting only).
        """
        import clinicadl.utils.network as network_package

        logger.debug(f"Initialization of model {self.architecture}")
        # or choose to implement a dictionary
        model_class = getattr(network_package, self.architecture)
        args = list(
            model_class.__init__.__code__.co_varnames[
                : model_class.__init__.__code__.co_argcount
            ]
        )
        args.remove("self")
        kwargs = dict()
        for arg in args:
            kwargs[arg] = self.parameters[arg]

        # Change device from the training parameters
        if gpu is not None:
            kwargs["gpu"] = gpu

        model = model_class(**kwargs)
        logger.debug(f"Model:\n{model.layers}")
        device = model.device
        logger.info(f"Working on {device}")
        current_epoch = 0

        if resume:
            checkpoint_path = (
                self.maps_path
                / f"{self.split_name}-{split}"
                / "tmp"
                / "checkpoint.pth.tar"
            )
            checkpoint_state = torch.load(checkpoint_path, map_location=device)
            model.load_state_dict(checkpoint_state["model"])
            current_epoch = checkpoint_state["epoch"]
        elif transfer_path:
            logger.debug(f"Transfer weights from MAPS at {transfer_path}")
            transfer_maps = MapsManager(transfer_path)
            transfer_state = transfer_maps.get_state_dict(
                split,
                selection_metric=transfer_selection,
                network=network,
                map_location=model.device,
            )
            transfer_class = getattr(network_package, transfer_maps.architecture)
            logger.debug(f"Transfer from {transfer_class}")
            model.transfer_weights(transfer_state["model"], transfer_class)

        return model, current_epoch

    def _init_optimizer(self, model, split=None, resume=False):
        """Initialize the optimizer and use checkpoint weights if resume is True."""
        optimizer = getattr(torch.optim, self.optimizer)(
            filter(lambda x: x.requires_grad, model.parameters()),
            lr=self.learning_rate,
            weight_decay=self.weight_decay,
        )

        if resume:
            checkpoint_path = (
                self.maps_path
                / f"{self.split_name}-{split}"
                / "tmp"
                / "optimizer.pth.tar"
            )
            checkpoint_state = torch.load(checkpoint_path, map_location=model.device)
            optimizer.load_state_dict(checkpoint_state["optimizer"])

        return optimizer

    def _init_split_manager(self, split_list=None):
        from clinicadl.utils import split_manager

        split_class = getattr(split_manager, self.validation)
        args = list(
            split_class.__init__.__code__.co_varnames[
                : split_class.__init__.__code__.co_argcount
            ]
        )
        args.remove("self")
        args.remove("split_list")
        kwargs = {"split_list": split_list}
        for arg in args:
            kwargs[arg] = self.parameters[arg]
        return split_class(**kwargs)

    def _init_task_manager(self, df=None, n_classes=None):
        from clinicadl.utils.task_manager import (
            ClassificationManager,
            ReconstructionManager,
            RegressionManager,
        )

        if self.network_task == "classification":
            if n_classes is not None:
                return ClassificationManager(self.mode, n_classes=n_classes)
            else:
                return ClassificationManager(self.mode, df=df, label=self.label)
        elif self.network_task == "regression":
            return RegressionManager(self.mode)
        elif self.network_task == "reconstruction":
            return ReconstructionManager(self.mode)
        else:
            raise NotImplementedError(
                f"Task {self.network_task} is not implemented in ClinicaDL. "
                f"Please choose between classification, regression and reconstruction."
            )

    ###############################
    # Getters                     #
    ###############################
    def _print_description_log(
        self,
        data_group,
        split,
        selection_metric,
    ):
        """
        Print the description log associated to a prediction or interpretation.

        Args:
            data_group (str): name of the data group used for the task.
            split (int): Index of the split used for training.
            selection_metric (str): Metric used for best weights selection.
        """
        log_dir = (
            self.maps_path
            / f"{self.split_name}-{split}"
            / f"best-{selection_metric}"
            / data_group
        )
        log_path = log_dir / "description.log"
        with Path(log_path).open(mode="r") as f:
            content = f.read()

    def get_group_info(
        self, data_group: str, split: int = None
    ) -> Tuple[pd.DataFrame, Dict[str, Any]]:
        """
        Gets information from corresponding data group
        (list of participant_id / session_id + configuration parameters).
        split is only needed if data_group is train or validation.
        """
        group_path = self.maps_path / "groups" / data_group
        if not group_path.is_dir():
            raise MAPSError(
                f"Data group {data_group} is not defined. "
                f"Please run a prediction to create this data group."
            )
        if data_group in ["train", "validation"]:
            if split is None:
                raise MAPSError(
                    f"Information on train or validation data can only be "
                    f"loaded if a split number is given"
                )
            elif not (group_path / f"{self.split_name}-{split}").is_dir():
                raise MAPSError(
                    f"Split {split} is not available for data group {data_group}."
                )
            else:
                group_path = group_path / f"{self.split_name}-{split}"

        df = pd.read_csv(group_path / "data.tsv", sep="\t")
        json_path = group_path / "maps.json"
        with json_path.open(mode="r") as f:
            parameters = json.load(f)

        return df, parameters

    def get_parameters(self):
        """Returns the training parameters dictionary."""
        json_path = self.maps_path / "maps.json"
        return read_json(json_path)

    def get_model(
        self, split: int = 0, selection_metric: str = None, network: int = None
    ) -> Network:
        selection_metric = self._check_selection_metric(split, selection_metric)
        if self.multi_network:
            if network is None:
                raise ClinicaDLArgumentError(
                    "Please precise the network number that must be loaded."
                )
        return self._init_model(
            self.maps_path, selection_metric, split, network=network
        )[0]

    def get_best_epoch(
        self, split: int = 0, selection_metric: str = None, network: int = None
    ) -> int:
        selection_metric = self._check_selection_metric(split, selection_metric)
        if self.multi_network:
            if network is None:
                raise ClinicaDLArgumentError(
                    "Please precise the network number that must be loaded."
                )
        return self.get_state_dict(split=split, selection_metric=selection_metric)[
            "epoch"
        ]

    def get_state_dict(
        self, split=0, selection_metric=None, network=None, map_location=None
    ):
        """
        Get the model trained corresponding to one split and one metric evaluated on the validation set.

        Args:
            split (int): Index of the split used for training.
            selection_metric (str): name of the metric used for the selection.
            network (int): Index of the network trained (used in multi-network setting only).
            map_location (str): torch.device object or a string containing a device tag,
                it indicates the location where all tensors should be loaded.
                (see https://pytorch.org/docs/stable/generated/torch.load.html).
        Returns:
            (Dict): dictionary of results (weights, epoch number, metrics values)
        """
        selection_metric = self._check_selection_metric(split, selection_metric)
        if self.multi_network:
            if network is None:
                raise ClinicaDLArgumentError(
                    "Please precise the network number that must be loaded."
                )
            else:
                model_path = (
                    self.maps_path
                    / f"{self.split_name}-{split}"
                    / f"best-{selection_metric}"
                    / f"network-{network}_model.pth.tar"
                )
        else:
            model_path = (
                self.maps_path
                / f"{self.split_name}-{split}"
                / f"best-{selection_metric}"
                / "model.pth.tar"
            )

        logger.info(
            f"Loading model trained for split {split} "
            f"selected according to best validation {selection_metric} "
            f"at path {model_path}."
        )
        return torch.load(model_path, map_location=map_location)

    def get_prediction(
        self, data_group, split=0, selection_metric=None, mode="image", verbose=False
    ):
        """
        Get the individual predictions for each participant corresponding to one group
        of participants identified by its data group.

        Args:
            data_group (str): name of the data group used for the prediction task.
            split (int): Index of the split used for training.
            selection_metric (str): Metric used for best weights selection.
            mode (str): level of the prediction.
            verbose (bool): if True will print associated prediction.log.
        Returns:
            (DataFrame): Results indexed by columns 'participant_id' and 'session_id' which
            identifies the image in the BIDS / CAPS.
        """
        selection_metric = self._check_selection_metric(split, selection_metric)
        if verbose:
            self._print_description_log(data_group, split, selection_metric)
        prediction_dir = (
            self.maps_path
            / f"{self.split_name}-{split}"
            / f"best-{selection_metric}"
            / data_group
        )
        if not prediction_dir.is_dir():
            raise MAPSError(
                f"No prediction corresponding to data group {data_group} was found."
            )
        df = pd.read_csv(
            prediction_dir / f"{data_group}_{mode}_level_prediction.tsv",
            sep="\t",
        )
        df.set_index(["participant_id", "session_id"], inplace=True, drop=True)
        return df

    def get_metrics(
        self, data_group, split=0, selection_metric=None, mode="image", verbose=True
    ):
        """
        Get the metrics corresponding to a group of participants identified by its data_group.

        Args:
            data_group (str): name of the data group used for the prediction task.
            split (int): Index of the split used for training.
            selection_metric (str): Metric used for best weights selection.
            mode (str): level of the prediction
            verbose (bool): if True will print associated prediction.log
        Returns:
            (dict[str:float]): Values of the metrics
        """
        selection_metric = self._check_selection_metric(split, selection_metric)
        if verbose:
            self._print_description_log(data_group, split, selection_metric)
        prediction_dir = (
            self.maps_path
            / f"{self.split_name}-{split}"
            / f"best-{selection_metric}"
            / data_group
        )
        if not prediction_dir.is_dir():
            raise MAPSError(
                f"No prediction corresponding to data group {data_group} was found."
            )
        df = pd.read_csv(
            prediction_dir / f"{data_group}_{mode}_level_metrics.tsv", sep="\t"
        )
        return df.to_dict("records")[0]

    def get_interpretation(
        self,
        data_group,
        name,
        split=0,
        selection_metric=None,
        verbose=True,
        participant_id=None,
        session_id=None,
        mode_id=0,
    ) -> torch.Tensor:
        """
        Get the individual interpretation maps for one session if participant_id and session_id are filled.
        Else load the mean interpretation map.

        Args:
            data_group (str): Name of the data group used for the interpretation task.
            name (str): name of the interpretation task.
            split (int): Index of the split used for training.
            selection_metric (str): Metric used for best weights selection.
            verbose (bool): if True will print associated prediction.log.
            participant_id (str): ID of the participant (if not given load mean map).
            session_id (str): ID of the session (if not give load the mean map).
            mode_id (int): Index of the mode used.
        Returns:
            (torch.Tensor): Tensor of the interpretability map.
        """

        selection_metric = self._check_selection_metric(split, selection_metric)
        if verbose:
            self._print_description_log(data_group, split, selection_metric)
        map_dir = (
            self.maps_path
            / f"{self.split_name}-{split}"
            / f"best-{selection_metric}"
            / data_group
            / f"interpret-{name}"
        )
        if not map_dir.is_dir():
            raise MAPSError(
                f"No prediction corresponding to data group {data_group} and "
                f"interpretation {name} was found."
            )
        if participant_id is None and session_id is None:
            map_pt = torch.load(map_dir / f"mean_{self.mode}-{mode_id}_map.pt")
        elif participant_id is None or session_id is None:
            raise ValueError(
                f"To load the mean interpretation map, "
                f"please do not give any participant_id or session_id.\n "
                f"Else specify both parameters"
            )
        else:
            map_pt = torch.load(
                map_dir / f"{participant_id}_{session_id}_{self.mode}-{mode_id}_map.pt"
            )
        return map_pt<|MERGE_RESOLUTION|>--- conflicted
+++ resolved
@@ -804,13 +804,9 @@
 
             model.zero_grad()
             evaluation_flag, step_flag = True, True
-<<<<<<< HEAD
 
             with profiler:
                 for i, data in enumerate(train_loader):
-=======
-            for i, data in enumerate(train_loader):
->>>>>>> 76c1f605
 
                     _, loss_dict = model.compute_outputs_and_loss(data, criterion)
                     logger.debug(f"Train loss dictionnary {loss_dict}")
