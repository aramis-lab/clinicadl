import json
import shutil
import subprocess
from contextlib import nullcontext
from datetime import datetime
from logging import getLogger
from pathlib import Path
from typing import Any, Dict, List, Optional, Tuple, Union

import pandas as pd
import torch
import torch.distributed as dist
from torch.cuda.amp import GradScaler, autocast
from torch.utils.data import DataLoader
from torch.utils.data.distributed import DistributedSampler

from clinicadl.utils.callbacks.callbacks import Callback, CallbacksHandler
from clinicadl.utils.caps_dataset.data import (
    get_transforms,
    load_data_test,
    return_dataset,
)
from clinicadl.utils.cmdline_utils import check_gpu
from clinicadl.utils.early_stopping import EarlyStopping
from clinicadl.utils.exceptions import (
    ClinicaDLArgumentError,
    ClinicaDLConfigurationError,
    ClinicaDLDataLeakageError,
    MAPSError,
)
from clinicadl.utils.logger import setup_logging
from clinicadl.utils.maps_manager.ddp import DDP, cluster, init_ddp
from clinicadl.utils.maps_manager.logwriter import LogWriter
from clinicadl.utils.maps_manager.maps_manager_utils import (
    add_default_values,
    change_path_to_str,
    change_str_to_path,
    read_json,
)
from clinicadl.utils.metric_module import RetainBest
from clinicadl.utils.network.network import Network
from clinicadl.utils.seed import get_seed, pl_worker_init_function, seed_everything

logger = getLogger("clinicadl.maps_manager")
level_list: List[str] = ["warning", "info", "debug"]


# TODO save weights on CPU for better compatibility


class MapsManager:
    def __init__(
        self,
        maps_path: Path,
        parameters: Dict[str, Any] = None,
        verbose: str = "info",
    ):
        """

        Parameters
        ----------
        maps_path: str (path)
            Path of the MAPS
        parameters: Dict[str, Any]
            Parameters of the training step. If given a new MAPS is created.
        verbose: str
            Logging level ("debug", "info", "warning")
        """
        self.maps_path = maps_path.resolve()

        # Existing MAPS
        if parameters is None:
            if not (maps_path / "maps.json").is_file():
                raise MAPSError(
                    f"MAPS was not found at {maps_path}."
                    f"To initiate a new MAPS please give a train_dict."
                )
            test_parameters = self.get_parameters()
            test_parameters = change_str_to_path(test_parameters)
            self.parameters = add_default_values(test_parameters)
            self.ssda_network = False  # A MODIFIER
            self.save_all_models = self.parameters["save_all_models"]
            self.task_manager = self._init_task_manager(n_classes=self.output_size)
            self.split_name = (
                self._check_split_wording()
            )  # Used only for retro-compatibility

        # Initiate MAPS
        else:
            self._check_args(parameters)
            parameters["tsv_path"] = Path(parameters["tsv_path"])

            self.split_name = "split"  # Used only for retro-compatibility
            if cluster.master:
                if (maps_path.is_dir() and maps_path.is_file()) or (  # Non-folder file
                    maps_path.is_dir() and list(maps_path.iterdir())  # Non empty folder
                ):
                    raise MAPSError(
                        f"You are trying to create a new MAPS at {maps_path} but "
                        f"this already corresponds to a file or a non-empty folder. \n"
                        f"Please remove it or choose another location."
                    )
                (maps_path / "groups").mkdir(parents=True)

                logger.info(f"A new MAPS was created at {maps_path}")

                self.write_parameters(self.maps_path, self.parameters)
                self._write_requirements_version()
                self._write_training_data()
                self._write_train_val_groups()
                self._write_information()

        init_ddp(gpu=self.parameters["gpu"], logger=logger)

    def __getattr__(self, name):
        """Allow to directly get the values in parameters attribute"""
        if name in self.parameters:
            return self.parameters[name]
        else:
            raise AttributeError(f"'MapsManager' object has no attribute '{name}'")

    def train(self, split_list: List[int] = None, overwrite: bool = False):
        """
        Performs the training task for a defined list of splits

        Parameters
        ----------
        split_list: List[int]
            list of splits on which the training task is performed.
            Default trains all splits of the cross-validation.
        overwrite: bool
            If True previously trained splits that are going to be trained are erased.

        Raises
        ------
        Raises MAPSError, if splits specified in input already exist and overwrite is False.
        """
        existing_splits = []

        split_manager = self._init_split_manager(split_list)
        for split in split_manager.split_iterator():
            split_path = self.maps_path / f"{self.split_name}-{split}"
            if split_path.is_dir():
                if overwrite:
                    if cluster.master:
                        shutil.rmtree(split_path)
                else:
                    existing_splits.append(split)

        if len(existing_splits) > 0:
            raise MAPSError(
                f"Splits {existing_splits} already exist. Please "
                f"specify a list of splits not intersecting the previous list, "
                f"or use overwrite to erase previously trained splits."
            )

        if self.multi_network:
            self._train_multi(split_list, resume=False)
        elif self.ssda_network:
            self._train_ssda(split_list, resume=False)
        else:
            self._train_single(split_list, resume=False)

    def resume(self, split_list: List[int] = None):
        """
        Resumes the training task for a defined list of splits.

        Args:
            split_list: list of splits on which the training task is performed.
                Default trains all splits.

        Raises:
            MAPSError: If splits specified in input do not exist.
        """
        missing_splits = []
        split_manager = self._init_split_manager(split_list)

        for split in split_manager.split_iterator():
            if not (self.maps_path / f"{self.split_name}-{split}" / "tmp").is_dir():
                missing_splits.append(split)

        if len(missing_splits) > 0:
            raise MAPSError(
                f"Splits {missing_splits} were not initialized. "
                f"Please try train command on these splits and resume only others."
            )

        if self.multi_network:
            self._train_multi(split_list, resume=True)
        elif self.ssda_network:
            self._train_ssda(split_list, resume=True)
        else:
            self._train_single(split_list, resume=True)

    def predict(
        self,
        data_group: str,
        caps_directory: Path = None,
        tsv_path: Path = None,
        split_list: List[int] = None,
        selection_metrics: List[str] = None,
        multi_cohort: bool = False,
        diagnoses: List[str] = (),
        use_labels: bool = True,
        batch_size: int = None,
        n_proc: int = None,
        gpu: bool = None,
        amp: bool = False,
        overwrite: bool = False,
        label: str = None,
        label_code: Optional[Dict[str, int]] = "default",
        save_tensor: bool = False,
        save_nifti: bool = False,
        save_latent_tensor: bool = False,
        skip_leak_check: bool = False,
    ):
        """
        Performs the prediction task on a subset of caps_directory defined in a TSV file.

        Args:
            data_group: name of the data group tested.
            caps_directory: path to the CAPS folder. For more information please refer to
                [clinica documentation](https://aramislab.paris.inria.fr/clinica/docs/public/latest/CAPS/Introduction/).
                Default will load the value of an existing data group
            tsv_path: path to a TSV file containing the list of participants and sessions to test.
                Default will load the DataFrame of an existing data group
            split_list: list of splits to test. Default perform prediction on all splits available.
            selection_metrics (list[str]): list of selection metrics to test.
                Default performs the prediction on all selection metrics available.
            multi_cohort: If True considers that tsv_path is the path to a multi-cohort TSV.
            diagnoses: List of diagnoses to load if tsv_path is a split_directory.
                Default uses the same as in training step.
            use_labels: If True, the labels must exist in test meta-data and metrics are computed.
            batch_size: If given, sets the value of batch_size, else use the same as in training step.
            n_proc: If given, sets the value of num_workers, else use the same as in training step.
            gpu: If given, a new value for the device of the model will be computed.
            amp: If enabled, uses Automatic Mixed Precision (requires GPU usage).
            overwrite: If True erase the occurrences of data_group.
            label: Target label used for training (if network_task in [`regression`, `classification`]).
            label_code: dictionary linking the target values to a node number.
        """
        print(split_list)
        if not split_list:
            print("in")
            split_list = self._find_splits()
        print(split_list)
        logger.debug(f"List of splits {split_list}")

        _, all_transforms = get_transforms(
            normalize=self.normalize,
            data_augmentation=self.data_augmentation,
            size_reduction=self.size_reduction,
            size_reduction_factor=self.size_reduction_factor,
        )

        group_df = None
        if tsv_path is not None:
            group_df = load_data_test(
                tsv_path,
                diagnoses if len(diagnoses) != 0 else self.diagnoses,
                multi_cohort=multi_cohort,
            )
        criterion = self.task_manager.get_criterion(self.loss)

        self._check_data_group(
            data_group,
            caps_directory,
            group_df,
            multi_cohort,
            overwrite,
            label=label,
<<<<<<< HEAD
            split_list=split_list,
=======
            skip_leak_check=skip_leak_check,
>>>>>>> 7798dd0f
        )
        for split in split_list:
            logger.info(f"Prediction of split {split}")
            group_df, group_parameters = self.get_group_info(data_group, split)
            # Find label code if not given
            if label is not None and label != self.label and label_code == "default":
                self.task_manager.generate_label_code(group_df, label)

            # Erase previous TSV files on master process
            if not selection_metrics:
                split_selection_metrics = self._find_selection_metrics(split)
            else:
                split_selection_metrics = selection_metrics
            for selection in split_selection_metrics:
                tsv_dir = (
                    self.maps_path
                    / f"{self.split_name}-{split}"
                    / f"best-{selection}"
                    / data_group
                )

                tsv_pattern = f"{data_group}*.tsv"

                for tsv_file in tsv_dir.glob(tsv_pattern):
                    tsv_file.unlink()

            if self.multi_network:
                for network in range(self.num_networks):
                    data_test = return_dataset(
                        group_parameters["caps_directory"],
                        group_df,
                        self.preprocessing_dict,
                        all_transformations=all_transforms,
                        multi_cohort=group_parameters["multi_cohort"],
                        label_presence=use_labels,
                        label=self.label if label is None else label,
                        label_code=self.label_code
                        if label_code == "default"
                        else label_code,
                        cnn_index=network,
                    )
                    test_loader = DataLoader(
                        data_test,
                        batch_size=batch_size
                        if batch_size is not None
                        else self.batch_size,
                        shuffle=False,
                        sampler=DistributedSampler(
                            data_test,
                            num_replicas=cluster.world_size,
                            rank=cluster.rank,
                            shuffle=False,
                        ),
                        num_workers=n_proc if n_proc is not None else self.n_proc,
                    )
                    self._test_loader(
                        test_loader,
                        criterion,
                        data_group,
                        split,
                        split_selection_metrics,
                        use_labels=use_labels,
                        gpu=gpu,
                        amp=amp,
                        network=network,
                    )
                    if save_tensor:
                        logger.debug("Saving tensors")
                        self._compute_output_tensors(
                            data_test,
                            data_group,
                            split,
                            selection_metrics,
                            gpu=gpu,
                            network=network,
                        )
                    if save_nifti:
                        self._compute_output_nifti(
                            data_test,
                            data_group,
                            split,
                            selection_metrics,
                            gpu=gpu,
                            network=network,
                        )
                    if save_latent_tensor:
                        self._compute_latent_tensors(
                            data_test,
                            data_group,
                            split,
                            selection_metrics,
                            gpu=gpu,
                            network=network,
                        )
            else:
                data_test = return_dataset(
                    group_parameters["caps_directory"],
                    group_df,
                    self.preprocessing_dict,
                    all_transformations=all_transforms,
                    multi_cohort=group_parameters["multi_cohort"],
                    label_presence=use_labels,
                    label=self.label if label is None else label,
                    label_code=self.label_code
                    if label_code == "default"
                    else label_code,
                )

                test_loader = DataLoader(
                    data_test,
                    batch_size=batch_size
                    if batch_size is not None
                    else self.batch_size,
                    shuffle=False,
                    sampler=DistributedSampler(
                        data_test,
                        num_replicas=cluster.world_size,
                        rank=cluster.rank,
                        shuffle=False,
                    ),
                    num_workers=n_proc if n_proc is not None else self.n_proc,
                )
                self._test_loader(
                    test_loader,
                    criterion,
                    data_group,
                    split,
                    split_selection_metrics,
                    use_labels=use_labels,
                    gpu=gpu,
                    amp=amp,
                )
                if save_tensor:
                    logger.debug("Saving tensors")
                    self._compute_output_tensors(
                        data_test,
                        data_group,
                        split,
                        selection_metrics,
                        gpu=gpu,
                    )
                if save_nifti:
                    self._compute_output_nifti(
                        data_test,
                        data_group,
                        split,
                        selection_metrics,
                        gpu=gpu,
                    )
                if save_latent_tensor:
                    self._compute_latent_tensors(
                        data_test,
                        data_group,
                        split,
                        selection_metrics,
                        gpu=gpu,
                    )

            if cluster.master:
                self._ensemble_prediction(
                    data_group, split, selection_metrics, use_labels
                )

    def interpret(
        self,
        data_group,
        name,
        method,
        caps_directory: Path = None,
        tsv_path: Path = None,
        split_list=None,
        selection_metrics=None,
        multi_cohort=False,
        diagnoses=(),
        target_node=0,
        save_individual=False,
        batch_size=None,
        n_proc=None,
        gpu=None,
        amp=False,
        overwrite=False,
        overwrite_name=False,
        level=None,
        save_nifti=False,
    ):
        """
        Performs the interpretation task on a subset of caps_directory defined in a TSV file.
        The mean interpretation is always saved, to save the individual interpretations set save_individual to True.

        Parameters
        ----------
        data_group: str
            Name of the data group interpreted.
        name: str
            Name of the interpretation procedure.
        method: str
            Method used for extraction (ex: gradients, grad-cam...).
        caps_directory: str (Path)
            Path to the CAPS folder. For more information please refer to
            [clinica documentation](https://aramislab.paris.inria.fr/clinica/docs/public/latest/CAPS/Introduction/).
            Default will load the value of an existing data group.
        tsv_path: str (Path)
            Path to a TSV file containing the list of participants and sessions to test.
            Default will load the DataFrame of an existing data group.
        split_list: list of int
            List of splits to interpret. Default perform interpretation on all splits available.
        selection_metrics: list of str
            List of selection metrics to interpret.
            Default performs the interpretation on all selection metrics available.
        multi_cohort: bool
            If True considers that tsv_path is the path to a multi-cohort TSV.
        diagnoses: list of str
            List of diagnoses to load if tsv_path is a split_directory.
            Default uses the same as in training step.
        target_node: int
            Node from which the interpretation is computed.
        save_individual: bool
            If True saves the individual map of each participant / session couple.
        batch_size: int
            If given, sets the value of batch_size, else use the same as in training step.
        n_proc: int
            If given, sets the value of num_workers, else use the same as in training step.
        gpu: bool
            If given, a new value for the device of the model will be computed.
        amp: bool
            If enabled, uses Automatic Mixed Precision (requires GPU usage).
        overwrite: bool
            If True erase the occurrences of data_group.
        overwrite_name: bool
            If True erase the occurrences of name.
        level: int
            Layer number in the convolutional part after which the feature map is chosen.
        save_nifi : bool
            If True, save the interpretation map in nifti format.
        """

        from clinicadl.interpret.gradients import method_dict

        if method not in method_dict.keys():
            raise NotImplementedError(
                f"Interpretation method {method} is not implemented. "
                f"Please choose in {method_dict.keys()}"
            )

        if not split_list:
            split_list = self._find_splits()
        logger.debug(f"List of splits {split_list}")

        if self.multi_network:
            raise NotImplementedError(
                "The interpretation of multi-network framework is not implemented."
            )

        _, all_transforms = get_transforms(
            normalize=self.normalize,
            data_augmentation=self.data_augmentation,
            size_reduction=self.size_reduction,
            size_reduction_factor=self.size_reduction_factor,
        )

        group_df = None
        if tsv_path is not None:
            group_df = load_data_test(
                tsv_path,
                diagnoses if len(diagnoses) != 0 else self.diagnoses,
                multi_cohort=multi_cohort,
            )
        self._check_data_group(
            data_group, caps_directory, group_df, multi_cohort, overwrite
        )

        for split in split_list:
            logger.info(f"Interpretation of split {split}")
            df_group, parameters_group = self.get_group_info(data_group, split)

            data_test = return_dataset(
                parameters_group["caps_directory"],
                df_group,
                self.preprocessing_dict,
                all_transformations=all_transforms,
                multi_cohort=parameters_group["multi_cohort"],
                label_presence=False,
                label_code=self.label_code,
                label=self.label,
            )

            test_loader = DataLoader(
                data_test,
                batch_size=batch_size if batch_size is not None else self.batch_size,
                shuffle=False,
                num_workers=n_proc if n_proc is not None else self.n_proc,
            )

            if not selection_metrics:
                selection_metrics = self._find_selection_metrics(split)

            for selection_metric in selection_metrics:
                logger.info(f"Interpretation of metric {selection_metric}")
                results_path = (
                    self.maps_path
                    / f"{self.split_name}-{split}"
                    / f"best-{selection_metric}"
                    / data_group
                    / f"interpret-{name}"
                )

                if (results_path).is_dir():
                    if overwrite_name:
                        shutil.rmtree(results_path)
                    else:
                        raise MAPSError(
                            f"Interpretation name {name} is already written. "
                            f"Please choose another name or set overwrite_name to True."
                        )
                results_path.mkdir(parents=True)

                model, _ = self._init_model(
                    transfer_path=self.maps_path,
                    split=split,
                    transfer_selection=selection_metric,
                    gpu=gpu,
                )

                interpreter = method_dict[method](model)

                cum_maps = [0] * data_test.elem_per_image
                for data in test_loader:
                    images = data["image"].to(model.device)

                    map_pt = interpreter.generate_gradients(
                        images, target_node, level=level, amp=amp
                    )
                    for i in range(len(data["participant_id"])):
                        mode_id = data[f"{self.mode}_id"][i]
                        cum_maps[mode_id] += map_pt[i]
                        if save_individual:
                            single_path = (
                                results_path
                                / f"{data['participant_id'][i]}_{data['session_id'][i]}_{self.mode}-{data[f'{self.mode}_id'][i]}_map.pt"
                            )
                            torch.save(map_pt[i], single_path)
                            if save_nifti:
                                import nibabel as nib
                                from numpy import eye

                                single_nifti_path = (
                                    results_path
                                    / f"{data['participant_id'][i]}_{data['session_id'][i]}_{self.mode}-{data[f'{self.mode}_id'][i]}_map.nii.gz"
                                )

                                output_nii = nib.Nifti1Image(map_pt[i].numpy(), eye(4))
                                nib.save(output_nii, single_nifti_path)

                for i, mode_map in enumerate(cum_maps):
                    mode_map /= len(data_test)

                    torch.save(
                        mode_map,
                        results_path / f"mean_{self.mode}-{i}_map.pt",
                    )
                    if save_nifti:
                        import nibabel as nib
                        from numpy import eye

                        output_nii = nib.Nifti1Image(mode_map, eye(4))
                        nib.save(
                            output_nii,
                            results_path / f"mean_{self.mode}-{i}_map.nii.gz",
                        )

    ###################################
    # High-level functions templates  #
    ###################################
    def _train_single(self, split_list=None, resume=False):
        """
        Trains a single CNN for all inputs.

        Args:
            split_list (list[int]): list of splits that are trained.
            resume (bool): If True the job is resumed from checkpoint.
        """
        train_transforms, all_transforms = get_transforms(
            normalize=self.normalize,
            data_augmentation=self.data_augmentation,
            size_reduction=self.size_reduction,
            size_reduction_factor=self.size_reduction_factor,
        )
        split_manager = self._init_split_manager(split_list)
        for split in split_manager.split_iterator():
            logger.info(f"Training split {split}")
            seed_everything(self.seed, self.deterministic, self.compensation)

            split_df_dict = split_manager[split]

            logger.debug("Loading training data...")
            data_train = return_dataset(
                self.caps_directory,
                split_df_dict["train"],
                self.preprocessing_dict,
                train_transformations=train_transforms,
                all_transformations=all_transforms,
                multi_cohort=self.multi_cohort,
                label=self.label,
                label_code=self.label_code,
            )
            logger.debug("Loading validation data...")
            data_valid = return_dataset(
                self.caps_directory,
                split_df_dict["validation"],
                self.preprocessing_dict,
                train_transformations=train_transforms,
                all_transformations=all_transforms,
                multi_cohort=self.multi_cohort,
                label=self.label,
                label_code=self.label_code,
            )
            train_sampler = self.task_manager.generate_sampler(
                data_train,
                self.sampler,
                dp_degree=cluster.world_size,
                rank=cluster.rank,
            )
            logger.debug(
                f"Getting train and validation loader with batch size {self.batch_size}"
            )
            train_loader = DataLoader(
                data_train,
                batch_size=self.batch_size,
                sampler=train_sampler,
                num_workers=self.n_proc,
                worker_init_fn=pl_worker_init_function,
            )
            logger.debug(f"Train loader size is {len(train_loader)}")
            valid_sampler = DistributedSampler(
                data_valid,
                num_replicas=cluster.world_size,
                rank=cluster.rank,
                shuffle=False,
            )
            valid_loader = DataLoader(
                data_valid,
                batch_size=self.batch_size,
                shuffle=False,
                num_workers=self.n_proc,
                sampler=valid_sampler,
            )
            logger.debug(f"Validation loader size is {len(valid_loader)}")
            from clinicadl.utils.callbacks.callbacks import CodeCarbonTracker

            self._train(
                train_loader,
                valid_loader,
                split,
                resume=resume,
                callbacks=[CodeCarbonTracker],
            )

            if cluster.master:
                self._ensemble_prediction(
                    "train",
                    split,
                    self.selection_metrics,
                )
                self._ensemble_prediction(
                    "validation",
                    split,
                    self.selection_metrics,
                )

                self._erase_tmp(split)

    def _train_multi(self, split_list: List[int] = None, resume: bool = False):
        """
        Trains a single CNN per element in the image.

        Args:
            split_list: list of splits that are trained.
            resume: If True the job is resumed from checkpoint.
        """
        train_transforms, all_transforms = get_transforms(
            normalize=self.normalize,
            data_augmentation=self.data_augmentation,
            size_reduction=self.size_reduction,
            size_reduction_factor=self.size_reduction_factor,
        )

        split_manager = self._init_split_manager(split_list)
        for split in split_manager.split_iterator():
            logger.info(f"Training split {split}")
            seed_everything(self.seed, self.deterministic, self.compensation)

            split_df_dict = split_manager[split]

            first_network = 0
            if resume:
                training_logs = [
                    int(network_folder.split("-")[1])
                    for network_folder in list(
                        (
                            self.maps_path
                            / f"{self.split_name}-{split}"
                            / "training_logs"
                        ).iterdir()
                    )
                ]
                first_network = max(training_logs)
                if not (self.maps_path / "tmp").is_dir():
                    first_network += 1
                    resume = False

            for network in range(first_network, self.num_networks):
                logger.info(f"Train network {network}")

                data_train = return_dataset(
                    self.caps_directory,
                    split_df_dict["train"],
                    self.preprocessing_dict,
                    train_transformations=train_transforms,
                    all_transformations=all_transforms,
                    multi_cohort=self.multi_cohort,
                    label=self.label,
                    label_code=self.label_code,
                    cnn_index=network,
                )
                data_valid = return_dataset(
                    self.caps_directory,
                    split_df_dict["validation"],
                    self.preprocessing_dict,
                    train_transformations=train_transforms,
                    all_transformations=all_transforms,
                    multi_cohort=self.multi_cohort,
                    label=self.label,
                    label_code=self.label_code,
                    cnn_index=network,
                )

                train_sampler = self.task_manager.generate_sampler(
                    data_train,
                    self.sampler,
                    dp_degree=cluster.world_size,
                    rank=cluster.rank,
                )
                train_loader = DataLoader(
                    data_train,
                    batch_size=self.batch_size,
                    sampler=train_sampler,
                    num_workers=self.n_proc,
                    worker_init_fn=pl_worker_init_function,
                )

                valid_sampler = DistributedSampler(
                    data_valid,
                    num_replicas=cluster.world_size,
                    rank=cluster.rank,
                    shuffle=False,
                )
                valid_loader = DataLoader(
                    data_valid,
                    batch_size=self.batch_size,
                    shuffle=False,
                    num_workers=self.n_proc,
                    sampler=valid_sampler,
                )
                from clinicadl.utils.callbacks.callbacks import CodeCarbonTracker

                self._train(
                    train_loader,
                    valid_loader,
                    split,
                    network,
                    resume=resume,
                    callbacks=[CodeCarbonTracker],
                )
                resume = False

            if cluster.master:
                self._ensemble_prediction(
                    "train",
                    split,
                    self.selection_metrics,
                )
                self._ensemble_prediction(
                    "validation",
                    split,
                    self.selection_metrics,
                )

                self._erase_tmp(split)

    def _train_ssda(self, split_list=None, resume=False):
        """
        Trains a single CNN for a source and target domain using semi-supervised domain adaptation.

        Args:
            split_list (list[int]): list of splits that are trained.
            resume (bool): If True the job is resumed from checkpoint.
        """
        from torch.utils.data import DataLoader

        train_transforms, all_transforms = get_transforms(
            normalize=self.normalize,
            data_augmentation=self.data_augmentation,
            size_reduction=self.size_reduction,
            size_reduction_factor=self.size_reduction_factor,
        )

        split_manager = self._init_split_manager(split_list)

        split_manager_target_lab = self._init_split_manager_ssda(
            self.caps_target, self.tsv_target_lab, split_list
        )

        for split in split_manager.split_iterator():
            logger.info(f"Training split {split}")
            seed_everything(self.seed, self.deterministic, self.compensation)

            split_df_dict = split_manager[split]
            split_df_dict_target_lab = split_manager_target_lab[split]

            logger.debug("Loading source training data...")
            data_train_source = return_dataset(
                self.caps_directory,
                split_df_dict["train"],
                self.preprocessing_dict,
                train_transformations=train_transforms,
                all_transformations=all_transforms,
                multi_cohort=self.multi_cohort,
                label=self.label,
                label_code=self.label_code,
            )

            logger.debug("Loading target labelled training data...")
            data_train_target_labeled = return_dataset(
                Path(self.caps_target),  # TO CHECK
                split_df_dict_target_lab["train"],
                self.preprocessing_dict_target,
                train_transformations=train_transforms,
                all_transformations=all_transforms,
                multi_cohort=False,  # A checker
                label=self.label,
                label_code=self.label_code,
            )
            from torch.utils.data import ConcatDataset, DataLoader

            combined_dataset = ConcatDataset(
                [data_train_source, data_train_target_labeled]
            )

            logger.debug("Loading target unlabelled training data...")
            data_target_unlabeled = return_dataset(
                Path(self.caps_target),
                pd.read_csv(self.tsv_target_unlab, sep="\t"),
                self.preprocessing_dict_target,
                train_transformations=train_transforms,
                all_transformations=all_transforms,
                multi_cohort=False,  # A checker
                label=self.label,
                label_code=self.label_code,
            )

            logger.debug("Loading validation source data...")
            data_valid_source = return_dataset(
                self.caps_directory,
                split_df_dict["validation"],
                self.preprocessing_dict,
                train_transformations=train_transforms,
                all_transformations=all_transforms,
                multi_cohort=self.multi_cohort,
                label=self.label,
                label_code=self.label_code,
            )
            logger.debug("Loading validation target labelled data...")
            data_valid_target_labeled = return_dataset(
                Path(self.caps_target),
                split_df_dict_target_lab["validation"],
                self.preprocessing_dict_target,
                train_transformations=train_transforms,
                all_transformations=all_transforms,
                multi_cohort=False,
                label=self.label,
                label_code=self.label_code,
            )
            train_source_sampler = self.task_manager.generate_sampler(
                data_train_source, self.sampler
            )

            logger.info(
                f"Getting train and validation loader with batch size {self.batch_size}"
            )

            ## Oversampling of the target dataset
            from torch.utils.data import SubsetRandomSampler

            # Create index lists for target labeled dataset
            labeled_indices = list(range(len(data_train_target_labeled)))

            # Oversample the indices for the target labeld dataset to match the size of the labeled source dataset
            data_train_source_size = len(data_train_source) // self.batch_size
            labeled_oversampled_indices = labeled_indices * (
                data_train_source_size // len(labeled_indices)
            )

            # Append remaining indices to match the size of the largest dataset
            labeled_oversampled_indices += labeled_indices[
                : data_train_source_size % len(labeled_indices)
            ]

            # Create SubsetRandomSamplers using the oversampled indices
            labeled_sampler = SubsetRandomSampler(labeled_oversampled_indices)

            train_source_loader = DataLoader(
                data_train_source,
                batch_size=self.batch_size,
                sampler=train_source_sampler,
                # shuffle=True,  # len(data_train_source) < len(data_train_target_labeled),
                num_workers=self.n_proc,
                worker_init_fn=pl_worker_init_function,
                drop_last=True,
            )
            logger.info(
                f"Train source loader size is {len(train_source_loader)*self.batch_size}"
            )
            train_target_loader = DataLoader(
                data_train_target_labeled,
                batch_size=1,  # To limit the need of oversampling
                # sampler=train_target_sampler,
                sampler=labeled_sampler,
                num_workers=self.n_proc,
                worker_init_fn=pl_worker_init_function,
                # shuffle=True,  # len(data_train_target_labeled) < len(data_train_source),
                drop_last=True,
            )
            logger.info(
                f"Train target labeled loader size oversample is {len(train_target_loader)}"
            )

            data_train_target_labeled.df = data_train_target_labeled.df[
                ["participant_id", "session_id", "diagnosis", "cohort", "domain"]
            ]

            train_target_unl_loader = DataLoader(
                data_target_unlabeled,
                batch_size=self.batch_size,
                num_workers=self.n_proc,
                # sampler=unlabeled_sampler,
                worker_init_fn=pl_worker_init_function,
                shuffle=True,
                drop_last=True,
            )

            logger.info(
                f"Train target unlabeled loader size is {len(train_target_unl_loader)*self.batch_size}"
            )

            valid_loader_source = DataLoader(
                data_valid_source,
                batch_size=self.batch_size,
                shuffle=False,
                num_workers=self.n_proc,
            )
            logger.info(
                f"Validation loader source size is {len(valid_loader_source)*self.batch_size}"
            )

            valid_loader_target = DataLoader(
                data_valid_target_labeled,
                batch_size=self.batch_size,  # To check
                shuffle=False,
                num_workers=self.n_proc,
            )
            logger.info(
                f"Validation loader target size is {len(valid_loader_target)*self.batch_size}"
            )

            self._train_ssdann(
                train_source_loader,
                train_target_loader,
                train_target_unl_loader,
                valid_loader_target,
                valid_loader_source,
                split,
                resume=resume,
            )

            self._ensemble_prediction(
                "train",
                split,
                self.selection_metrics,
            )
            self._ensemble_prediction(
                "validation",
                split,
                self.selection_metrics,
            )

            self._erase_tmp(split)

    def _train(
        self,
        train_loader,
        valid_loader,
        split,
        network=None,
        resume=False,
        callbacks=[],
    ):
        """
        Core function shared by train and resume.

        Args:
            train_loader (torch.utils.data.DataLoader): DataLoader wrapping the training set.
            valid_loader (torch.utils.data.DataLoader): DataLoader wrapping the validation set.
            split (int): Index of the split trained.
            network (int): Index of the network trained (used in multi-network setting only).
            resume (bool): If True the job is resumed from the checkpoint.
        """
        self._init_callbacks()
        self.callback_handler.on_train_begin(self.parameters)
        model, beginning_epoch = self._init_model(
            split=split,
            resume=resume,
            transfer_path=self.transfer_path,
            transfer_selection=self.transfer_selection_metric,
            nb_unfrozen_layer=self.nb_unfrozen_layer,
        )
        model = DDP(model)
        criterion = self.task_manager.get_criterion(self.loss)

        logger.info(f"Criterion for {self.network_task} is {criterion}")

        optimizer = self._init_optimizer(model, split=split, resume=resume)
        logger.debug(f"Optimizer used for training is {optimizer}")

        model.train()
        train_loader.dataset.train()

        early_stopping = EarlyStopping(
            "min", min_delta=self.tolerance, patience=self.patience
        )
        metrics_valid = {"loss": None}

        if cluster.master:
            log_writer = LogWriter(
                self.maps_path,
                self.task_manager.evaluation_metrics + ["loss"],
                split,
                resume=resume,
                beginning_epoch=beginning_epoch,
                network=network,
            )
            retain_best = RetainBest(selection_metrics=list(self.selection_metrics))
        epoch = beginning_epoch

        retain_best = RetainBest(selection_metrics=list(self.selection_metrics))

        scaler = GradScaler(enabled=self.amp)
        profiler = self._init_profiler()

        if self.parameters["track_exp"] == "wandb":
            from clinicadl.utils.tracking_exp import WandB_handler

            run = WandB_handler(split, self.parameters, self.maps_path.name)

        if self.parameters["track_exp"] == "mlflow":
            from clinicadl.utils.tracking_exp import Mlflow_handler

            run = Mlflow_handler(split, self.parameters, self.maps_path.name)

        while epoch < self.epochs and not early_stopping.step(metrics_valid["loss"]):
            logger.info(f"Beginning epoch {epoch}.")

            if isinstance(train_loader.sampler, DistributedSampler):
                # It should always be true for a random sampler. But just in case
                # we get a WeightedRandomSampler or a forgotten RandomSampler,
                # we do not want to execute this line.
                train_loader.sampler.set_epoch(epoch)

            model.zero_grad(set_to_none=True)
            evaluation_flag, step_flag = True, True

            with profiler:
                for i, data in enumerate(train_loader):
                    update: bool = (i + 1) % self.accumulation_steps == 0
                    sync = nullcontext() if update else model.no_sync()
                    with sync:
                        with autocast(enabled=self.amp):
                            _, loss_dict = model(data, criterion)
                        logger.debug(f"Train loss dictionnary {loss_dict}")
                        loss = loss_dict["loss"]
                        scaler.scale(loss).backward()

                    if update:
                        step_flag = False
                        scaler.step(optimizer)
                        scaler.update()
                        optimizer.zero_grad(set_to_none=True)

                        del loss

                        # Evaluate the model only when no gradients are accumulated
                        if (
                            self.evaluation_steps != 0
                            and (i + 1) % self.evaluation_steps == 0
                        ):
                            evaluation_flag = False

                            _, metrics_train = self.task_manager.test(
                                model, train_loader, criterion, amp=self.amp
                            )
                            _, metrics_valid = self.task_manager.test(
                                model, valid_loader, criterion, amp=self.amp
                            )

                            model.train()
                            train_loader.dataset.train()

                            if cluster.master:
                                log_writer.step(
                                    epoch,
                                    i,
                                    metrics_train,
                                    metrics_valid,
                                    len(train_loader),
                                )
                            logger.info(
                                f"{self.mode} level training loss is {metrics_train['loss']} "
                                f"at the end of iteration {i}"
                            )
                            logger.info(
                                f"{self.mode} level validation loss is {metrics_valid['loss']} "
                                f"at the end of iteration {i}"
                            )

                    profiler.step()

                # If no step has been performed, raise Exception
                if step_flag:
                    raise Exception(
                        "The model has not been updated once in the epoch. The accumulation step may be too large."
                    )

                # If no evaluation has been performed, warn the user
                elif evaluation_flag and self.evaluation_steps != 0:
                    logger.warning(
                        f"Your evaluation steps {self.evaluation_steps} are too big "
                        f"compared to the size of the dataset. "
                        f"The model is evaluated only once at the end epochs."
                    )

                # Update weights one last time if gradients were computed without update
                if (i + 1) % self.accumulation_steps != 0:
                    scaler.step(optimizer)
                    scaler.update()
                    optimizer.zero_grad(set_to_none=True)

                # Always test the results and save them once at the end of the epoch
                model.zero_grad(set_to_none=True)
                logger.debug(f"Last checkpoint at the end of the epoch {epoch}")

                _, metrics_train = self.task_manager.test(
                    model, train_loader, criterion, amp=self.amp
                )
                _, metrics_valid = self.task_manager.test(
                    model, valid_loader, criterion, amp=self.amp
                )

                model.train()
                train_loader.dataset.train()

                if cluster.master:
                    log_writer.step(
                        epoch, i, metrics_train, metrics_valid, len(train_loader)
                    )
                logger.info(
                    f"{self.mode} level training loss is {metrics_train['loss']} "
                    f"at the end of iteration {i}"
                )
                logger.info(
                    f"{self.mode} level validation loss is {metrics_valid['loss']} "
                    f"at the end of iteration {i}"
                )

                if self.track_exp == "wandb":
                    run.log_metrics(
                        run._wandb,
                        self.track_exp,
                        self.network_task,
                        metrics_train,
                        metrics_valid,
                    )

                if self.track_exp == "mlflow":
                    run.log_metrics(
                        run._mlflow,
                        self.track_exp,
                        self.network_task,
                        metrics_train,
                        metrics_valid,
                    )

            # log_writer.step(epoch, i, metrics_train, metrics_valid, len(train_loader))
            # logger.info(
            #     f"{self.mode} level training loss is {metrics_train['loss']} "
            #     f"at the end of iteration {i}"
            # )
            # logger.info(
            #     f"{self.mode} level validation loss is {metrics_valid['loss']} "
            #     f"at the end of iteration {i}"
            # )
            # if self.track_exp == "wandb":
            #     run.log_metrics(
            #         run._wandb,
            #         self.track_exp,
            #         self.network_task,
            #         metrics_train,
            #         metrics_valid,
            #     )

            # if self.track_exp == "mlflow":
            #     run.log_metrics(
            #         run._mlflow,
            #         self.track_exp,
            #         self.network_task,
            #         metrics_train,
            #         metrics_valid,
            #     )
            if cluster.master:
                # Save checkpoints and best models
                best_dict = retain_best.step(metrics_valid)
                self._write_weights(
                    {
                        "model": model.state_dict(),
                        "epoch": epoch,
                        "name": self.architecture,
                    },
                    best_dict,
                    split,
                    network=network,
                    save_all_models=self.parameters["save_all_models"],
                )
                self._write_weights(
                    {
                        "optimizer": optimizer.state_dict(),
                        "epoch": epoch,
                        "name": self.optimizer,
                    },
                    None,
                    split,
                    filename="optimizer.pth.tar",
                    save_all_models=self.parameters["save_all_models"],
                )

            epoch += 1

        if self.parameters["track_exp"] == "mlflow":
            run._mlflow.end_run()

        if self.parameters["track_exp"] == "wandb":
            run._wandb.finish()

        del model
        self._test_loader(
            train_loader,
            criterion,
            "train",
            split,
            self.selection_metrics,
            amp=self.amp,
            network=network,
        )
        self._test_loader(
            valid_loader,
            criterion,
            "validation",
            split,
            self.selection_metrics,
            amp=self.amp,
            network=network,
        )

        if self.task_manager.save_outputs:
            self._compute_output_tensors(
                train_loader.dataset,
                "train",
                split,
                self.selection_metrics,
                nb_images=1,
                network=network,
            )
            self._compute_output_tensors(
                train_loader.dataset,
                "validation",
                split,
                self.selection_metrics,
                nb_images=1,
                network=network,
            )
        self.callback_handler.on_train_end(self.parameters)

    def _train_ssdann(
        self,
        train_source_loader,
        train_target_loader,
        train_target_unl_loader,
        valid_loader,
        valid_source_loader,
        split,
        network=None,
        resume=False,
        evaluate_source=True,  # TO MODIFY
    ):
        """
        Core function shared by train and resume.

        Args:
            train_loader (torch.utils.data.DataLoader): DataLoader wrapping the training set.
            valid_loader (torch.utils.data.DataLoader): DataLoader wrapping the validation set.
            split (int): Index of the split trained.
            network (int): Index of the network trained (used in multi-network setting only).
            resume (bool): If True the job is resumed from the checkpoint.
        """

        model, beginning_epoch = self._init_model(
            split=split,
            resume=resume,
            transfer_path=self.transfer_path,
            transfer_selection=self.transfer_selection_metric,
        )

        criterion = self.task_manager.get_criterion(self.loss)
        logger.debug(f"Criterion for {self.network_task} is {criterion}")
        optimizer = self._init_optimizer(model, split=split, resume=resume)

        logger.debug(f"Optimizer used for training is optimizer")

        model.train()
        train_source_loader.dataset.train()
        train_target_loader.dataset.train()
        train_target_unl_loader.dataset.train()

        early_stopping = EarlyStopping(
            "min", min_delta=self.tolerance, patience=self.patience
        )

        metrics_valid_target = {"loss": None}
        metrics_valid_source = {"loss": None}

        log_writer = LogWriter(
            self.maps_path,
            self.task_manager.evaluation_metrics + ["loss"],
            split,
            resume=resume,
            beginning_epoch=beginning_epoch,
            network=network,
        )
        epoch = log_writer.beginning_epoch

        retain_best = RetainBest(selection_metrics=list(self.selection_metrics))
        import numpy as np

        while epoch < self.epochs and not early_stopping.step(
            metrics_valid_target["loss"]
        ):
            logger.info(f"Beginning epoch {epoch}.")

            model.zero_grad()
            evaluation_flag, step_flag = True, True

            for i, (data_source, data_target, data_target_unl) in enumerate(
                zip(train_source_loader, train_target_loader, train_target_unl_loader)
            ):
                p = (
                    float(epoch * len(train_target_loader))
                    / 10
                    / len(train_target_loader)
                )
                alpha = 2.0 / (1.0 + np.exp(-10 * p)) - 1
                # alpha = 0
                _, _, loss_dict = model.compute_outputs_and_loss(
                    data_source, data_target, data_target_unl, criterion, alpha
                )  # TO CHECK
                logger.debug(f"Train loss dictionnary {loss_dict}")
                loss = loss_dict["loss"]
                loss.backward()
                if (i + 1) % self.accumulation_steps == 0:
                    step_flag = False
                    optimizer.step()
                    optimizer.zero_grad()

                    del loss

                    # Evaluate the model only when no gradients are accumulated
                    if (
                        self.evaluation_steps != 0
                        and (i + 1) % self.evaluation_steps == 0
                    ):
                        evaluation_flag = False

                        # Evaluate on taget data
                        logger.info("Evaluation on target data")
                        _, metrics_train_target = self.task_manager.test_da(
                            model,
                            train_target_loader,
                            criterion,
                            alpha,
                            target=True,
                        )  # TO CHECK

                        _, metrics_valid_target = self.task_manager.test_da(
                            model,
                            valid_loader,
                            criterion,
                            alpha,
                            target=True,
                        )

                        model.train()
                        train_target_loader.dataset.train()

                        log_writer.step(
                            epoch,
                            i,
                            metrics_train_target,
                            metrics_valid_target,
                            len(train_target_loader),
                            "training_target.tsv",
                        )
                        logger.info(
                            f"{self.mode} level training loss for target data is {metrics_train_target['loss']} "
                            f"at the end of iteration {i}"
                        )
                        logger.info(
                            f"{self.mode} level validation loss for target data is {metrics_valid_target['loss']} "
                            f"at the end of iteration {i}"
                        )

                        # Evaluate on source data
                        logger.info("Evaluation on source data")
                        _, metrics_train_source = self.task_manager.test_da(
                            model, train_source_loader, criterion, alpha
                        )
                        _, metrics_valid_source = self.task_manager.test_da(
                            model, valid_source_loader, criterion, alpha
                        )

                        model.train()
                        train_source_loader.dataset.train()

                        log_writer.step(
                            epoch,
                            i,
                            metrics_train_source,
                            metrics_valid_source,
                            len(train_source_loader),
                        )
                        logger.info(
                            f"{self.mode} level training loss for source data is {metrics_train_source['loss']} "
                            f"at the end of iteration {i}"
                        )
                        logger.info(
                            f"{self.mode} level validation loss for source data is {metrics_valid_source['loss']} "
                            f"at the end of iteration {i}"
                        )

            # If no step has been performed, raise Exception
            if step_flag:
                raise Exception(
                    "The model has not been updated once in the epoch. The accumulation step may be too large."
                )

            # If no evaluation has been performed, warn the user
            elif evaluation_flag and self.evaluation_steps != 0:
                logger.warning(
                    f"Your evaluation steps {self.evaluation_steps} are too big "
                    f"compared to the size of the dataset. "
                    f"The model is evaluated only once at the end epochs."
                )

            # Update weights one last time if gradients were computed without update
            if (i + 1) % self.accumulation_steps != 0:
                optimizer.step()
                optimizer.zero_grad()
            # Always test the results and save them once at the end of the epoch
            model.zero_grad()
            logger.debug(f"Last checkpoint at the end of the epoch {epoch}")

            if evaluate_source:
                logger.info(
                    f"Evaluate source data at the end of the epoch {epoch} with alpha: {alpha}."
                )
                _, metrics_train_source = self.task_manager.test_da(
                    model,
                    train_source_loader,
                    criterion,
                    alpha,
                    True,
                    False,
                )
                _, metrics_valid_source = self.task_manager.test_da(
                    model,
                    valid_source_loader,
                    criterion,
                    alpha,
                    True,
                    False,
                )

                log_writer.step(
                    epoch,
                    i,
                    metrics_train_source,
                    metrics_valid_source,
                    len(train_source_loader),
                )

                logger.info(
                    f"{self.mode} level training loss for source data is {metrics_train_source['loss']} "
                    f"at the end of iteration {i}"
                )
                logger.info(
                    f"{self.mode} level validation loss for source data is {metrics_valid_source['loss']} "
                    f"at the end of iteration {i}"
                )

            _, metrics_train_target = self.task_manager.test_da(
                model,
                train_target_loader,
                criterion,
                alpha,
                target=True,
            )
            _, metrics_valid_target = self.task_manager.test_da(
                model,
                valid_loader,
                criterion,
                alpha,
                target=True,
            )

            model.train()
            train_source_loader.dataset.train()
            train_target_loader.dataset.train()

            log_writer.step(
                epoch,
                i,
                metrics_train_target,
                metrics_valid_target,
                len(train_target_loader),
                "training_target.tsv",
            )

            logger.info(
                f"{self.mode} level training loss for target data is {metrics_train_target['loss']} "
                f"at the end of iteration {i}"
            )
            logger.info(
                f"{self.mode} level validation loss for target data is {metrics_valid_target['loss']} "
                f"at the end of iteration {i}"
            )

            # Save checkpoints and best models
            best_dict = retain_best.step(metrics_valid_target)
            self._write_weights(
                {
                    "model": model.state_dict(),
                    "epoch": epoch,
                    "name": self.architecture,
                },
                best_dict,
                split,
                network=network,
                save_all_models=False,
            )
            self._write_weights(
                {
                    "optimizer": optimizer.state_dict(),  # TO MODIFY
                    "epoch": epoch,
                    "name": self.optimizer,
                },
                None,
                split,
                filename="optimizer.pth.tar",
                save_all_models=False,
            )

            epoch += 1

        self._test_loader_ssda(
            train_target_loader,
            criterion,
            data_group="train",
            split=split,
            selection_metrics=self.selection_metrics,
            network=network,
            target=True,
            alpha=0,
        )
        self._test_loader_ssda(
            valid_loader,
            criterion,
            data_group="validation",
            split=split,
            selection_metrics=self.selection_metrics,
            network=network,
            target=True,
            alpha=0,
        )

        if self.task_manager.save_outputs:
            self._compute_output_tensors(
                train_target_loader.dataset,
                "train",
                split,
                self.selection_metrics,
                nb_images=1,
                network=network,
            )
            self._compute_output_tensors(
                train_target_loader.dataset,
                "validation",
                split,
                self.selection_metrics,
                nb_images=1,
                network=network,
            )

    def _test_loader(
        self,
        dataloader,
        criterion,
        data_group,
        split,
        selection_metrics,
        use_labels=True,
        gpu=None,
        amp=False,
        network=None,
    ):
        """
        Launches the testing task on a dataset wrapped by a DataLoader and writes prediction TSV files.

        Args:
            dataloader (torch.utils.data.DataLoader): DataLoader wrapping the test CapsDataset.
            criterion (torch.nn.modules.loss._Loss): optimization criterion used during training.
            data_group (str): name of the data group used for the testing task.
            split (int): Index of the split used to train the model tested.
            selection_metrics (list[str]): List of metrics used to select the best models which are tested.
            use_labels (bool): If True, the labels must exist in test meta-data and metrics are computed.
            gpu (bool): If given, a new value for the device of the model will be computed.
            amp (bool): If enabled, uses Automatic Mixed Precision (requires GPU usage).
            network (int): Index of the network tested (only used in multi-network setting).
        """
        for selection_metric in selection_metrics:
            if cluster.master:
                log_dir = (
                    self.maps_path
                    / f"{self.split_name}-{split}"
                    / f"best-{selection_metric}"
                    / data_group
                )
                self.write_description_log(
                    log_dir,
                    data_group,
                    dataloader.dataset.caps_dict,
                    dataloader.dataset.df,
                )

            # load the best trained model during the training
            model, _ = self._init_model(
                transfer_path=self.maps_path,
                split=split,
                transfer_selection=selection_metric,
                gpu=gpu,
                network=network,
            )
            model = DDP(model)

            prediction_df, metrics = self.task_manager.test(
                model, dataloader, criterion, use_labels=use_labels, amp=amp
            )
            if use_labels:
                if network is not None:
                    metrics[f"{self.mode}_id"] = network
                logger.info(
                    f"{self.mode} level {data_group} loss is {metrics['loss']} for model selected on {selection_metric}"
                )

            if cluster.master:
                # Replace here
                self._mode_level_to_tsv(
                    prediction_df,
                    metrics,
                    split,
                    selection_metric,
                    data_group=data_group,
                )

    def _test_loader_ssda(
        self,
        dataloader,
        criterion,
        alpha,
        data_group,
        split,
        selection_metrics,
        use_labels=True,
        gpu=None,
        network=None,
        target=False,
    ):
        """
        Launches the testing task on a dataset wrapped by a DataLoader and writes prediction TSV files.

        Args:
            dataloader (torch.utils.data.DataLoader): DataLoader wrapping the test CapsDataset.
            criterion (torch.nn.modules.loss._Loss): optimization criterion used during training.
            data_group (str): name of the data group used for the testing task.
            split (int): Index of the split used to train the model tested.
            selection_metrics (list[str]): List of metrics used to select the best models which are tested.
            use_labels (bool): If True, the labels must exist in test meta-data and metrics are computed.
            gpu (bool): If given, a new value for the device of the model will be computed.
            network (int): Index of the network tested (only used in multi-network setting).
        """
        for selection_metric in selection_metrics:
            log_dir = (
                self.maps_path
                / f"{self.split_name}-{split}"
                / f"best-{selection_metric}"
                / data_group
            )
            self.write_description_log(
                log_dir,
                data_group,
                dataloader.dataset.caps_dict,
                dataloader.dataset.df,
            )

            # load the best trained model during the training
            model, _ = self._init_model(
                transfer_path=self.maps_path,
                split=split,
                transfer_selection=selection_metric,
                gpu=gpu,
                network=network,
            )
            prediction_df, metrics = self.task_manager.test_da(
                model,
                dataloader,
                criterion,
                target=target,
            )
            if use_labels:
                if network is not None:
                    metrics[f"{self.mode}_id"] = network
                logger.info(
                    f"{self.mode} level {data_group} loss is {metrics['loss']} for model selected on {selection_metric}"
                )

            # Replace here
            self._mode_level_to_tsv(
                prediction_df, metrics, split, selection_metric, data_group=data_group
            )

    @torch.no_grad()
    def _compute_output_nifti(
        self,
        dataset,
        data_group,
        split,
        selection_metrics,
        gpu=None,
        network=None,
    ):
        """
        Computes the output nifti images and saves them in the MAPS.

        Args:
            dataset (clinicadl.utils.caps_dataset.data.CapsDataset): wrapper of the data set.
            data_group (str): name of the data group used for the task.
            split (int): split number.
            selection_metrics (list[str]): metrics used for model selection.
            gpu (bool): If given, a new value for the device of the model will be computed.
            network (int): Index of the network tested (only used in multi-network setting).
        # Raise an error if mode is not image
        """
        import nibabel as nib
        from numpy import eye

        for selection_metric in selection_metrics:
            # load the best trained model during the training
            model, _ = self._init_model(
                transfer_path=self.maps_path,
                split=split,
                transfer_selection=selection_metric,
                gpu=gpu,
                network=network,
                nb_unfrozen_layer=self.nb_unfrozen_layer,
            )
            model = DDP(model)

            nifti_path = (
                self.maps_path
                / f"{self.split_name}-{split}"
                / f"best-{selection_metric}"
                / data_group
                / "nifti_images"
            )
            if cluster.master:
                nifti_path.mkdir(parents=True, exist_ok=True)
            dist.barrier()

            nb_imgs = len(dataset)
            for i in range(cluster.rank, nb_imgs, cluster.world_size):
                data = dataset[i]
                image = data["image"]
                x = image.unsqueeze(0).to(model.device)
                with autocast(enabled=self.amp):
                    output = model.predict(x)
                output = output.squeeze(0).detach().cpu().float()
                # Convert tensor to nifti image with appropriate affine
                input_nii = nib.Nifti1Image(image[0].detach().cpu().numpy(), eye(4))
                output_nii = nib.Nifti1Image(output[0].numpy(), eye(4))
                # Create file name according to participant and session id
                participant_id = data["participant_id"]
                session_id = data["session_id"]
                input_filename = f"{participant_id}_{session_id}_image_input.nii.gz"
                output_filename = f"{participant_id}_{session_id}_image_output.nii.gz"
                nib.save(input_nii, nifti_path / input_filename)
                nib.save(output_nii, nifti_path / output_filename)

    @torch.no_grad()
    def _compute_output_tensors(
        self,
        dataset,
        data_group,
        split,
        selection_metrics,
        nb_images=None,
        gpu=None,
        network=None,
    ):
        """
        Compute the output tensors and saves them in the MAPS.

        Args:
            dataset (clinicadl.utils.caps_dataset.data.CapsDataset): wrapper of the data set.
            data_group (str): name of the data group used for the task.
            split (int): split number.
            selection_metrics (list[str]): metrics used for model selection.
            nb_images (int): number of full images to write. Default computes the outputs of the whole data set.
            gpu (bool): If given, a new value for the device of the model will be computed.
            network (int): Index of the network tested (only used in multi-network setting).
        """
        for selection_metric in selection_metrics:
            # load the best trained model during the training
            model, _ = self._init_model(
                transfer_path=self.maps_path,
                split=split,
                transfer_selection=selection_metric,
                gpu=gpu,
                network=network,
                nb_unfrozen_layer=self.nb_unfrozen_layer,
            )
            model = DDP(model)

            tensor_path = (
                self.maps_path
                / f"{self.split_name}-{split}"
                / f"best-{selection_metric}"
                / data_group
                / "tensors"
            )
            if cluster.master:
                tensor_path.mkdir(parents=True, exist_ok=True)
            dist.barrier()

            if nb_images is None:  # Compute outputs for the whole data set
                nb_modes = len(dataset)
            else:
                nb_modes = nb_images * dataset.elem_per_image

            for i in range(cluster.rank, nb_modes, cluster.world_size):
                data = dataset[i]
                image = data["image"]
                x = image.unsqueeze(0).to(model.device)
                with autocast(enabled=self.amp):
                    output = model.predict(x)
                output = output.squeeze(0).cpu().float()
                participant_id = data["participant_id"]
                session_id = data["session_id"]
                mode_id = data[f"{self.mode}_id"]
                input_filename = (
                    f"{participant_id}_{session_id}_{self.mode}-{mode_id}_input.pt"
                )
                output_filename = (
                    f"{participant_id}_{session_id}_{self.mode}-{mode_id}_output.pt"
                )
                torch.save(image, tensor_path / input_filename)
                torch.save(output, tensor_path / output_filename)
                logger.debug(f"File saved at {[input_filename, output_filename]}")

    def _compute_latent_tensors(
        self,
        dataset,
        data_group,
        split,
        selection_metrics,
        nb_images=None,
        gpu=None,
        network=None,
    ):
        """
        Compute the output tensors and saves them in the MAPS.

        Args:
            dataset (clinicadl.utils.caps_dataset.data.CapsDataset): wrapper of the data set.
            data_group (str): name of the data group used for the task.
            split (int): split number.
            selection_metrics (list[str]): metrics used for model selection.
            nb_images (int): number of full images to write. Default computes the outputs of the whole data set.
            gpu (bool): If given, a new value for the device of the model will be computed.
            network (int): Index of the network tested (only used in multi-network setting).
        """
        for selection_metric in selection_metrics:
            # load the best trained model during the training
            model, _ = self._init_model(
                transfer_path=self.maps_path,
                split=split,
                transfer_selection=selection_metric,
                gpu=gpu,
                network=network,
                nb_unfrozen_layer=self.nb_unfrozen_layer,
            )
            model = DDP(model)

            tensor_path = (
                self.maps_path
                / f"{self.split_name}-{split}"
                / f"best-{selection_metric}"
                / data_group
                / "latent_tensors"
            )
            if cluster.master:
                tensor_path.mkdir(parents=True, exist_ok=True)
            dist.barrier()

            if nb_images is None:  # Compute outputs for the whole data set
                nb_modes = len(dataset)
            else:
                nb_modes = nb_images * dataset.elem_per_image

            for i in range(cluster.rank, nb_modes, cluster.world_size):
                data = dataset[i]
                image = data["image"]
                logger.debug(f"Image for latent representation {image}")
                with autocast(enabled=self.amp):
                    _, latent, _ = model._forward(image.unsqueeze(0).to(model.device))
                latent = latent.squeeze(0).cpu().float()
                participant_id = data["participant_id"]
                session_id = data["session_id"]
                mode_id = data[f"{self.mode}_id"]
                output_filename = (
                    f"{participant_id}_{session_id}_{self.mode}-{mode_id}_latent.pt"
                )
                torch.save(latent, tensor_path / output_filename)

    def _ensemble_prediction(
        self,
        data_group,
        split,
        selection_metrics,
        use_labels=True,
    ):
        """Computes the results on the image-level."""

        if not selection_metrics:
            selection_metrics = self._find_selection_metrics(split)

        for selection_metric in selection_metrics:
            # Soft voting
            if self.num_networks > 1:
                self._ensemble_to_tsv(
                    split,
                    selection=selection_metric,
                    data_group=data_group,
                    use_labels=use_labels,
                )
            elif self.mode != "image":
                self._mode_to_image_tsv(
                    split,
                    selection=selection_metric,
                    data_group=data_group,
                    use_labels=use_labels,
                )

    ###############################
    # Checks                      #
    ###############################
    def _check_args(self, parameters):
        """
        Check the training parameters integrity
        """
        logger.debug("Checking arguments...")
        mandatory_arguments = [
            "caps_directory",
            "tsv_path",
            "preprocessing_dict",
            "mode",
            "network_task",
        ]
        for arg in mandatory_arguments:
            if arg not in parameters:
                raise ClinicaDLArgumentError(
                    f"The values of mandatory arguments {mandatory_arguments} should be set. "
                    f"No value was given for {arg}."
                )
        self.parameters = add_default_values(parameters)
        self.parameters = change_str_to_path(parameters)
        if self.parameters["gpu"]:
            check_gpu()
        elif self.parameters["amp"]:
            raise ClinicaDLArgumentError(
                "AMP is designed to work with modern GPUs. Please add the --gpu flag."
            )

        _, transformations = get_transforms(
            normalize=self.normalize,
            size_reduction=self.size_reduction,
            size_reduction_factor=self.size_reduction_factor,
        )

        split_manager = self._init_split_manager(None)
        train_df = split_manager[0]["train"]
        if "label" not in self.parameters:
            self.parameters["label"] = None

        self.task_manager = self._init_task_manager(df=train_df)

        if self.parameters["architecture"] == "default":
            self.parameters["architecture"] = self.task_manager.get_default_network()
        if "selection_threshold" not in self.parameters:
            self.parameters["selection_threshold"] = None
        if (
            "label_code" not in self.parameters
            or len(self.parameters["label_code"]) == 0
        ):  # Allows to set custom label code in TOML
            self.parameters["label_code"] = self.task_manager.generate_label_code(
                train_df, self.label
            )

        full_dataset = return_dataset(
            self.caps_directory,
            train_df,
            self.preprocessing_dict,
            multi_cohort=self.multi_cohort,
            label=self.label,
            label_code=self.parameters["label_code"],
            train_transformations=None,
            all_transformations=transformations,
        )
        self.parameters.update(
            {
                "num_networks": full_dataset.elem_per_image,
                "output_size": self.task_manager.output_size(
                    full_dataset.size, full_dataset.df, self.label
                ),
                "input_size": full_dataset.size,
            }
        )

        self.parameters["seed"] = get_seed(self.parameters["seed"])

        if self.parameters["num_networks"] < 2 and self.multi_network:
            raise ClinicaDLConfigurationError(
                f"Invalid training configuration: cannot train a multi-network "
                f"framework with only {self.parameters['num_networks']} element "
                f"per image."
            )
        possible_selection_metrics_set = set(self.task_manager.evaluation_metrics) | {
            "loss"
        }
        if not set(self.parameters["selection_metrics"]).issubset(
            possible_selection_metrics_set
        ):
            raise ClinicaDLConfigurationError(
                f"Selection metrics {self.parameters['selection_metrics']} "
                f"must be a subset of metrics used for evaluation "
                f"{possible_selection_metrics_set}."
            )

    def _check_split_wording(self):
        """Finds if MAPS structure uses 'fold-X' or 'split-X' folders."""

        if len(list(self.maps_path.glob("fold-*"))) > 0:
            return "fold"
        else:
            return "split"

    def _find_splits(self):
        """Find which splits were trained in the MAPS."""
        return [
            int(split.name.split("-")[1])
            for split in list(self.maps_path.iterdir())
            if split.name.startswith(f"{self.split_name}-")
        ]

    def _find_selection_metrics(self, split):
        """Find which selection metrics are available in MAPS for a given split."""

        split_path = self.maps_path / f"{self.split_name}-{split}"
        if not split_path.is_dir():
            raise MAPSError(
                f"Training of split {split} was not performed."
                f"Please execute maps_manager.train(split_list=[{split}])"
            )

        return [
            metric.name.split("-")[1]
            for metric in list(split_path.iterdir())
            if metric.name[:5:] == "best-"
        ]

    def _check_selection_metric(self, split, selection_metric=None):
        """Check that a given selection metric is available for a given split."""
        available_metrics = self._find_selection_metrics(split)
        if not selection_metric:
            if len(available_metrics) > 1:
                raise ClinicaDLArgumentError(
                    f"Several metrics are available for split {split}. "
                    f"Please choose which one you want to read among {available_metrics}"
                )
            else:
                selection_metric = available_metrics[0]
        else:
            if selection_metric not in available_metrics:
                raise ClinicaDLArgumentError(
                    f"The metric {selection_metric} is not available."
                    f"Please choose among is the available metrics {available_metrics}."
                )
        return selection_metric

    def _check_leakage(self, data_group, test_df):
        """
        Checks that no intersection exist between the participants used for training and those used for testing.

        Args:
            data_group (str): name of the data group
            test_df (pd.DataFrame): Table of participant_id / session_id of the data group
        Raises:
            ClinicaDLDataLeakageError: if data_group not in ["train", "validation"] and there is an intersection
                between the participant IDs in test_df and the ones used for training.
        """
        if data_group not in ["train", "validation"]:
            train_path = self.maps_path / "groups" / "train+validation.tsv"
            train_df = pd.read_csv(train_path, sep="\t")
            participants_train = set(train_df.participant_id.values)
            participants_test = set(test_df.participant_id.values)
            intersection = participants_test & participants_train

            if len(intersection) > 0:
                raise ClinicaDLDataLeakageError(
                    "Your evaluation set contains participants who were already seen during "
                    "the training step. The list of common participants is the following: "
                    f"{intersection}."
                )

    def _check_data_group(
        self,
        data_group,
        caps_directory=None,
        df=None,
        multi_cohort=False,
        overwrite=False,
        label=None,
<<<<<<< HEAD
        split_list=None,
=======
        skip_leak_check=False,
>>>>>>> 7798dd0f
    ):
        """
        Check if a data group is already available if other arguments are None.
        Else creates a new data_group.

        Args:
            data_group (str): name of the data group
            caps_directory  (str): input CAPS directory
            df (pd.DataFrame): Table of participant_id / session_id of the data group
            multi_cohort (bool): indicates if the input data comes from several CAPS
            overwrite (bool): If True former definition of data group is erased
            label (str): label name if applicable

        Raises:
            MAPSError when trying to overwrite train or validation data groups
            ClinicaDLArgumentError:
                when caps_directory or df are given but data group already exists
                when caps_directory or df are not given and data group does not exist
        """
        group_dir = self.maps_path / "groups" / data_group
        logger.debug(f"Group path {group_dir}")
        if group_dir.is_dir():  # Data group already exists
            if overwrite:
                if data_group in ["train", "validation"]:
                    raise MAPSError("Cannot overwrite train or validation data group.")
                else:
                    shutil.rmtree(group_dir)
                    if not split_list:
                        split_list = self._find_splits()
                    for split in split_list:
                        selection_metrics = self._find_selection_metrics(split)
                        for selection in selection_metrics:
                            results_path = (
                                self.maps_path
                                / f"{self.split_name}-{split}"
                                / f"best-{selection}"
                                / data_group
                            )
                            if results_path.is_dir():
                                shutil.rmtree(results_path)
            elif df is not None or caps_directory is not None:
                raise ClinicaDLArgumentError(
                    f"Data group {data_group} is already defined. "
                    f"Please do not give any caps_directory, tsv_path or multi_cohort to use it. "
                    f"To erase {data_group} please set overwrite to True."
                )

        if not group_dir.is_dir() and (
            caps_directory is None or df is None
        ):  # Data group does not exist yet / was overwritten + missing data
            raise ClinicaDLArgumentError(
                f"The data group {data_group} does not already exist. "
                f"Please specify a caps_directory and a tsv_path to create this data group."
            )
        elif (
            not group_dir.is_dir()
        ):  # Data group does not exist yet / was overwritten + all data is provided
            if skip_leak_check:
                logger.info("Skipping data leakage check")
            else:
                self._check_leakage(data_group, df)
            self._write_data_group(
                data_group, df, caps_directory, multi_cohort, label=label
            )

    ###############################
    # File writers                #
    ###############################
    @staticmethod
    def write_parameters(json_path: Path, parameters, verbose=True):
        """Write JSON files of parameters."""
        logger.debug("Writing parameters...")
        json_path.mkdir(parents=True, exist_ok=True)

        parameters = change_path_to_str(parameters)
        # save to json file
        json_data = json.dumps(parameters, skipkeys=True, indent=4)
        json_path = json_path / "maps.json"
        if verbose:
            logger.info(f"Path of json file: {json_path}")
        with json_path.open(mode="w") as f:
            f.write(json_data)
        parameters = change_str_to_path(parameters)

    def _write_requirements_version(self):
        """Writes the environment.txt file."""
        logger.debug("Writing requirement version...")
        try:
            env_variables = subprocess.check_output("pip freeze", shell=True).decode(
                "utf-8"
            )
            with (self.maps_path / "environment.txt").open(mode="w") as file:
                file.write(env_variables)
        except subprocess.CalledProcessError:
            logger.warning(
                "You do not have the right to execute pip freeze. Your environment will not be written"
            )

    def _write_training_data(self):
        """Writes the TSV file containing the participant and session IDs used for training."""
        logger.debug("Writing training data...")
        from clinicadl.utils.caps_dataset.data import load_data_test

        train_df = load_data_test(
            self.tsv_path,
            self.diagnoses,
            baseline=False,
            multi_cohort=self.multi_cohort,
        )
        train_df = train_df[["participant_id", "session_id"]]
        if self.transfer_path:
            transfer_train_path = self.transfer_path / "groups" / "train+validation.tsv"
            transfer_train_df = pd.read_csv(transfer_train_path, sep="\t")
            transfer_train_df = transfer_train_df[["participant_id", "session_id"]]
            train_df = pd.concat([train_df, transfer_train_df])
            train_df.drop_duplicates(inplace=True)
        train_df.to_csv(
            self.maps_path / "groups" / "train+validation.tsv", sep="\t", index=False
        )

    def _write_data_group(
        self,
        data_group,
        df,
        caps_directory: Path = None,
        multi_cohort: bool = None,
        label=None,
    ):
        """
        Check that a data_group is not already written and writes the characteristics of the data group
        (TSV file with a list of participant / session + JSON file containing the CAPS and the preprocessing).

        Args:
            data_group (str): name whose presence is checked.
            df (pd.DataFrame): DataFrame containing the participant_id and session_id (and label if use_labels is True)
            caps_directory (str): caps_directory if different from the training caps_directory,
            multi_cohort (bool): multi_cohort used if different from the training multi_cohort.
        """
        group_path = self.maps_path / "groups" / data_group
        group_path.mkdir(parents=True)

        columns = ["participant_id", "session_id", "cohort"]
        if self.label in df.columns.values:
            columns += [self.label]
        if label is not None and label in df.columns.values:
            columns += [label]

        df.to_csv(group_path / "data.tsv", sep="\t", columns=columns, index=False)
        self.write_parameters(
            group_path,
            {
                "caps_directory": caps_directory
                if caps_directory is not None
                else self.caps_directory,
                "multi_cohort": multi_cohort
                if multi_cohort is not None
                else self.multi_cohort,
            },
        )

    def _write_train_val_groups(self):
        """Defines the training and validation groups at the initialization"""
        logger.debug("Writing training and validation groups...")
        split_manager = self._init_split_manager()
        for split in split_manager.split_iterator():
            for data_group in ["train", "validation"]:
                df = split_manager[split][data_group]
                group_path = (
                    self.maps_path
                    / "groups"
                    / data_group
                    / f"{self.split_name}-{split}"
                )
                group_path.mkdir(parents=True, exist_ok=True)

                columns = ["participant_id", "session_id", "cohort"]
                if self.label is not None:
                    columns.append(self.label)
                df.to_csv(group_path / "data.tsv", sep="\t", columns=columns)
                self.write_parameters(
                    group_path,
                    {
                        "caps_directory": self.caps_directory,
                        "multi_cohort": self.multi_cohort,
                    },
                    verbose=False,
                )

    def _write_weights(
        self,
        state: Dict[str, Any],
        metrics_dict: Optional[Dict[str, bool]],
        split: int,
        network: int = None,
        filename: str = "checkpoint.pth.tar",
        save_all_models: bool = False,
    ):
        """
        Update checkpoint and save the best model according to a set of metrics.
        If no metrics_dict is given, only the checkpoint is saved.

        Args:
            state: state of the training (model weights, epoch...).
            metrics_dict: output of RetainBest step.
            split: split number.
            network: network number (multi-network framework).
            filename: name of the checkpoint file.
        """
        checkpoint_dir = self.maps_path / f"{self.split_name}-{split}" / "tmp"
        checkpoint_dir.mkdir(parents=True, exist_ok=True)
        checkpoint_path = checkpoint_dir / filename
        torch.save(state, checkpoint_path)

        if save_all_models:
            all_models_dir = (
                self.maps_path / f"{self.split_name}-{split}" / "all_models"
            )
            all_models_dir.mkdir(parents=True, exist_ok=True)
            torch.save(state, all_models_dir / f"model_epoch_{state['epoch']}.pth.tar")

        best_filename = "model.pth.tar"
        if network is not None:
            best_filename = f"network-{network}_model.pth.tar"

        # Save model according to several metrics
        if metrics_dict is not None:
            for metric_name, metric_bool in metrics_dict.items():
                metric_path = (
                    self.maps_path
                    / f"{self.split_name}-{split}"
                    / f"best-{metric_name}"
                )
                if metric_bool:
                    metric_path.mkdir(parents=True, exist_ok=True)
                    shutil.copyfile(checkpoint_path, metric_path / best_filename)

    def _write_information(self):
        """
        Writes model architecture of the MAPS in MAPS root.
        """
        from datetime import datetime

        import clinicadl.utils.network as network_package

        model_class = getattr(network_package, self.architecture)
        args = list(
            model_class.__init__.__code__.co_varnames[
                : model_class.__init__.__code__.co_argcount
            ]
        )
        args.remove("self")
        kwargs = dict()
        for arg in args:
            kwargs[arg] = self.parameters[arg]
        kwargs["gpu"] = False

        model = model_class(**kwargs)

        file_name = "information.log"

        with (self.maps_path / file_name).open(mode="w") as f:
            f.write(f"- Date :\t{datetime.now().strftime('%d %b %Y, %H:%M:%S')}\n\n")
            f.write(f"- Path :\t{self.maps_path}\n\n")
            # f.write("- Job ID :\t{}\n".format(os.getenv('SLURM_JOBID')))
            f.write(f"- Model :\t{model.layers}\n\n")

        del model

    def _erase_tmp(self, split):
        """Erase checkpoints of the model and optimizer at the end of training."""
        tmp_path = self.maps_path / f"{self.split_name}-{split}" / "tmp"
        shutil.rmtree(tmp_path)

    @staticmethod
    def write_description_log(
        log_dir: Path,
        data_group,
        caps_dict,
        df,
    ):
        """
        Write description log file associated to a data group.

        Args:
            log_dir (str): path to the log file directory.
            data_group (str): name of the data group used for the task.
            caps_dict (dict[str, str]): Dictionary of the CAPS folders used for the task
            df (pd.DataFrame): DataFrame of the meta-data used for the task.
        """
        log_dir.mkdir(parents=True, exist_ok=True)
        log_path = log_dir / "description.log"
        with log_path.open(mode="w") as f:
            f.write(f"Prediction {data_group} group - {datetime.now()}\n")
            f.write(f"Data loaded from CAPS directories: {caps_dict}\n")
            f.write(f"Number of participants: {df.participant_id.nunique()}\n")
            f.write(f"Number of sessions: {len(df)}\n")

    def _mode_level_to_tsv(
        self,
        results_df: pd.DataFrame,
        metrics: Union[Dict, pd.DataFrame],
        split: int,
        selection: str,
        data_group: str = "train",
    ):
        """
        Writes the outputs of the test function in tsv files.

        Args:
            results_df: the individual results per patch.
            metrics: the performances obtained on a series of metrics.
            split: the split for which the performances were obtained.
            selection: the metrics on which the model was selected (BA, loss...)
            data_group: the name referring to the data group on which evaluation is performed.
        """
        performance_dir = (
            self.maps_path
            / f"{self.split_name}-{split}"
            / f"best-{selection}"
            / data_group
        )
        performance_dir.mkdir(parents=True, exist_ok=True)
        performance_path = (
            performance_dir / f"{data_group}_{self.mode}_level_prediction.tsv"
        )
        if not performance_path.is_file():
            results_df.to_csv(performance_path, index=False, sep="\t")
        else:
            results_df.to_csv(
                performance_path, index=False, sep="\t", mode="a", header=False
            )

        metrics_path = performance_dir / f"{data_group}_{self.mode}_level_metrics.tsv"
        if metrics is not None:
            if not metrics_path.is_file():
                pd.DataFrame(metrics, index=[0]).to_csv(
                    metrics_path, index=False, sep="\t"
                )
            else:
                pd.DataFrame(metrics, index=[0]).to_csv(
                    metrics_path, index=False, sep="\t", mode="a", header=False
                )

    def _ensemble_to_tsv(
        self,
        split: int,
        selection: str,
        data_group: str = "test",
        use_labels: bool = True,
    ):
        """
        Writes image-level performance files from mode level performances.

        Args:
            split: split number of the cross-validation.
            selection: metric on which the model is selected (for example loss or BA).
            data_group: the name referring to the data group on which evaluation is performed.
                If different from training or validation, the weights of soft voting will be computed
                on validation accuracies.
            use_labels: If True the labels are added to the final tsv
        """
        # Choose which dataset is used to compute the weights of soft voting.
        if data_group in ["train", "validation"]:
            validation_dataset = data_group
        else:
            validation_dataset = "validation"
        test_df = self.get_prediction(
            data_group, split, selection, self.mode, verbose=False
        )
        validation_df = self.get_prediction(
            validation_dataset, split, selection, self.mode, verbose=False
        )

        performance_dir = (
            self.maps_path
            / f"{self.split_name}-{split}"
            / f"best-{selection}"
            / data_group
        )

        performance_dir.mkdir(parents=True, exist_ok=True)

        df_final, metrics = self.task_manager.ensemble_prediction(
            test_df,
            validation_df,
            selection_threshold=self.selection_threshold,
            use_labels=use_labels,
        )

        if df_final is not None:
            df_final.to_csv(
                performance_dir / f"{data_group}_image_level_prediction.tsv",
                index=False,
                sep="\t",
            )
        if metrics is not None:
            pd.DataFrame(metrics, index=[0]).to_csv(
                performance_dir / f"{data_group}_image_level_metrics.tsv",
                index=False,
                sep="\t",
            )

    def _mode_to_image_tsv(
        self,
        split: int,
        selection: str,
        data_group: str = "test",
        use_labels: bool = True,
    ):
        """
        Copy mode-level TSV files to name them as image-level TSV files

        Args:
            split: split number of the cross-validation.
            selection: metric on which the model is selected (for example loss or BA)
            data_group: the name referring to the data group on which evaluation is performed.
            use_labels: If True the labels are added to the final tsv

        """
        sub_df = self.get_prediction(
            data_group, split, selection, self.mode, verbose=False
        )
        sub_df.rename(columns={f"{self.mode}_id": "image_id"}, inplace=True)

        performance_dir = (
            self.maps_path
            / f"{self.split_name}-{split}"
            / f"best-{selection}"
            / data_group
        )
        sub_df.to_csv(
            performance_dir / f"{data_group}_image_level_prediction.tsv",
            index=False,
            sep="\t",
        )
        if use_labels:
            metrics_df = pd.read_csv(
                performance_dir / f"{data_group}_{self.mode}_level_metrics.tsv",
                sep="\t",
            )
            if f"{self.mode}_id" in metrics_df:
                del metrics_df[f"{self.mode}_id"]
            metrics_df.to_csv(
                (performance_dir / f"{data_group}_image_level_metrics.tsv"),
                index=False,
                sep="\t",
            )

    ###############################
    # Objects initialization      #
    ###############################
    def _init_model(
        self,
        transfer_path: Path = None,
        transfer_selection=None,
        nb_unfrozen_layer=0,
        split=None,
        resume=False,
        gpu=None,
        network=None,
    ):
        """
        Instantiate the model

        Args:
            transfer_path (str): path to a MAPS in which a model's weights are used for transfer learning.
            transfer_selection (str): name of the metric used to find the source model.
            split (int): Index of the split (only used if transfer_path is not None of not resume).
            resume (bool): If True initialize the network with the checkpoint weights.
            gpu (bool): If given, a new value for the device of the model will be computed.
            network (int): Index of the network trained (used in multi-network setting only).
        """
        import clinicadl.utils.network as network_package

        logger.debug(f"Initialization of model {self.architecture}")
        # or choose to implement a dictionary
        model_class = getattr(network_package, self.architecture)
        args = list(
            model_class.__init__.__code__.co_varnames[
                : model_class.__init__.__code__.co_argcount
            ]
        )
        args.remove("self")
        kwargs = dict()
        for arg in args:
            kwargs[arg] = self.parameters[arg]

        # Change device from the training parameters
        if gpu is not None:
            kwargs["gpu"] = gpu

        model = model_class(**kwargs)
        logger.debug(f"Model:\n{model.layers}")

        device = "cpu"
        if device != model.device:
            device = model.device
            logger.info(f"Working on {device}")
        current_epoch = 0

        if resume:
            checkpoint_path = (
                self.maps_path
                / f"{self.split_name}-{split}"
                / "tmp"
                / "checkpoint.pth.tar"
            )
            checkpoint_state = torch.load(checkpoint_path, map_location=device)
            model.load_state_dict(checkpoint_state["model"])
            current_epoch = checkpoint_state["epoch"]
        elif transfer_path:
            logger.debug(f"Transfer weights from MAPS at {transfer_path}")
            transfer_maps = MapsManager(transfer_path)
            transfer_state = transfer_maps.get_state_dict(
                split,
                selection_metric=transfer_selection,
                network=network,
                map_location=model.device,
            )
            transfer_class = getattr(network_package, transfer_maps.architecture)
            logger.debug(f"Transfer from {transfer_class}")
            model.transfer_weights(transfer_state["model"], transfer_class)

            if nb_unfrozen_layer != 0:
                list_name = [name for (name, _) in model.named_parameters()]
                list_param = [param for (_, param) in model.named_parameters()]

                for param, _ in zip(list_param, list_name):
                    param.requires_grad = False

                for i in range(nb_unfrozen_layer * 2):  # Unfreeze the last layers
                    param = list_param[len(list_param) - i - 1]
                    name = list_name[len(list_name) - i - 1]
                    param.requires_grad = True
                    logger.info(f"Layer {name} unfrozen {param.requires_grad}")

        return model, current_epoch

    def _init_optimizer(self, model, split=None, resume=False):
        """Initialize the optimizer and use checkpoint weights if resume is True."""

        optimizer_cls = getattr(torch.optim, self.optimizer)
        parameters = filter(lambda x: x.requires_grad, model.parameters())
        optimizer_kwargs = dict(
            lr=self.learning_rate,
            weight_decay=self.weight_decay,
        )

        if not self.fully_sharded_data_parallel:
            optimizer = optimizer_cls(parameters, **optimizer_kwargs)
        else:
            from torch.distributed.optim import ZeroRedundancyOptimizer

            optimizer = ZeroRedundancyOptimizer(
                parameters, optimizer_class=optimizer_cls, **optimizer_kwargs
            )

        if resume:
            checkpoint_path = (
                self.maps_path
                / f"{self.split_name}-{split}"
                / "tmp"
                / "optimizer.pth.tar"
            )
            checkpoint_state = torch.load(checkpoint_path, map_location=model.device)
            optimizer.load_state_dict(checkpoint_state["optimizer"])

        return optimizer

    def _init_split_manager(self, split_list=None):
        from clinicadl.utils import split_manager

        split_class = getattr(split_manager, self.validation)
        args = list(
            split_class.__init__.__code__.co_varnames[
                : split_class.__init__.__code__.co_argcount
            ]
        )
        args.remove("self")
        args.remove("split_list")
        kwargs = {"split_list": split_list}
        for arg in args:
            kwargs[arg] = self.parameters[arg]
        return split_class(**kwargs)

    def _init_split_manager_ssda(self, caps_dir, tsv_dir, split_list=None):
        # A intégrer directement dans _init_split_manager
        from clinicadl.utils import split_manager

        split_class = getattr(split_manager, self.validation)
        args = list(
            split_class.__init__.__code__.co_varnames[
                : split_class.__init__.__code__.co_argcount
            ]
        )
        args.remove("self")
        args.remove("split_list")
        kwargs = {"split_list": split_list}
        for arg in args:
            kwargs[arg] = self.parameters[arg]

        kwargs["caps_directory"] = Path(caps_dir)
        kwargs["tsv_path"] = Path(tsv_dir)

        return split_class(**kwargs)

    def _init_task_manager(self, df=None, n_classes=None):
        from clinicadl.utils.task_manager import (
            ClassificationManager,
            ReconstructionManager,
            RegressionManager,
        )

        if self.network_task == "classification":
            if n_classes is not None:
                return ClassificationManager(self.mode, n_classes=n_classes)
            else:
                return ClassificationManager(self.mode, df=df, label=self.label)
        elif self.network_task == "regression":
            return RegressionManager(self.mode)
        elif self.network_task == "reconstruction":
            return ReconstructionManager(self.mode)
        else:
            raise NotImplementedError(
                f"Task {self.network_task} is not implemented in ClinicaDL. "
                f"Please choose between classification, regression and reconstruction."
            )

    def _init_profiler(self):
        if self.profiler:
            from clinicadl.utils.maps_manager.cluster.profiler import (
                ProfilerActivity,
                profile,
                schedule,
                tensorboard_trace_handler,
            )

            time = datetime.now().strftime("%H:%M:%S")
            filename = [self.maps_path / "profiler" / f"clinicadl_{time}"]
            dist.broadcast_object_list(filename, src=0)
            profiler = profile(
                activities=[ProfilerActivity.CPU, ProfilerActivity.CUDA],
                schedule=schedule(wait=2, warmup=2, active=30, repeat=1),
                on_trace_ready=tensorboard_trace_handler(filename[0]),
                profile_memory=True,
                record_shapes=False,
                with_stack=False,
                with_flops=False,
            )
        else:
            profiler = nullcontext()
            profiler.step = lambda *args, **kwargs: None
        return profiler

    ###############################
    # Getters                     #
    ###############################
    def _print_description_log(
        self,
        data_group,
        split,
        selection_metric,
    ):
        """
        Print the description log associated to a prediction or interpretation.

        Args:
            data_group (str): name of the data group used for the task.
            split (int): Index of the split used for training.
            selection_metric (str): Metric used for best weights selection.
        """
        log_dir = (
            self.maps_path
            / f"{self.split_name}-{split}"
            / f"best-{selection_metric}"
            / data_group
        )
        log_path = log_dir / "description.log"
        with log_path.open(mode="r") as f:
            content = f.read()

    def get_group_info(
        self, data_group: str, split: int = None
    ) -> Tuple[pd.DataFrame, Dict[str, Any]]:
        """
        Gets information from corresponding data group
        (list of participant_id / session_id + configuration parameters).
        split is only needed if data_group is train or validation.
        """
        group_path = self.maps_path / "groups" / data_group
        if not group_path.is_dir():
            raise MAPSError(
                f"Data group {data_group} is not defined. "
                f"Please run a prediction to create this data group."
            )
        if data_group in ["train", "validation"]:
            if split is None:
                raise MAPSError(
                    f"Information on train or validation data can only be "
                    f"loaded if a split number is given"
                )
            elif not (group_path / f"{self.split_name}-{split}").is_dir():
                raise MAPSError(
                    f"Split {split} is not available for data group {data_group}."
                )
            else:
                group_path = group_path / f"{self.split_name}-{split}"

        df = pd.read_csv(group_path / "data.tsv", sep="\t")
        json_path = group_path / "maps.json"
        with json_path.open(mode="r") as f:
            parameters = json.load(f)
        parameters = change_str_to_path(parameters)
        return df, parameters

    def get_parameters(self):
        """Returns the training parameters dictionary."""
        json_path = self.maps_path / "maps.json"
        return read_json(json_path)

    # def get_model(
    #     self, split: int = 0, selection_metric: str = None, network: int = None
    # ) -> Network:
    #     selection_metric = self._check_selection_metric(split, selection_metric)
    #     if self.multi_network:
    #         if network is None:
    #             raise ClinicaDLArgumentError(
    #                 "Please precise the network number that must be loaded."
    #             )
    #     return self._init_model(
    #         self.maps_path,
    #         selection_metric,
    #         split,
    #         network=network,
    #         nb_unfrozen_layer=self.nb_unfrozen_layer,
    #     )[0]

    # def get_best_epoch(
    #     self, split: int = 0, selection_metric: str = None, network: int = None
    # ) -> int:
    #     selection_metric = self._check_selection_metric(split, selection_metric)
    #     if self.multi_network:
    #         if network is None:
    #             raise ClinicaDLArgumentError(
    #                 "Please precise the network number that must be loaded."
    #             )
    #     return self.get_state_dict(split=split, selection_metric=selection_metric)[
    #         "epoch"
    #     ]

    def get_state_dict(
        self, split=0, selection_metric=None, network=None, map_location=None
    ):
        """
        Get the model trained corresponding to one split and one metric evaluated on the validation set.

        Args:
            split (int): Index of the split used for training.
            selection_metric (str): name of the metric used for the selection.
            network (int): Index of the network trained (used in multi-network setting only).
            map_location (str): torch.device object or a string containing a device tag,
                it indicates the location where all tensors should be loaded.
                (see https://pytorch.org/docs/stable/generated/torch.load.html).
        Returns:
            (Dict): dictionary of results (weights, epoch number, metrics values)
        """
        selection_metric = self._check_selection_metric(split, selection_metric)
        if self.multi_network:
            if network is None:
                raise ClinicaDLArgumentError(
                    "Please precise the network number that must be loaded."
                )
            else:
                model_path = (
                    self.maps_path
                    / f"{self.split_name}-{split}"
                    / f"best-{selection_metric}"
                    / f"network-{network}_model.pth.tar"
                )
        else:
            model_path = (
                self.maps_path
                / f"{self.split_name}-{split}"
                / f"best-{selection_metric}"
                / "model.pth.tar"
            )

        logger.info(
            f"Loading model trained for split {split} "
            f"selected according to best validation {selection_metric} "
            f"at path {model_path}."
        )
        return torch.load(model_path, map_location=map_location)

    def get_prediction(
        self, data_group, split=0, selection_metric=None, mode="image", verbose=False
    ):
        """
        Get the individual predictions for each participant corresponding to one group
        of participants identified by its data group.

        Args:
            data_group (str): name of the data group used for the prediction task.
            split (int): Index of the split used for training.
            selection_metric (str): Metric used for best weights selection.
            mode (str): level of the prediction.
            verbose (bool): if True will print associated prediction.log.
        Returns:
            (DataFrame): Results indexed by columns 'participant_id' and 'session_id' which
            identifies the image in the BIDS / CAPS.
        """
        selection_metric = self._check_selection_metric(split, selection_metric)
        if verbose:
            self._print_description_log(data_group, split, selection_metric)
        prediction_dir = (
            self.maps_path
            / f"{self.split_name}-{split}"
            / f"best-{selection_metric}"
            / data_group
        )
        if not prediction_dir.is_dir():
            raise MAPSError(
                f"No prediction corresponding to data group {data_group} was found."
            )
        df = pd.read_csv(
            prediction_dir / f"{data_group}_{mode}_level_prediction.tsv",
            sep="\t",
        )
        df.set_index(["participant_id", "session_id"], inplace=True, drop=True)
        return df

    def get_metrics(
        self, data_group, split=0, selection_metric=None, mode="image", verbose=True
    ):
        """
        Get the metrics corresponding to a group of participants identified by its data_group.

        Args:
            data_group (str): name of the data group used for the prediction task.
            split (int): Index of the split used for training.
            selection_metric (str): Metric used for best weights selection.
            mode (str): level of the prediction
            verbose (bool): if True will print associated prediction.log
        Returns:
            (dict[str:float]): Values of the metrics
        """
        selection_metric = self._check_selection_metric(split, selection_metric)
        if verbose:
            self._print_description_log(data_group, split, selection_metric)
        prediction_dir = (
            self.maps_path
            / f"{self.split_name}-{split}"
            / f"best-{selection_metric}"
            / data_group
        )
        if not prediction_dir.is_dir():
            raise MAPSError(
                f"No prediction corresponding to data group {data_group} was found."
            )
        df = pd.read_csv(
            prediction_dir / f"{data_group}_{mode}_level_metrics.tsv", sep="\t"
        )
        return df.to_dict("records")[0]

    def get_interpretation(
        self,
        data_group,
        name,
        split=0,
        selection_metric=None,
        verbose=True,
        participant_id=None,
        session_id=None,
        mode_id=0,
    ) -> torch.Tensor:
        """
        Get the individual interpretation maps for one session if participant_id and session_id are filled.
        Else load the mean interpretation map.

        Args:
            data_group (str): Name of the data group used for the interpretation task.
            name (str): name of the interpretation task.
            split (int): Index of the split used for training.
            selection_metric (str): Metric used for best weights selection.
            verbose (bool): if True will print associated prediction.log.
            participant_id (str): ID of the participant (if not given load mean map).
            session_id (str): ID of the session (if not give load the mean map).
            mode_id (int): Index of the mode used.
        Returns:
            (torch.Tensor): Tensor of the interpretability map.
        """

        selection_metric = self._check_selection_metric(split, selection_metric)
        if verbose:
            self._print_description_log(data_group, split, selection_metric)
        map_dir = (
            self.maps_path
            / f"{self.split_name}-{split}"
            / f"best-{selection_metric}"
            / data_group
            / f"interpret-{name}"
        )
        if not map_dir.is_dir():
            raise MAPSError(
                f"No prediction corresponding to data group {data_group} and "
                f"interpretation {name} was found."
            )
        if participant_id is None and session_id is None:
            map_pt = torch.load(map_dir / f"mean_{self.mode}-{mode_id}_map.pt")
        elif participant_id is None or session_id is None:
            raise ValueError(
                f"To load the mean interpretation map, "
                f"please do not give any participant_id or session_id.\n "
                f"Else specify both parameters"
            )
        else:
            map_pt = torch.load(
                map_dir / f"{participant_id}_{session_id}_{self.mode}-{mode_id}_map.pt"
            )
        return map_pt

    def _init_callbacks(self):
        from clinicadl.utils.callbacks.callbacks import Callback, CallbacksHandler

        # if self.callbacks is None:
        #     self.callbacks = [Callback()]

        self.callback_handler = CallbacksHandler()  # callbacks=self.callbacks)

        if self.parameters["emissions_calculator"]:
            from clinicadl.utils.callbacks.callbacks import CodeCarbonTracker

            self.callback_handler.add_callback(CodeCarbonTracker())

        # self.callback_handler.add_callback(ProgressBarCallback())
        # self.callback_handler.add_callback(MetricConsolePrinterCallback())<|MERGE_RESOLUTION|>--- conflicted
+++ resolved
@@ -269,11 +269,8 @@
             multi_cohort,
             overwrite,
             label=label,
-<<<<<<< HEAD
             split_list=split_list,
-=======
             skip_leak_check=skip_leak_check,
->>>>>>> 7798dd0f
         )
         for split in split_list:
             logger.info(f"Prediction of split {split}")
@@ -2249,11 +2246,8 @@
         multi_cohort=False,
         overwrite=False,
         label=None,
-<<<<<<< HEAD
         split_list=None,
-=======
         skip_leak_check=False,
->>>>>>> 7798dd0f
     ):
         """
         Check if a data group is already available if other arguments are None.
