--- conflicted
+++ resolved
@@ -26,11 +26,6 @@
     add_default_values,
     read_json,
 )
-<<<<<<< HEAD
-from clinicadl.utils.preprocessing import path_encoder
-from clinicadl.utils.transforms.transforms import get_transforms
-=======
->>>>>>> e3a411f7
 
 logger = getLogger("clinicadl.maps_manager")
 level_list: List[str] = ["warning", "info", "debug"]
