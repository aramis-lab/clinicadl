--- conflicted
+++ resolved
@@ -9,10 +9,7 @@
 
 import pandas as pd
 import torch
-<<<<<<< HEAD
 import torch.distributed as dist
-=======
->>>>>>> 9d78d320
 from torch.cuda.amp import GradScaler, autocast
 from torch.utils.data import DataLoader
 from torch.utils.data.distributed import DistributedSampler
@@ -883,17 +880,11 @@
 
         while epoch < self.epochs and not early_stopping.step(metrics_valid["loss"]):
             logger.info(f"Beginning epoch {epoch}.")
-
-<<<<<<< HEAD
             train_loader.sampler.set_epoch(epoch)
-=======
->>>>>>> 9d78d320
             model.zero_grad(set_to_none=True)
             evaluation_flag, step_flag = True, True
 
             with profiler:
-                for i, data in enumerate(train_loader):
-<<<<<<< HEAD
                     update: bool = (i + 1) % self.accumulation_steps == 0
                     sync = nullcontext() if update else model.no_sync()
                     with sync:
@@ -904,7 +895,6 @@
                         scaler.scale(loss).backward()
 
                     if update:
-=======
                     with autocast(enabled=self.amp):
                         _, loss_dict = model.compute_outputs_and_loss(data, criterion)
                     logger.debug(f"Train loss dictionnary {loss_dict}")
@@ -912,7 +902,6 @@
                     scaler.scale(loss).backward()
 
                     if (i + 1) % self.accumulation_steps == 0:
->>>>>>> 9d78d320
                         step_flag = False
                         scaler.step(optimizer)
                         scaler.update()
@@ -970,7 +959,6 @@
                         f"The model is evaluated only once at the end epochs."
                     )
 
-<<<<<<< HEAD
                 # Update weights one last time if gradients were computed without update
                 if (i + 1) % self.accumulation_steps != 0:
                     scaler.step(optimizer)
@@ -987,24 +975,6 @@
                 _, metrics_valid = self.task_manager.test(
                     model, valid_loader, criterion, amp=self.amp
                 )
-=======
-            # Update weights one last time if gradients were computed without update
-            if (i + 1) % self.accumulation_steps != 0:
-                scaler.step(optimizer)
-                scaler.update()
-                optimizer.zero_grad(set_to_none=True)
-
-            # Always test the results and save them once at the end of the epoch
-            model.zero_grad(set_to_none=True)
-            logger.debug(f"Last checkpoint at the end of the epoch {epoch}")
-
-            _, metrics_train = self.task_manager.test(
-                model, train_loader, criterion, amp=self.amp
-            )
-            _, metrics_valid = self.task_manager.test(
-                model, valid_loader, criterion, amp=self.amp
-            )
->>>>>>> 9d78d320
 
                 model.train()
                 train_loader.dataset.train()
