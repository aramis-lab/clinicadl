import json
import shutil
import subprocess
from contextlib import nullcontext
from datetime import datetime
from logging import getLogger
from pathlib import Path
from typing import Any, Dict, List, Optional, Tuple, Union

import pandas as pd
import torch
import torch.distributed as dist
from torch.cuda.amp import GradScaler, autocast
from torch.utils.data import DataLoader
from torch.utils.data.distributed import DistributedSampler

from clinicadl.utils.callbacks.callbacks import Callback, CallbacksHandler
from clinicadl.utils.caps_dataset.data import (
    get_transforms,
    load_data_test,
    return_dataset,
)
from clinicadl.utils.cmdline_utils import check_gpu
from clinicadl.utils.early_stopping import EarlyStopping
from clinicadl.utils.exceptions import (
    ClinicaDLArgumentError,
    ClinicaDLConfigurationError,
    ClinicaDLDataLeakageError,
    MAPSError,
)
from clinicadl.utils.logger import setup_logging
from clinicadl.utils.maps_manager.ddp import DDP, cluster, init_ddp
from clinicadl.utils.maps_manager.logwriter import LogWriter
from clinicadl.utils.maps_manager.maps_manager_utils import (
    add_default_values,
    change_path_to_str,
    change_str_to_path,
    read_json,
)
from clinicadl.utils.metric_module import RetainBest
from clinicadl.utils.network.network import Network
from clinicadl.utils.seed import get_seed, pl_worker_init_function, seed_everything

logger = getLogger("clinicadl.maps_manager")


level_list: List[str] = ["warning", "info", "debug"]
# TODO save weights on CPU for better compatibility


class MapsManager:
    def __init__(
        self,
        maps_path: Path,
        parameters: Dict[str, Any] = None,
        verbose: str = "info",
    ):
        """

        Parameters
        ----------
        maps_path: str (path)
            Path of the MAPS
        parameters: Dict[str, Any]
            Parameters of the training step. If given a new MAPS is created.
        verbose: str
            Logging level ("debug", "info", "warning")
        """
        self.maps_path = maps_path.resolve()
        if verbose is not None:
            if verbose not in level_list:
                raise ValueError(f"verbose value {verbose} must be in {level_list}.")
            setup_logging(level_list.index(verbose))

        # Existing MAPS
        if parameters is None:
            if not (maps_path / "maps.json").is_file():
                raise MAPSError(
                    f"MAPS was not found at {maps_path}."
                    f"To initiate a new MAPS please give a train_dict."
                )
            test_parameters = self.get_parameters()
            test_parameters = change_str_to_path(test_parameters)
            self.parameters = add_default_values(test_parameters)
            self.task_manager = self._init_task_manager(n_classes=self.output_size)
            self.split_name = (
                self._check_split_wording()
            )  # Used only for retro-compatibility

        # Initiate MAPS
        else:
            self._check_args(parameters)
            parameters["tsv_path"] = Path(parameters["tsv_path"])

            self.split_name = "split"  # Used only for retro-compatibility
            if cluster.master:
                if (maps_path.is_dir() and maps_path.is_file()) or (  # Non-folder file
                    maps_path.is_dir() and list(maps_path.iterdir())  # Non empty folder
                ):
                    raise MAPSError(
                        f"You are trying to create a new MAPS at {maps_path} but "
                        f"this already corresponds to a file or a non-empty folder. \n"
                        f"Please remove it or choose another location."
                    )
                (maps_path / "groups").mkdir(parents=True)

                logger.info(f"A new MAPS was created at {maps_path}")

                self.write_parameters(self.maps_path, self.parameters)
                self._write_requirements_version()

                self._write_training_data()
                self._write_train_val_groups()
                self._write_information()

        init_ddp(gpu=self.parameters["gpu"], logger=logger)

    def __getattr__(self, name):
        """Allow to directly get the values in parameters attribute"""
        if name in self.parameters:
            return self.parameters[name]
        else:
            raise AttributeError(f"'MapsManager' object has no attribute '{name}'")

    def train(self, split_list: List[int] = None, overwrite: bool = False):
        """
        Performs the training task for a defined list of splits

        Args:
            split_list: list of splits on which the training task is performed.
                Default trains all splits of the cross-validation.
            overwrite: If True previously trained splits that are going to be trained
                are erased.

        Raises:
            MAPSError: If splits specified in input already exist and overwrite is False.
        """
        existing_splits = []

        split_manager = self._init_split_manager(split_list)
        for split in split_manager.split_iterator():
            split_path = self.maps_path / f"{self.split_name}-{split}"
            if split_path.is_dir():
                if overwrite:
                    if cluster.master:
                        shutil.rmtree(split_path)
                else:
                    existing_splits.append(split)

        if len(existing_splits) > 0:
            raise MAPSError(
                f"Splits {existing_splits} already exist. Please "
                f"specify a list of splits not intersecting the previous list, "
                f"or use overwrite to erase previously trained splits."
            )

        if self.multi_network:
            self._train_multi(split_list, resume=False)
        else:
            self._train_single(split_list, resume=False)

    def resume(self, split_list: List[int] = None):
        """
        Resumes the training task for a defined list of splits.

        Args:
            split_list: list of splits on which the training task is performed.
                Default trains all splits.

        Raises:
            MAPSError: If splits specified in input do not exist.
        """
        missing_splits = []
        split_manager = self._init_split_manager(split_list)

        for split in split_manager.split_iterator():
            if not (self.maps_path / f"{self.split_name}-{split}" / "tmp").is_dir():
                missing_splits.append(split)

        if len(missing_splits) > 0:
            raise MAPSError(
                f"Splits {missing_splits} were not initialized. "
                f"Please try train command on these splits and resume only others."
            )

        if self.multi_network:
            self._train_multi(split_list, resume=True)
        else:
            self._train_single(split_list, resume=True)

    def predict(
        self,
        data_group: str,
        caps_directory: Path = None,
        tsv_path: Path = None,
        split_list: List[int] = None,
        selection_metrics: List[str] = None,
        multi_cohort: bool = False,
        diagnoses: List[str] = (),
        use_labels: bool = True,
        batch_size: int = None,
        n_proc: int = None,
        gpu: bool = None,
        amp: bool = False,
        overwrite: bool = False,
        label: str = None,
        label_code: Optional[Dict[str, int]] = "default",
        save_tensor: bool = False,
        save_nifti: bool = False,
        save_latent_tensor: bool = False,
    ):
        """
        Performs the prediction task on a subset of caps_directory defined in a TSV file.

        Args:
            data_group: name of the data group tested.
            caps_directory: path to the CAPS folder. For more information please refer to
                [clinica documentation](https://aramislab.paris.inria.fr/clinica/docs/public/latest/CAPS/Introduction/).
                Default will load the value of an existing data group
            tsv_path: path to a TSV file containing the list of participants and sessions to test.
                Default will load the DataFrame of an existing data group
            split_list: list of splits to test. Default perform prediction on all splits available.
            selection_metrics (list[str]): list of selection metrics to test.
                Default performs the prediction on all selection metrics available.
            multi_cohort: If True considers that tsv_path is the path to a multi-cohort TSV.
            diagnoses: List of diagnoses to load if tsv_path is a split_directory.
                Default uses the same as in training step.
            use_labels: If True, the labels must exist in test meta-data and metrics are computed.
            batch_size: If given, sets the value of batch_size, else use the same as in training step.
            n_proc: If given, sets the value of num_workers, else use the same as in training step.
            gpu: If given, a new value for the device of the model will be computed.
            amp: If enabled, uses Automatic Mixed Precision (requires GPU usage).
            overwrite: If True erase the occurrences of data_group.
            label: Target label used for training (if network_task in [`regression`, `classification`]).
            label_code: dictionary linking the target values to a node number.
        """
        if not split_list:
            split_list = self._find_splits()
        logger.debug(f"List of splits {split_list}")

        _, all_transforms = get_transforms(
            normalize=self.normalize,
            data_augmentation=self.data_augmentation,
            size_reduction=self.size_reduction,
            size_reduction_factor=self.size_reduction_factor,
        )

        group_df = None
        if tsv_path is not None:
            group_df = load_data_test(
                tsv_path,
                diagnoses if len(diagnoses) != 0 else self.diagnoses,
                multi_cohort=multi_cohort,
            )
        criterion = self.task_manager.get_criterion(self.loss)
        self._check_data_group(
            data_group,
            caps_directory,
            group_df,
            multi_cohort,
            overwrite,
            label=label,
        )
        for split in split_list:
            logger.info(f"Prediction of split {split}")
            group_df, group_parameters = self.get_group_info(data_group, split)
            # Find label code if not given
            if label is not None and label != self.label and label_code == "default":
                self.task_manager.generate_label_code(group_df, label)

            # Erase previous TSV files on master process
            if not selection_metrics:
                split_selection_metrics = self._find_selection_metrics(split)
            else:
                split_selection_metrics = selection_metrics
            for selection in split_selection_metrics:
                tsv_dir = (
                    self.maps_path
                    / f"{self.split_name}-{split}"
                    / f"best-{selection}"
                    / data_group
                )

                tsv_pattern = f"{data_group}*.tsv"

                for tsv_file in tsv_dir.glob(tsv_pattern):
                    tsv_file.unlink()

            if self.multi_network:
                for network in range(self.num_networks):
                    data_test = return_dataset(
                        group_parameters["caps_directory"],
                        group_df,
                        self.preprocessing_dict,
                        all_transformations=all_transforms,
                        multi_cohort=group_parameters["multi_cohort"],
                        label_presence=use_labels,
                        label=self.label if label is None else label,
                        label_code=self.label_code
                        if label_code == "default"
                        else label_code,
                        cnn_index=network,
                    )
                    test_loader = DataLoader(
                        data_test,
                        batch_size=batch_size
                        if batch_size is not None
                        else self.batch_size,
                        shuffle=False,
                        sampler=DistributedSampler(
                            data_test,
                            num_replicas=cluster.world_size,
                            rank=cluster.rank,
                            shuffle=False,
                        ),
                        num_workers=n_proc if n_proc is not None else self.n_proc,
                    )
                    self._test_loader(
                        test_loader,
                        criterion,
                        data_group,
                        split,
                        split_selection_metrics,
                        use_labels=use_labels,
                        gpu=gpu,
                        amp=amp,
                        network=network,
                    )
                    if save_tensor:
                        logger.debug("Saving tensors")
                        self._compute_output_tensors(
                            data_test,
                            data_group,
                            split,
                            selection_metrics,
                            gpu=gpu,
                            network=network,
                        )
                    if save_nifti:
                        self._compute_output_nifti(
                            data_test,
                            data_group,
                            split,
                            selection_metrics,
                            gpu=gpu,
                            network=network,
                        )
                    if save_latent_tensor:
                        self._compute_latent_tensors(
                            data_test,
                            data_group,
                            split,
                            selection_metrics,
                            gpu=gpu,
                            network=network,
                        )
            else:
                data_test = return_dataset(
                    group_parameters["caps_directory"],
                    group_df,
                    self.preprocessing_dict,
                    all_transformations=all_transforms,
                    multi_cohort=group_parameters["multi_cohort"],
                    label_presence=use_labels,
                    label=self.label if label is None else label,
                    label_code=self.label_code
                    if label_code == "default"
                    else label_code,
                )

                test_loader = DataLoader(
                    data_test,
                    batch_size=batch_size
                    if batch_size is not None
                    else self.batch_size,
                    shuffle=False,
                    sampler=DistributedSampler(
                        data_test,
                        num_replicas=cluster.world_size,
                        rank=cluster.rank,
                        shuffle=False,
                    ),
                    num_workers=n_proc if n_proc is not None else self.n_proc,
                )
                self._test_loader(
                    test_loader,
                    criterion,
                    data_group,
                    split,
                    split_selection_metrics,
                    use_labels=use_labels,
                    gpu=gpu,
                    amp=amp,
                )
                if save_tensor:
                    logger.debug("Saving tensors")
                    self._compute_output_tensors(
                        data_test,
                        data_group,
                        split,
                        selection_metrics,
                        gpu=gpu,
                    )
                if save_nifti:
                    self._compute_output_nifti(
                        data_test,
                        data_group,
                        split,
                        selection_metrics,
                        gpu=gpu,
                    )
                if save_latent_tensor:
                    self._compute_latent_tensors(
                        data_test,
                        data_group,
                        split,
                        selection_metrics,
                        gpu=gpu,
                    )

            if cluster.master:
                self._ensemble_prediction(
                    data_group, split, selection_metrics, use_labels
                )

    def interpret(
        self,
        data_group,
        name,
        method,
        caps_directory: Path = None,
        tsv_path: Path = None,
        split_list=None,
        selection_metrics=None,
        multi_cohort=False,
        diagnoses=(),
        target_node=0,
        save_individual=False,
        batch_size=None,
        n_proc=None,
        gpu=None,
        amp=False,
        overwrite=False,
        overwrite_name=False,
        level=None,
        save_nifti=False,
    ):
        """
        Performs the interpretation task on a subset of caps_directory defined in a TSV file.
        The mean interpretation is always saved, to save the individual interpretations set save_individual to True.

        Parameters
        ----------
        data_group: str
            Name of the data group interpreted.
        name: str
            Name of the interpretation procedure.
        method: str
            Method used for extraction (ex: gradients, grad-cam...).
        caps_directory: str (Path)
            Path to the CAPS folder. For more information please refer to
            [clinica documentation](https://aramislab.paris.inria.fr/clinica/docs/public/latest/CAPS/Introduction/).
            Default will load the value of an existing data group.
        tsv_path: str (Path)
            Path to a TSV file containing the list of participants and sessions to test.
            Default will load the DataFrame of an existing data group.
        split_list: list of int
            List of splits to interpret. Default perform interpretation on all splits available.
        selection_metrics: list of str
            List of selection metrics to interpret.
            Default performs the interpretation on all selection metrics available.
        multi_cohort: bool
            If True considers that tsv_path is the path to a multi-cohort TSV.
        diagnoses: list of str
            List of diagnoses to load if tsv_path is a split_directory.
            Default uses the same as in training step.
        target_node: int
            Node from which the interpretation is computed.
        save_individual: bool
            If True saves the individual map of each participant / session couple.
        batch_size: int
            If given, sets the value of batch_size, else use the same as in training step.
        n_proc: int
            If given, sets the value of num_workers, else use the same as in training step.
        gpu: bool
            If given, a new value for the device of the model will be computed.
        amp: bool
            If enabled, uses Automatic Mixed Precision (requires GPU usage).
        overwrite: bool
            If True erase the occurrences of data_group.
        overwrite_name: bool
            If True erase the occurrences of name.
        level: int
            Layer number in the convolutional part after which the feature map is chosen.
        save_nifi : bool
            If True, save the interpretation map in nifti format.
        """

        from clinicadl.interpret.gradients import method_dict

        if method not in method_dict.keys():
            raise NotImplementedError(
                f"Interpretation method {method} is not implemented. "
                f"Please choose in {method_dict.keys()}"
            )

        if not split_list:
            split_list = self._find_splits()
        logger.debug(f"List of splits {split_list}")

        if self.multi_network:
            raise NotImplementedError(
                "The interpretation of multi-network framework is not implemented."
            )

        _, all_transforms = get_transforms(
            normalize=self.normalize,
            data_augmentation=self.data_augmentation,
            size_reduction=self.size_reduction,
            size_reduction_factor=self.size_reduction_factor,
        )

        group_df = None
        if tsv_path is not None:
            group_df = load_data_test(
                tsv_path,
                diagnoses if len(diagnoses) != 0 else self.diagnoses,
                multi_cohort=multi_cohort,
            )
        self._check_data_group(
            data_group, caps_directory, group_df, multi_cohort, overwrite
        )

        for split in split_list:
            logger.info(f"Interpretation of split {split}")
            df_group, parameters_group = self.get_group_info(data_group, split)

            data_test = return_dataset(
                parameters_group["caps_directory"],
                df_group,
                self.preprocessing_dict,
                all_transformations=all_transforms,
                multi_cohort=parameters_group["multi_cohort"],
                label_presence=False,
                label_code=self.label_code,
                label=self.label,
            )
            test_loader = DataLoader(
                data_test,
                batch_size=batch_size if batch_size is not None else self.batch_size,
                shuffle=False,
                num_workers=n_proc if n_proc is not None else self.n_proc,
            )

            if not selection_metrics:
                selection_metrics = self._find_selection_metrics(split)

            for selection_metric in selection_metrics:
                logger.info(f"Interpretation of metric {selection_metric}")
                results_path = (
                    self.maps_path
                    / f"{self.split_name}-{split}"
                    / f"best-{selection_metric}"
                    / data_group
                    / f"interpret-{name}"
                )

                if (results_path).is_dir():
                    if overwrite_name:
                        shutil.rmtree(results_path)
                    else:
                        raise MAPSError(
                            f"Interpretation name {name} is already written. "
                            f"Please choose another name or set overwrite_name to True."
                        )
                results_path.mkdir(parents=True)

                model, _ = self._init_model(
                    transfer_path=self.maps_path,
                    split=split,
                    transfer_selection=selection_metric,
                    gpu=gpu,
                )

                interpreter = method_dict[method](model)

                cum_maps = [0] * data_test.elem_per_image
                for data in test_loader:
                    images = data["image"].to(model.device)

                    map_pt = interpreter.generate_gradients(
                        images, target_node, level=level, amp=amp
                    )
                    for i in range(len(data["participant_id"])):
                        mode_id = data[f"{self.mode}_id"][i]
                        cum_maps[mode_id] += map_pt[i]
                        if save_individual:
                            single_path = (
                                results_path
                                / f"{data['participant_id'][i]}_{data['session_id'][i]}_{self.mode}-{data[f'{self.mode}_id'][i]}_map.pt"
                            )
                            torch.save(map_pt[i], single_path)
                            if save_nifti:
                                import nibabel as nib
                                from numpy import eye

                                single_nifti_path = (
                                    results_path
                                    / f"{data['participant_id'][i]}_{data['session_id'][i]}_{self.mode}-{data[f'{self.mode}_id'][i]}_map.nii.gz"
                                )

                                output_nii = nib.Nifti1Image(map_pt[i].numpy(), eye(4))
                                nib.save(output_nii, single_nifti_path)

                for i, mode_map in enumerate(cum_maps):
                    mode_map /= len(data_test)

                    torch.save(
                        mode_map,
                        results_path / f"mean_{self.mode}-{i}_map.pt",
                    )
                    if save_nifti:
                        import nibabel as nib
                        from numpy import eye

                        output_nii = nib.Nifti1Image(mode_map, eye(4))
                        nib.save(
                            output_nii,
                            results_path / f"mean_{self.mode}-{i}_map.nii.gz",
                        )

    ###################################
    # High-level functions templates  #
    ###################################
    def _train_single(self, split_list=None, resume=False):
        """
        Trains a single CNN for all inputs.

        Args:
            split_list (list[int]): list of splits that are trained.
            resume (bool): If True the job is resumed from checkpoint.
        """
        train_transforms, all_transforms = get_transforms(
            normalize=self.normalize,
            data_augmentation=self.data_augmentation,
            size_reduction=self.size_reduction,
            size_reduction_factor=self.size_reduction_factor,
        )
        split_manager = self._init_split_manager(split_list)
        for split in split_manager.split_iterator():
            logger.info(f"Training split {split}")
            seed_everything(self.seed, self.deterministic, self.compensation)

            split_df_dict = split_manager[split]

            logger.debug("Loading training data...")
            data_train = return_dataset(
                self.caps_directory,
                split_df_dict["train"],
                self.preprocessing_dict,
                train_transformations=train_transforms,
                all_transformations=all_transforms,
                multi_cohort=self.multi_cohort,
                label=self.label,
                label_code=self.label_code,
            )
            logger.debug("Loading validation data...")
            data_valid = return_dataset(
                self.caps_directory,
                split_df_dict["validation"],
                self.preprocessing_dict,
                train_transformations=train_transforms,
                all_transformations=all_transforms,
                multi_cohort=self.multi_cohort,
                label=self.label,
                label_code=self.label_code,
            )
            train_sampler = self.task_manager.generate_sampler(
                data_train,
                self.sampler,
                dp_degree=cluster.world_size,
                rank=cluster.rank,
            )
            logger.debug(
                f"Getting train and validation loader with batch size {self.batch_size}"
            )
            train_loader = DataLoader(
                data_train,
                batch_size=self.batch_size,
                sampler=train_sampler,
                num_workers=self.n_proc,
                worker_init_fn=pl_worker_init_function,
            )
            logger.debug(f"Train loader size is {len(train_loader)}")
            valid_sampler = DistributedSampler(
                data_valid,
                num_replicas=cluster.world_size,
                rank=cluster.rank,
                shuffle=False,
            )
            valid_loader = DataLoader(
                data_valid,
                batch_size=self.batch_size,
                shuffle=False,
                num_workers=self.n_proc,
                sampler=valid_sampler,
            )
            logger.debug(f"Validation loader size is {len(valid_loader)}")
            from clinicadl.utils.callbacks.callbacks import CodeCarbonTracker

            self._train(
                train_loader,
                valid_loader,
                split,
                resume=resume,
                callbacks=[CodeCarbonTracker],
            )

            if cluster.master:
                self._ensemble_prediction(
                    "train",
                    split,
                    self.selection_metrics,
                )
                self._ensemble_prediction(
                    "validation",
                    split,
                    self.selection_metrics,
                )

                self._erase_tmp(split)

    def _train_multi(self, split_list: List[int] = None, resume: bool = False):
        """
        Trains a single CNN per element in the image.

        Args:
            split_list: list of splits that are trained.
            resume: If True the job is resumed from checkpoint.
        """
        train_transforms, all_transforms = get_transforms(
            normalize=self.normalize,
            data_augmentation=self.data_augmentation,
            size_reduction=self.size_reduction,
            size_reduction_factor=self.size_reduction_factor,
        )

        split_manager = self._init_split_manager(split_list)
        for split in split_manager.split_iterator():
            logger.info(f"Training split {split}")
            seed_everything(self.seed, self.deterministic, self.compensation)

            split_df_dict = split_manager[split]

            first_network = 0
            if resume:
                training_logs = [
                    int(network_folder.split("-")[1])
                    for network_folder in list(
                        (
                            self.maps_path
                            / f"{self.split_name}-{split}"
                            / "training_logs"
                        ).iterdir()
                    )
                ]
                first_network = max(training_logs)
                if not (self.maps_path / "tmp").is_dir():
                    first_network += 1
                    resume = False

            for network in range(first_network, self.num_networks):
                logger.info(f"Train network {network}")

                data_train = return_dataset(
                    self.caps_directory,
                    split_df_dict["train"],
                    self.preprocessing_dict,
                    train_transformations=train_transforms,
                    all_transformations=all_transforms,
                    multi_cohort=self.multi_cohort,
                    label=self.label,
                    label_code=self.label_code,
                    cnn_index=network,
                )
                data_valid = return_dataset(
                    self.caps_directory,
                    split_df_dict["validation"],
                    self.preprocessing_dict,
                    train_transformations=train_transforms,
                    all_transformations=all_transforms,
                    multi_cohort=self.multi_cohort,
                    label=self.label,
                    label_code=self.label_code,
                    cnn_index=network,
                )

                train_sampler = self.task_manager.generate_sampler(
                    data_train,
                    self.sampler,
                    dp_degree=cluster.world_size,
                    rank=cluster.rank,
                )
                train_loader = DataLoader(
                    data_train,
                    batch_size=self.batch_size,
                    sampler=train_sampler,
                    num_workers=self.n_proc,
                    worker_init_fn=pl_worker_init_function,
                )

                valid_sampler = DistributedSampler(
                    data_valid,
                    num_replicas=cluster.world_size,
                    rank=cluster.rank,
                    shuffle=False,
                )
                valid_loader = DataLoader(
                    data_valid,
                    batch_size=self.batch_size,
                    shuffle=False,
                    num_workers=self.n_proc,
                    sampler=valid_sampler,
                )
                from clinicadl.utils.callbacks.callback import CodeCarbonTracker

                self._train(
                    train_loader,
                    valid_loader,
                    split,
                    network,
                    resume=resume,
                    callbacks=[CodeCarbonTracker],
                )
                resume = False

            if cluster.master:
                self._ensemble_prediction(
                    "train",
                    split,
                    self.selection_metrics,
                )
                self._ensemble_prediction(
                    "validation",
                    split,
                    self.selection_metrics,
                )

                self._erase_tmp(split)

    def _train(
        self,
        train_loader,
        valid_loader,
        split,
        network=None,
        resume=False,
        callbacks=[],
    ):
        """
        Core function shared by train and resume.

        Args:
            train_loader (torch.utils.data.DataLoader): DataLoader wrapping the training set.
            valid_loader (torch.utils.data.DataLoader): DataLoader wrapping the validation set.
            split (int): Index of the split trained.
            network (int): Index of the network trained (used in multi-network setting only).
            resume (bool): If True the job is resumed from the checkpoint.
        """

        self._init_callbacks(self.parameters)
        self.callback_handler.on_train_begin(self.parameters)

        model, beginning_epoch = self._init_model(
            split=split,
            resume=resume,
            transfer_path=self.transfer_path,
            transfer_selection=self.transfer_selection_metric,
            nb_unfrozen_layer=self.nb_unfrozen_layer,
        )
        model = DDP(model)

        criterion = self.task_manager.get_criterion(self.loss)

        logger.info(f"Criterion for {self.network_task} is {criterion}")

        optimizer = self._init_optimizer(model, split=split, resume=resume)
        logger.debug(f"Optimizer used for training is {optimizer}")

        model.train()
        train_loader.dataset.train()

        early_stopping = EarlyStopping(
            "min", min_delta=self.tolerance, patience=self.patience
        )
        metrics_valid = {"loss": None}

        if cluster.master:
            log_writer = LogWriter(
                self.maps_path,
                self.task_manager.evaluation_metrics + ["loss"],
                split,
                resume=resume,
                beginning_epoch=beginning_epoch,
                network=network,
            )
            retain_best = RetainBest(selection_metrics=list(self.selection_metrics))
        epoch = beginning_epoch

        retain_best = RetainBest(selection_metrics=list(self.selection_metrics))

        scaler = GradScaler(enabled=self.amp)
        profiler = self._init_profiler()

        if self.parameters["track_exp"] == "wandb":
            from clinicadl.utils.tracking_exp import WandB_handler

            run = WandB_handler(split, self.parameters, self.maps_path.name)

        if self.parameters["track_exp"] == "mlflow":
            from clinicadl.utils.tracking_exp import Mlflow_handler

            run = Mlflow_handler(split, self.parameters, self.maps_path.name)

        while epoch < self.epochs and not early_stopping.step(metrics_valid["loss"]):
            logger.info(f"Beginning epoch {epoch}.")

            if isinstance(train_loader.sampler, DistributedSampler):
                # It should always be true for a random sampler. But just in case
                # we get a WeightedRandomSampler or a forgotten RandomSampler,
                # we do not want to execute this line.
                train_loader.sampler.set_epoch(epoch)

            model.zero_grad(set_to_none=True)
            evaluation_flag, step_flag = True, True

            with profiler:
                for i, data in enumerate(train_loader):
                    update: bool = (i + 1) % self.accumulation_steps == 0
                    sync = nullcontext() if update else model.no_sync()
                    with sync:
                        with autocast(enabled=self.amp):
                            _, loss_dict = model(data, criterion)
                        logger.debug(f"Train loss dictionnary {loss_dict}")
                        loss = loss_dict["loss"]
                        scaler.scale(loss).backward()

                    if update:
                        step_flag = False
                        scaler.step(optimizer)
                        scaler.update()
                        optimizer.zero_grad(set_to_none=True)

                        del loss

                        # Evaluate the model only when no gradients are accumulated
                        if (
                            self.evaluation_steps != 0
                            and (i + 1) % self.evaluation_steps == 0
                        ):
                            evaluation_flag = False

                            _, metrics_train = self.task_manager.test(
                                model, train_loader, criterion, amp=self.amp
                            )
                            _, metrics_valid = self.task_manager.test(
                                model, valid_loader, criterion, amp=self.amp
                            )

                            model.train()
                            train_loader.dataset.train()

                            if cluster.master:
                                log_writer.step(
                                    epoch,
                                    i,
                                    metrics_train,
                                    metrics_valid,
                                    len(train_loader),
                                )
                            logger.info(
                                f"{self.mode} level training loss is {metrics_train['loss']} "
                                f"at the end of iteration {i}"
                            )
                            logger.info(
                                f"{self.mode} level validation loss is {metrics_valid['loss']} "
                                f"at the end of iteration {i}"
                            )

                    profiler.step()

                # If no step has been performed, raise Exception
                if step_flag:
                    raise Exception(
                        "The model has not been updated once in the epoch. The accumulation step may be too large."
                    )

                # If no evaluation has been performed, warn the user
                elif evaluation_flag and self.evaluation_steps != 0:
                    logger.warning(
                        f"Your evaluation steps {self.evaluation_steps} are too big "
                        f"compared to the size of the dataset. "
                        f"The model is evaluated only once at the end epochs."
                    )

                # Update weights one last time if gradients were computed without update
                if (i + 1) % self.accumulation_steps != 0:
                    scaler.step(optimizer)
                    scaler.update()
                    optimizer.zero_grad(set_to_none=True)

                # Always test the results and save them once at the end of the epoch
                model.zero_grad(set_to_none=True)
                logger.debug(f"Last checkpoint at the end of the epoch {epoch}")

                _, metrics_train = self.task_manager.test(
                    model, train_loader, criterion, amp=self.amp
                )
                _, metrics_valid = self.task_manager.test(
                    model, valid_loader, criterion, amp=self.amp
                )

                model.train()
                train_loader.dataset.train()

                if cluster.master:
                    log_writer.step(
                        epoch, i, metrics_train, metrics_valid, len(train_loader)
                    )
                logger.info(
                    f"{self.mode} level training loss is {metrics_train['loss']} "
                    f"at the end of iteration {i}"
                )
                logger.info(
                    f"{self.mode} level validation loss is {metrics_valid['loss']} "
                    f"at the end of iteration {i}"
                )

                if self.track_exp == "wandb":
                    run.log_metrics(
                        run._wandb,
                        self.track_exp,
                        self.network_task,
                        metrics_train,
                        metrics_valid,
                    )

                if self.track_exp == "mlflow":
                    run.log_metrics(
                        run._mlflow,
                        self.track_exp,
                        self.network_task,
                        metrics_train,
                        metrics_valid,
                    )

<<<<<<< HEAD
            log_writer.step(epoch, i, metrics_train, metrics_valid, len(train_loader))
            logger.info(
                f"{self.mode} level training loss is {metrics_train['loss']} "
                f"at the end of iteration {i}"
            )
            logger.info(
                f"{self.mode} level validation loss is {metrics_valid['loss']} "
                f"at the end of iteration {i}"
            )
            if self.track_exp == "wandb":
                run.log_metrics(
                    run._wandb,
                    self.track_exp,
                    self.network_task,
                    metrics_train,
                    metrics_valid,
                )

            if self.track_exp == "mlflow":
                run.log_metrics(
                    run._mlflow,
                    self.track_exp,
                    self.network_task,
                    metrics_train,
                    metrics_valid,
                )
=======
                if cluster.master:
                    # Save checkpoints and best models
                    best_dict = retain_best.step(metrics_valid)
                    self._write_weights(
                        {
                            "model": model.state_dict(),
                            "epoch": epoch,
                            "name": self.architecture,
                        },
                        best_dict,
                        split,
                        network=network,
                    )
                    self._write_weights(
                        {
                            "optimizer": optimizer.state_dict(),
                            "epoch": epoch,
                            "name": self.optimizer,
                        },
                        None,
                        split,
                        filename="optimizer.pth.tar",
                    )
>>>>>>> 55af05e6

                epoch += 1

<<<<<<< HEAD
            epoch += 1
        if self.parameters["track_exp"] == "mlflow":
            run._mlflow.end_run()

        if self.parameters["track_exp"] == "wandb":
            run._wandb.finish()
=======
        if self.parameters["track_exp"] == "mlflow":
            run._mlflow.end_run()
>>>>>>> 55af05e6

        if self.parameters["track_exp"] == "wandb":
            run._wandb.finish()

        del model
        self._test_loader(
            train_loader,
            criterion,
            "train",
            split,
            self.selection_metrics,
            amp=self.amp,
            network=network,
        )
        self._test_loader(
            valid_loader,
            criterion,
            "validation",
            split,
            self.selection_metrics,
            amp=self.amp,
            network=network,
        )

        if self.task_manager.save_outputs:
            self._compute_output_tensors(
                train_loader.dataset,
                "train",
                split,
                self.selection_metrics,
                nb_images=1,
                network=network,
            )
            self._compute_output_tensors(
                train_loader.dataset,
                "validation",
                split,
                self.selection_metrics,
                nb_images=1,
                network=network,
            )

        self.callback_handler.on_train_end(self.parameters)

    def _test_loader(
        self,
        dataloader,
        criterion,
        data_group,
        split,
        selection_metrics,
        use_labels=True,
        gpu=None,
        amp=False,
        network=None,
    ):
        """
        Launches the testing task on a dataset wrapped by a DataLoader and writes prediction TSV files.

        Args:
            dataloader (torch.utils.data.DataLoader): DataLoader wrapping the test CapsDataset.
            criterion (torch.nn.modules.loss._Loss): optimization criterion used during training.
            data_group (str): name of the data group used for the testing task.
            split (int): Index of the split used to train the model tested.
            selection_metrics (list[str]): List of metrics used to select the best models which are tested.
            use_labels (bool): If True, the labels must exist in test meta-data and metrics are computed.
            gpu (bool): If given, a new value for the device of the model will be computed.
            amp (bool): If enabled, uses Automatic Mixed Precision (requires GPU usage).
            network (int): Index of the network tested (only used in multi-network setting).
        """
        for selection_metric in selection_metrics:
            if cluster.master:
                log_dir = (
                    self.maps_path
                    / f"{self.split_name}-{split}"
                    / f"best-{selection_metric}"
                    / data_group
                )
                self.write_description_log(
                    log_dir,
                    data_group,
                    dataloader.dataset.caps_dict,
                    dataloader.dataset.df,
                )

            # load the best trained model during the training
            model, _ = self._init_model(
                transfer_path=self.maps_path,
                split=split,
                transfer_selection=selection_metric,
                gpu=gpu,
                network=network,
            )
            model = DDP(model)

            prediction_df, metrics = self.task_manager.test(
                model, dataloader, criterion, use_labels=use_labels, amp=amp
            )
            if use_labels:
                if network is not None:
                    metrics[f"{self.mode}_id"] = network
                logger.info(
                    f"{self.mode} level {data_group} loss is {metrics['loss']} for model selected on {selection_metric}"
                )

            if cluster.master:
                # Replace here
                self._mode_level_to_tsv(
                    prediction_df,
                    metrics,
                    split,
                    selection_metric,
                    data_group=data_group,
                )

    @torch.no_grad()
    def _compute_output_nifti(
        self,
        dataset,
        data_group,
        split,
        selection_metrics,
        gpu=None,
        network=None,
    ):
        """
        Computes the output nifti images and saves them in the MAPS.

        Args:
            dataset (clinicadl.utils.caps_dataset.data.CapsDataset): wrapper of the data set.
            data_group (str): name of the data group used for the task.
            split (int): split number.
            selection_metrics (list[str]): metrics used for model selection.
            gpu (bool): If given, a new value for the device of the model will be computed.
            network (int): Index of the network tested (only used in multi-network setting).
        # Raise an error if mode is not image
        """
        import nibabel as nib
        from numpy import eye

        for selection_metric in selection_metrics:
            # load the best trained model during the training
            model, _ = self._init_model(
                transfer_path=self.maps_path,
                split=split,
                transfer_selection=selection_metric,
                gpu=gpu,
                network=network,
                nb_unfrozen_layer=self.nb_unfrozen_layer,
            )
            model = DDP(model)

            nifti_path = (
                self.maps_path
                / f"{self.split_name}-{split}"
                / f"best-{selection_metric}"
                / data_group
                / "nifti_images"
            )
            if cluster.master:
                nifti_path.mkdir(parents=True, exist_ok=True)
            dist.barrier()

            nb_imgs = len(dataset)
            for i in range(cluster.rank, nb_imgs, cluster.world_size):
                data = dataset[i]
                image = data["image"]
                x = image.unsqueeze(0).to(model.device)
                with autocast(enabled=self.amp):
                    output = model.predict(x)
                output = output.squeeze(0).detach().cpu().float()
                # Convert tensor to nifti image with appropriate affine
                input_nii = nib.Nifti1Image(image[0].detach().cpu().numpy(), eye(4))
                output_nii = nib.Nifti1Image(output[0].numpy(), eye(4))
                # Create file name according to participant and session id
                participant_id = data["participant_id"]
                session_id = data["session_id"]
                input_filename = f"{participant_id}_{session_id}_image_input.nii.gz"
                output_filename = f"{participant_id}_{session_id}_image_output.nii.gz"
                nib.save(input_nii, nifti_path / input_filename)
                nib.save(output_nii, nifti_path / output_filename)

    @torch.no_grad()
    def _compute_output_tensors(
        self,
        dataset,
        data_group,
        split,
        selection_metrics,
        nb_images=None,
        gpu=None,
        network=None,
    ):
        """
        Compute the output tensors and saves them in the MAPS.

        Args:
            dataset (clinicadl.utils.caps_dataset.data.CapsDataset): wrapper of the data set.
            data_group (str): name of the data group used for the task.
            split (int): split number.
            selection_metrics (list[str]): metrics used for model selection.
            nb_images (int): number of full images to write. Default computes the outputs of the whole data set.
            gpu (bool): If given, a new value for the device of the model will be computed.
            network (int): Index of the network tested (only used in multi-network setting).
        """
        for selection_metric in selection_metrics:
            # load the best trained model during the training
            model, _ = self._init_model(
                transfer_path=self.maps_path,
                split=split,
                transfer_selection=selection_metric,
                gpu=gpu,
                network=network,
                nb_unfrozen_layer=self.nb_unfrozen_layer,
            )
            model = DDP(model)

            tensor_path = (
                self.maps_path
                / f"{self.split_name}-{split}"
                / f"best-{selection_metric}"
                / data_group
                / "tensors"
            )
            if cluster.master:
                tensor_path.mkdir(parents=True, exist_ok=True)
            dist.barrier()

            if nb_images is None:  # Compute outputs for the whole data set
                nb_modes = len(dataset)
            else:
                nb_modes = nb_images * dataset.elem_per_image

            for i in range(cluster.rank, nb_modes, cluster.world_size):
                data = dataset[i]
                image = data["image"]
                x = image.unsqueeze(0).to(model.device)
                with autocast(enabled=self.amp):
                    output = model.predict(x)
                output = output.squeeze(0).cpu().float()
                participant_id = data["participant_id"]
                session_id = data["session_id"]
                mode_id = data[f"{self.mode}_id"]
                input_filename = (
                    f"{participant_id}_{session_id}_{self.mode}-{mode_id}_input.pt"
                )
                output_filename = (
                    f"{participant_id}_{session_id}_{self.mode}-{mode_id}_output.pt"
                )
                torch.save(image, tensor_path / input_filename)
                torch.save(output, tensor_path / output_filename)
                logger.debug(f"File saved at {[input_filename, output_filename]}")

    def _compute_latent_tensors(
        self,
        dataset,
        data_group,
        split,
        selection_metrics,
        nb_images=None,
        gpu=None,
        network=None,
    ):
        """
        Compute the output tensors and saves them in the MAPS.

        Args:
            dataset (clinicadl.utils.caps_dataset.data.CapsDataset): wrapper of the data set.
            data_group (str): name of the data group used for the task.
            split (int): split number.
            selection_metrics (list[str]): metrics used for model selection.
            nb_images (int): number of full images to write. Default computes the outputs of the whole data set.
            gpu (bool): If given, a new value for the device of the model will be computed.
            network (int): Index of the network tested (only used in multi-network setting).
        """
        for selection_metric in selection_metrics:
            # load the best trained model during the training
            model, _ = self._init_model(
                transfer_path=self.maps_path,
                split=split,
                transfer_selection=selection_metric,
                gpu=gpu,
                network=network,
                nb_unfrozen_layer=self.nb_unfrozen_layer,
            )
            model = DDP(model)

            tensor_path = (
                self.maps_path
                / f"{self.split_name}-{split}"
                / f"best-{selection_metric}"
                / data_group
                / "latent_tensors"
            )
            if cluster.master:
                tensor_path.mkdir(parents=True, exist_ok=True)
            dist.barrier()

            if nb_images is None:  # Compute outputs for the whole data set
                nb_modes = len(dataset)
            else:
                nb_modes = nb_images * dataset.elem_per_image

            for i in range(cluster.rank, nb_modes, cluster.world_size):
                data = dataset[i]
                image = data["image"]
                logger.debug(f"Image for latent representation {image}")
                with autocast(enabled=self.amp):
                    _, latent, _ = model._forward(image.unsqueeze(0).to(model.device))
                latent = latent.squeeze(0).cpu().float()
                participant_id = data["participant_id"]
                session_id = data["session_id"]
                mode_id = data[f"{self.mode}_id"]
                output_filename = (
                    f"{participant_id}_{session_id}_{self.mode}-{mode_id}_latent.pt"
                )
                torch.save(latent, tensor_path / output_filename)

    def _ensemble_prediction(
        self,
        data_group,
        split,
        selection_metrics,
        use_labels=True,
    ):
        """Computes the results on the image-level."""

        if not selection_metrics:
            selection_metrics = self._find_selection_metrics(split)

        for selection_metric in selection_metrics:
            # Soft voting
            if self.num_networks > 1:
                self._ensemble_to_tsv(
                    split,
                    selection=selection_metric,
                    data_group=data_group,
                    use_labels=use_labels,
                )
            elif self.mode != "image":
                self._mode_to_image_tsv(
                    split,
                    selection=selection_metric,
                    data_group=data_group,
                    use_labels=use_labels,
                )

    ###############################
    # Checks                      #
    ###############################
    def _check_args(self, parameters):
        """
        Check the training parameters integrity
        """
        logger.debug("Checking arguments...")
        mandatory_arguments = [
            "caps_directory",
            "tsv_path",
            "preprocessing_dict",
            "mode",
            "network_task",
        ]
        for arg in mandatory_arguments:
            if arg not in parameters:
                raise ClinicaDLArgumentError(
                    f"The values of mandatory arguments {mandatory_arguments} should be set. "
                    f"No value was given for {arg}."
                )
        self.parameters = add_default_values(parameters)
        self.parameters = change_str_to_path(parameters)
        if self.parameters["gpu"]:
            check_gpu()
        elif self.parameters["amp"]:
            raise ClinicaDLArgumentError(
                "AMP is designed to work with modern GPUs. Please add the --gpu flag."
            )

        _, transformations = get_transforms(
            normalize=self.normalize,
            size_reduction=self.size_reduction,
            size_reduction_factor=self.size_reduction_factor,
        )

        split_manager = self._init_split_manager(None)
        train_df = split_manager[0]["train"]

        if "label" not in self.parameters:
            self.parameters["label"] = None

        self.task_manager = self._init_task_manager(df=train_df)

        if self.parameters["architecture"] == "default":
            self.parameters["architecture"] = self.task_manager.get_default_network()
        if "selection_threshold" not in self.parameters:
            self.parameters["selection_threshold"] = None
        if (
            "label_code" not in self.parameters
            or len(self.parameters["label_code"]) == 0
        ):  # Allows to set custom label code in TOML
            self.parameters["label_code"] = self.task_manager.generate_label_code(
                train_df, self.label
            )
        full_dataset = return_dataset(
            self.caps_directory,
            train_df,
            self.preprocessing_dict,
            multi_cohort=self.multi_cohort,
            label=self.label,
            label_code=self.parameters["label_code"],
            train_transformations=None,
            all_transformations=transformations,
        )
        self.parameters.update(
            {
                "num_networks": full_dataset.elem_per_image,
                "output_size": self.task_manager.output_size(
                    full_dataset.size, full_dataset.df, self.label
                ),
                "input_size": full_dataset.size,
            }
        )

        self.parameters["seed"] = get_seed(self.parameters["seed"])

        if self.parameters["num_networks"] < 2 and self.multi_network:
            raise ClinicaDLConfigurationError(
                f"Invalid training configuration: cannot train a multi-network "
                f"framework with only {self.parameters['num_networks']} element "
                f"per image."
            )
        possible_selection_metrics_set = set(self.task_manager.evaluation_metrics) | {
            "loss"
        }
        if not set(self.parameters["selection_metrics"]).issubset(
            possible_selection_metrics_set
        ):
            raise ClinicaDLConfigurationError(
                f"Selection metrics {self.parameters['selection_metrics']} "
                f"must be a subset of metrics used for evaluation "
                f"{possible_selection_metrics_set}."
            )

    def _check_split_wording(self):
        """Finds if MAPS structure uses 'fold-X' or 'split-X' folders."""

        if len(list(self.maps_path.glob("fold-*"))) > 0:
            return "fold"
        else:
            return "split"

    def _find_splits(self):
        """Find which splits were trained in the MAPS."""
        return [
            int(split.name.split("-")[1])
            for split in list(self.maps_path.iterdir())
            if split.name.startswith(f"{self.split_name}-")
        ]

    def _find_selection_metrics(self, split):
        """Find which selection metrics are available in MAPS for a given split."""

        split_path = self.maps_path / f"{self.split_name}-{split}"
        if not split_path.is_dir():
            raise MAPSError(
                f"Training of split {split} was not performed."
                f"Please execute maps_manager.train(split_list=[{split}])"
            )

        return [
            metric.name.split("-")[1]
            for metric in list(split_path.iterdir())
            if metric.name[:5:] == "best-"
        ]

    def _check_selection_metric(self, split, selection_metric=None):
        """Check that a given selection metric is available for a given split."""
        available_metrics = self._find_selection_metrics(split)
        if not selection_metric:
            if len(available_metrics) > 1:
                raise ClinicaDLArgumentError(
                    f"Several metrics are available for split {split}. "
                    f"Please choose which one you want to read among {available_metrics}"
                )
            else:
                selection_metric = available_metrics[0]
        else:
            if selection_metric not in available_metrics:
                raise ClinicaDLArgumentError(
                    f"The metric {selection_metric} is not available."
                    f"Please choose among is the available metrics {available_metrics}."
                )
        return selection_metric

    def _check_leakage(self, data_group, test_df):
        """
        Checks that no intersection exist between the participants used for training and those used for testing.

        Args:
            data_group (str): name of the data group
            test_df (pd.DataFrame): Table of participant_id / session_id of the data group
        Raises:
            ClinicaDLDataLeakageError: if data_group not in ["train", "validation"] and there is an intersection
                between the participant IDs in test_df and the ones used for training.
        """
        if data_group not in ["train", "validation"]:
            train_path = self.maps_path / "groups" / "train+validation.tsv"
            train_df = pd.read_csv(train_path, sep="\t")
            participants_train = set(train_df.participant_id.values)
            participants_test = set(test_df.participant_id.values)
            intersection = participants_test & participants_train

            if len(intersection) > 0:
                raise ClinicaDLDataLeakageError(
                    "Your evaluation set contains participants who were already seen during "
                    "the training step. The list of common participants is the following: "
                    f"{intersection}."
                )

    def _check_data_group(
        self,
        data_group,
        caps_directory=None,
        df=None,
        multi_cohort=False,
        overwrite=False,
        label=None,
    ):
        """
        Check if a data group is already available if other arguments are None.
        Else creates a new data_group.

        Args:
            data_group (str): name of the data group
            caps_directory  (str): input CAPS directory
            df (pd.DataFrame): Table of participant_id / session_id of the data group
            multi_cohort (bool): indicates if the input data comes from several CAPS
            overwrite (bool): If True former definition of data group is erased
            label (str): label name if applicable

        Raises:
            MAPSError when trying to overwrite train or validation data groups
            ClinicaDLArgumentError:
                when caps_directory or df are given but data group already exists
                when caps_directory or df are not given and data group does not exist
        """
        group_dir = self.maps_path / "groups" / data_group
        logger.debug(f"Group path {group_dir}")
        if group_dir.is_dir():  # Data group already exists
            if overwrite:
                if data_group in ["train", "validation"]:
                    raise MAPSError("Cannot overwrite train or validation data group.")
                else:
                    shutil.rmtree(group_dir)
                    split_list = self._find_splits()
                    for split in split_list:
                        selection_metrics = self._find_selection_metrics(split)
                        for selection in selection_metrics:
                            results_path = (
                                self.maps_path
                                / f"{self.split_name}-{split}"
                                / f"best-{selection}"
                                / data_group
                            )
                            if results_path.is_dir():
                                shutil.rmtree(results_path)
            elif df is not None or caps_directory is not None:
                raise ClinicaDLArgumentError(
                    f"Data group {data_group} is already defined. "
                    f"Please do not give any caps_directory, tsv_path or multi_cohort to use it. "
                    f"To erase {data_group} please set overwrite to True."
                )

        if not group_dir.is_dir() and (
            caps_directory is None or df is None
        ):  # Data group does not exist yet / was overwritten + missing data
            raise ClinicaDLArgumentError(
                f"The data group {data_group} does not already exist. "
                f"Please specify a caps_directory and a tsv_path to create this data group."
            )
        elif (
            not group_dir.is_dir()
        ):  # Data group does not exist yet / was overwritten + all data is provided
            self._check_leakage(data_group, df)
            self._write_data_group(
                data_group, df, caps_directory, multi_cohort, label=label
            )

    ###############################
    # File writers                #
    ###############################
    @staticmethod
    def write_parameters(json_path: Path, parameters, verbose=True):
        """Write JSON files of parameters."""
        logger.debug("Writing parameters...")
        json_path.mkdir(parents=True, exist_ok=True)

        parameters = change_path_to_str(parameters)
        # save to json file
        json_data = json.dumps(parameters, skipkeys=True, indent=4)
        json_path = json_path / "maps.json"
        if verbose:
            logger.info(f"Path of json file: {json_path}")
        with json_path.open(mode="w") as f:
            f.write(json_data)
        parameters = change_str_to_path(parameters)

    def _write_requirements_version(self):
        """Writes the environment.txt file."""
        logger.debug("Writing requirement version...")
        try:
            env_variables = subprocess.check_output("pip freeze", shell=True).decode(
                "utf-8"
            )
            with (self.maps_path / "environment.txt").open(mode="w") as file:
                file.write(env_variables)
        except subprocess.CalledProcessError:
            logger.warning(
                "You do not have the right to execute pip freeze. Your environment will not be written"
            )

    def _write_training_data(self):
        """Writes the TSV file containing the participant and session IDs used for training."""
        logger.debug("Writing training data...")
        from clinicadl.utils.caps_dataset.data import load_data_test

        train_df = load_data_test(
            self.tsv_path,
            self.diagnoses,
            baseline=False,
            multi_cohort=self.multi_cohort,
        )
        train_df = train_df[["participant_id", "session_id"]]
        if self.transfer_path:
            transfer_train_path = self.transfer_path / "groups" / "train+validation.tsv"
            transfer_train_df = pd.read_csv(transfer_train_path, sep="\t")
            transfer_train_df = transfer_train_df[["participant_id", "session_id"]]
            train_df = pd.concat([train_df, transfer_train_df])
            train_df.drop_duplicates(inplace=True)
        train_df.to_csv(
            self.maps_path / "groups" / "train+validation.tsv", sep="\t", index=False
        )

    def _write_data_group(
        self,
        data_group,
        df,
        caps_directory: Path = None,
        multi_cohort: bool = None,
        label=None,
    ):
        """
        Check that a data_group is not already written and writes the characteristics of the data group
        (TSV file with a list of participant / session + JSON file containing the CAPS and the preprocessing).

        Args:
            data_group (str): name whose presence is checked.
            df (pd.DataFrame): DataFrame containing the participant_id and session_id (and label if use_labels is True)
            caps_directory (str): caps_directory if different from the training caps_directory,
            multi_cohort (bool): multi_cohort used if different from the training multi_cohort.
        """
        group_path = self.maps_path / "groups" / data_group
        group_path.mkdir(parents=True)

        columns = ["participant_id", "session_id", "cohort"]
        if self.label in df.columns.values:
            columns += [self.label]
        if label is not None and label in df.columns.values:
            columns += [label]

        df.to_csv(group_path / "data.tsv", sep="\t", columns=columns, index=False)
        self.write_parameters(
            group_path,
            {
                "caps_directory": caps_directory
                if caps_directory is not None
                else self.caps_directory,
                "multi_cohort": multi_cohort
                if multi_cohort is not None
                else self.multi_cohort,
            },
        )

    def _write_train_val_groups(self):
        """Defines the training and validation groups at the initialization"""
        logger.debug("Writing training and validation groups...")
        split_manager = self._init_split_manager()
        for split in split_manager.split_iterator():
            for data_group in ["train", "validation"]:
                df = split_manager[split][data_group]
                group_path = (
                    self.maps_path
                    / "groups"
                    / data_group
                    / f"{self.split_name}-{split}"
                )
                group_path.mkdir(parents=True, exist_ok=True)

                columns = ["participant_id", "session_id", "cohort"]
                if self.label is not None:
                    columns.append(self.label)
                df.to_csv(group_path / "data.tsv", sep="\t", columns=columns)
                self.write_parameters(
                    group_path,
                    {
                        "caps_directory": self.caps_directory,
                        "multi_cohort": self.multi_cohort,
                    },
                    verbose=False,
                )

    def _write_weights(
        self,
        state: Dict[str, Any],
        metrics_dict: Optional[Dict[str, bool]],
        split: int,
        network: int = None,
        filename: str = "checkpoint.pth.tar",
    ):
        """
        Update checkpoint and save the best model according to a set of metrics.
        If no metrics_dict is given, only the checkpoint is saved.

        Args:
            state: state of the training (model weights, epoch...).
            metrics_dict: output of RetainBest step.
            split: split number.
            network: network number (multi-network framework).
            filename: name of the checkpoint file.
        """
        checkpoint_dir = self.maps_path / f"{self.split_name}-{split}" / "tmp"
        checkpoint_dir.mkdir(parents=True, exist_ok=True)
        checkpoint_path = checkpoint_dir / filename
        torch.save(state, checkpoint_path)

        best_filename = "model.pth.tar"
        if network is not None:
            best_filename = f"network-{network}_model.pth.tar"

        # Save model according to several metrics
        if metrics_dict is not None:
            for metric_name, metric_bool in metrics_dict.items():
                metric_path = (
                    self.maps_path
                    / f"{self.split_name}-{split}"
                    / f"best-{metric_name}"
                )
                if metric_bool:
                    metric_path.mkdir(parents=True, exist_ok=True)
                    shutil.copyfile(checkpoint_path, metric_path / best_filename)

    def _write_information(self):
        """
        Writes model architecture of the MAPS in MAPS root.
        """
        from datetime import datetime

        import clinicadl.utils.network as network_package

        model_class = getattr(network_package, self.architecture)
        args = list(
            model_class.__init__.__code__.co_varnames[
                : model_class.__init__.__code__.co_argcount
            ]
        )
        args.remove("self")
        kwargs = dict()
        for arg in args:
            kwargs[arg] = self.parameters[arg]
        kwargs["gpu"] = False

        model = model_class(**kwargs)

        file_name = "information.log"

        with (self.maps_path / file_name).open(mode="w") as f:
            f.write(f"- Date :\t{datetime.now().strftime('%d %b %Y, %H:%M:%S')}\n\n")
            f.write(f"- Path :\t{self.maps_path}\n\n")
            # f.write("- Job ID :\t{}\n".format(os.getenv('SLURM_JOBID')))
            f.write(f"- Model :\t{model.layers}\n\n")

        del model

    def _erase_tmp(self, split):
        """Erase checkpoints of the model and optimizer at the end of training."""
        tmp_path = self.maps_path / f"{self.split_name}-{split}" / "tmp"
        shutil.rmtree(tmp_path)

    @staticmethod
    def write_description_log(
        log_dir: Path,
        data_group,
        caps_dict,
        df,
    ):
        """
        Write description log file associated to a data group.

        Args:
            log_dir (str): path to the log file directory.
            data_group (str): name of the data group used for the task.
            caps_dict (dict[str, str]): Dictionary of the CAPS folders used for the task
            df (pd.DataFrame): DataFrame of the meta-data used for the task.
        """
        log_dir.mkdir(parents=True, exist_ok=True)
        log_path = log_dir / "description.log"
        with log_path.open(mode="w") as f:
            f.write(f"Prediction {data_group} group - {datetime.now()}\n")
            f.write(f"Data loaded from CAPS directories: {caps_dict}\n")
            f.write(f"Number of participants: {df.participant_id.nunique()}\n")
            f.write(f"Number of sessions: {len(df)}\n")

    def _mode_level_to_tsv(
        self,
        results_df: pd.DataFrame,
        metrics: Union[Dict, pd.DataFrame],
        split: int,
        selection: str,
        data_group: str = "train",
    ):
        """
        Writes the outputs of the test function in tsv files.

        Args:
            results_df: the individual results per patch.
            metrics: the performances obtained on a series of metrics.
            split: the split for which the performances were obtained.
            selection: the metrics on which the model was selected (BA, loss...)
            data_group: the name referring to the data group on which evaluation is performed.
        """
        performance_dir = (
            self.maps_path
            / f"{self.split_name}-{split}"
            / f"best-{selection}"
            / data_group
        )
        performance_dir.mkdir(parents=True, exist_ok=True)
        performance_path = (
            performance_dir / f"{data_group}_{self.mode}_level_prediction.tsv"
        )
        if not performance_path.is_file():
            results_df.to_csv(performance_path, index=False, sep="\t")
        else:
            results_df.to_csv(
                performance_path, index=False, sep="\t", mode="a", header=False
            )

        metrics_path = performance_dir / f"{data_group}_{self.mode}_level_metrics.tsv"
        if metrics is not None:
            if not metrics_path.is_file():
                pd.DataFrame(metrics, index=[0]).to_csv(
                    metrics_path, index=False, sep="\t"
                )
            else:
                pd.DataFrame(metrics, index=[0]).to_csv(
                    metrics_path, index=False, sep="\t", mode="a", header=False
                )

    def _ensemble_to_tsv(
        self,
        split: int,
        selection: str,
        data_group: str = "test",
        use_labels: bool = True,
    ):
        """
        Writes image-level performance files from mode level performances.

        Args:
            split: split number of the cross-validation.
            selection: metric on which the model is selected (for example loss or BA).
            data_group: the name referring to the data group on which evaluation is performed.
                If different from training or validation, the weights of soft voting will be computed
                on validation accuracies.
            use_labels: If True the labels are added to the final tsv
        """
        # Choose which dataset is used to compute the weights of soft voting.
        if data_group in ["train", "validation"]:
            validation_dataset = data_group
        else:
            validation_dataset = "validation"
        test_df = self.get_prediction(
            data_group, split, selection, self.mode, verbose=False
        )
        validation_df = self.get_prediction(
            validation_dataset, split, selection, self.mode, verbose=False
        )

        performance_dir = (
            self.maps_path
            / f"{self.split_name}-{split}"
            / f"best-{selection}"
            / data_group
        )

        performance_dir.mkdir(parents=True, exist_ok=True)

        df_final, metrics = self.task_manager.ensemble_prediction(
            test_df,
            validation_df,
            selection_threshold=self.selection_threshold,
            use_labels=use_labels,
        )

        if df_final is not None:
            df_final.to_csv(
                performance_dir / f"{data_group}_image_level_prediction.tsv",
                index=False,
                sep="\t",
            )
        if metrics is not None:
            pd.DataFrame(metrics, index=[0]).to_csv(
                performance_dir / f"{data_group}_image_level_metrics.tsv",
                index=False,
                sep="\t",
            )

    def _mode_to_image_tsv(
        self,
        split: int,
        selection: str,
        data_group: str = "test",
        use_labels: bool = True,
    ):
        """
        Copy mode-level TSV files to name them as image-level TSV files

        Args:
            split: split number of the cross-validation.
            selection: metric on which the model is selected (for example loss or BA)
            data_group: the name referring to the data group on which evaluation is performed.
            use_labels: If True the labels are added to the final tsv

        """
        sub_df = self.get_prediction(
            data_group, split, selection, self.mode, verbose=False
        )
        sub_df.rename(columns={f"{self.mode}_id": "image_id"}, inplace=True)

        performance_dir = (
            self.maps_path
            / f"{self.split_name}-{split}"
            / f"best-{selection}"
            / data_group
        )
        sub_df.to_csv(
            performance_dir / f"{data_group}_image_level_prediction.tsv",
            index=False,
            sep="\t",
        )
        if use_labels:
            metrics_df = pd.read_csv(
                performance_dir / f"{data_group}_{self.mode}_level_metrics.tsv",
                sep="\t",
            )
            if f"{self.mode}_id" in metrics_df:
                del metrics_df[f"{self.mode}_id"]
            metrics_df.to_csv(
                (performance_dir / f"{data_group}_image_level_metrics.tsv"),
                index=False,
                sep="\t",
            )

    ###############################
    # Objects initialization      #
    ###############################
    def _init_model(
        self,
        transfer_path: Path = None,
        transfer_selection=None,
        nb_unfrozen_layer=0,
        split=None,
        resume=False,
        gpu=None,
        network=None,
    ):
        """
        Instantiate the model

        Args:
            transfer_path (str): path to a MAPS in which a model's weights are used for transfer learning.
            transfer_selection (str): name of the metric used to find the source model.
            split (int): Index of the split (only used if transfer_path is not None of not resume).
            resume (bool): If True initialize the network with the checkpoint weights.
            gpu (bool): If given, a new value for the device of the model will be computed.
            network (int): Index of the network trained (used in multi-network setting only).
        """
        import clinicadl.utils.network as network_package

        logger.debug(f"Initialization of model {self.architecture}")
        # or choose to implement a dictionary
        model_class = getattr(network_package, self.architecture)
        args = list(
            model_class.__init__.__code__.co_varnames[
                : model_class.__init__.__code__.co_argcount
            ]
        )
        args.remove("self")
        kwargs = dict()
        for arg in args:
            kwargs[arg] = self.parameters[arg]

        # Change device from the training parameters
        if gpu is not None:
            kwargs["gpu"] = gpu

        model = model_class(**kwargs)
        logger.debug(f"Model:\n{model.layers}")
        device = model.device
        logger.info(f"Working on {device}")
        current_epoch = 0

        if resume:
            checkpoint_path = (
                self.maps_path
                / f"{self.split_name}-{split}"
                / "tmp"
                / "checkpoint.pth.tar"
            )
            checkpoint_state = torch.load(checkpoint_path, map_location=device)
            model.load_state_dict(checkpoint_state["model"])
            current_epoch = checkpoint_state["epoch"]
        elif transfer_path:
            logger.debug(f"Transfer weights from MAPS at {transfer_path}")
            transfer_maps = MapsManager(transfer_path)
            transfer_state = transfer_maps.get_state_dict(
                split,
                selection_metric=transfer_selection,
                network=network,
                map_location=model.device,
            )
            transfer_class = getattr(network_package, transfer_maps.architecture)
            logger.debug(f"Transfer from {transfer_class}")
            model.transfer_weights(transfer_state["model"], transfer_class)

            if nb_unfrozen_layer != 0:
                list_name = [name for (name, _) in model.named_parameters()]
                list_param = [param for (_, param) in model.named_parameters()]

                for param, _ in zip(list_param, list_name):
                    param.requires_grad = False

                for i in range(nb_unfrozen_layer * 2):  # Unfreeze the last layers
                    param = list_param[len(list_param) - i - 1]
                    name = list_name[len(list_name) - i - 1]
                    param.requires_grad = True
                    logger.info(f"Layer {name} unfrozen {param.requires_grad}")

        return model, current_epoch

    def _init_optimizer(self, model, split=None, resume=False):
        """Initialize the optimizer and use checkpoint weights if resume is True."""

        optimizer_cls = getattr(torch.optim, self.optimizer)
        parameters = filter(lambda x: x.requires_grad, model.parameters())
        optimizer_kwargs = dict(
            lr=self.learning_rate,
            weight_decay=self.weight_decay,
        )

        if not self.fully_sharded_data_parallel:
            optimizer = optimizer_cls(parameters, **optimizer_kwargs)
        else:
            from torch.distributed.optim import ZeroRedundancyOptimizer

            optimizer = ZeroRedundancyOptimizer(
                parameters, optimizer_class=optimizer_cls, **optimizer_kwargs
            )

        if resume:
            checkpoint_path = (
                self.maps_path
                / f"{self.split_name}-{split}"
                / "tmp"
                / "optimizer.pth.tar"
            )
            checkpoint_state = torch.load(checkpoint_path, map_location=model.device)
            optimizer.load_state_dict(checkpoint_state["optimizer"])

        return optimizer

    def _init_split_manager(self, split_list=None):
        from clinicadl.utils import split_manager

        split_class = getattr(split_manager, self.validation)
        args = list(
            split_class.__init__.__code__.co_varnames[
                : split_class.__init__.__code__.co_argcount
            ]
        )
        args.remove("self")
        args.remove("split_list")
        kwargs = {"split_list": split_list}
        for arg in args:
            kwargs[arg] = self.parameters[arg]
        return split_class(**kwargs)

    def _init_task_manager(self, df=None, n_classes=None):
        from clinicadl.utils.task_manager import (
            ClassificationManager,
            ReconstructionManager,
            RegressionManager,
        )

        if self.network_task == "classification":
            if n_classes is not None:
                return ClassificationManager(self.mode, n_classes=n_classes)
            else:
                return ClassificationManager(self.mode, df=df, label=self.label)
        elif self.network_task == "regression":
            return RegressionManager(self.mode)
        elif self.network_task == "reconstruction":
            return ReconstructionManager(self.mode)
        else:
            raise NotImplementedError(
                f"Task {self.network_task} is not implemented in ClinicaDL. "
                f"Please choose between classification, regression and reconstruction."
            )

    def _init_profiler(self):
        if self.profiler:
            from clinicadl.utils.maps_manager.cluster.profiler import (
                ProfilerActivity,
                profile,
                schedule,
                tensorboard_trace_handler,
            )

            time = datetime.now().strftime("%H:%M:%S")
            filename = [self.maps_path / "profiler" / f"clinicadl_{time}"]
            dist.broadcast_object_list(filename, src=0)
            profiler = profile(
                activities=[ProfilerActivity.CPU, ProfilerActivity.CUDA],
                schedule=schedule(wait=2, warmup=2, active=30, repeat=1),
                on_trace_ready=tensorboard_trace_handler(filename[0]),
                profile_memory=True,
                record_shapes=False,
                with_stack=False,
                with_flops=False,
            )
        else:
            profiler = nullcontext()
            profiler.step = lambda *args, **kwargs: None
        return profiler

    ###############################
    # Getters                     #
    ###############################
    def _print_description_log(
        self,
        data_group,
        split,
        selection_metric,
    ):
        """
        Print the description log associated to a prediction or interpretation.

        Args:
            data_group (str): name of the data group used for the task.
            split (int): Index of the split used for training.
            selection_metric (str): Metric used for best weights selection.
        """
        log_dir = (
            self.maps_path
            / f"{self.split_name}-{split}"
            / f"best-{selection_metric}"
            / data_group
        )
        log_path = log_dir / "description.log"
        with log_path.open(mode="r") as f:
            content = f.read()

    def get_group_info(
        self, data_group: str, split: int = None
    ) -> Tuple[pd.DataFrame, Dict[str, Any]]:
        """
        Gets information from corresponding data group
        (list of participant_id / session_id + configuration parameters).
        split is only needed if data_group is train or validation.
        """
        group_path = self.maps_path / "groups" / data_group
        if not group_path.is_dir():
            raise MAPSError(
                f"Data group {data_group} is not defined. "
                f"Please run a prediction to create this data group."
            )
        if data_group in ["train", "validation"]:
            if split is None:
                raise MAPSError(
                    f"Information on train or validation data can only be "
                    f"loaded if a split number is given"
                )
            elif not (group_path / f"{self.split_name}-{split}").is_dir():
                raise MAPSError(
                    f"Split {split} is not available for data group {data_group}."
                )
            else:
                group_path = group_path / f"{self.split_name}-{split}"

        df = pd.read_csv(group_path / "data.tsv", sep="\t")
        json_path = group_path / "maps.json"
        with json_path.open(mode="r") as f:
            parameters = json.load(f)
        parameters = change_str_to_path(parameters)
        return df, parameters

    def get_parameters(self):
        """Returns the training parameters dictionary."""
        json_path = self.maps_path / "maps.json"
        return read_json(json_path)

    def get_model(
        self, split: int = 0, selection_metric: str = None, network: int = None
    ) -> Network:
        selection_metric = self._check_selection_metric(split, selection_metric)
        if self.multi_network:
            if network is None:
                raise ClinicaDLArgumentError(
                    "Please precise the network number that must be loaded."
                )
        return self._init_model(
            self.maps_path,
            selection_metric,
            split,
            network=network,
            nb_unfrozen_layer=self.nb_unfrozen_layer,
        )[0]

    def get_best_epoch(
        self, split: int = 0, selection_metric: str = None, network: int = None
    ) -> int:
        selection_metric = self._check_selection_metric(split, selection_metric)
        if self.multi_network:
            if network is None:
                raise ClinicaDLArgumentError(
                    "Please precise the network number that must be loaded."
                )
        return self.get_state_dict(split=split, selection_metric=selection_metric)[
            "epoch"
        ]

    def get_state_dict(
        self, split=0, selection_metric=None, network=None, map_location=None
    ):
        """
        Get the model trained corresponding to one split and one metric evaluated on the validation set.

        Args:
            split (int): Index of the split used for training.
            selection_metric (str): name of the metric used for the selection.
            network (int): Index of the network trained (used in multi-network setting only).
            map_location (str): torch.device object or a string containing a device tag,
                it indicates the location where all tensors should be loaded.
                (see https://pytorch.org/docs/stable/generated/torch.load.html).
        Returns:
            (Dict): dictionary of results (weights, epoch number, metrics values)
        """
        selection_metric = self._check_selection_metric(split, selection_metric)
        if self.multi_network:
            if network is None:
                raise ClinicaDLArgumentError(
                    "Please precise the network number that must be loaded."
                )
            else:
                model_path = (
                    self.maps_path
                    / f"{self.split_name}-{split}"
                    / f"best-{selection_metric}"
                    / f"network-{network}_model.pth.tar"
                )
        else:
            model_path = (
                self.maps_path
                / f"{self.split_name}-{split}"
                / f"best-{selection_metric}"
                / "model.pth.tar"
            )

        logger.info(
            f"Loading model trained for split {split} "
            f"selected according to best validation {selection_metric} "
            f"at path {model_path}."
        )
        return torch.load(model_path, map_location=map_location)

    def get_prediction(
        self, data_group, split=0, selection_metric=None, mode="image", verbose=False
    ):
        """
        Get the individual predictions for each participant corresponding to one group
        of participants identified by its data group.

        Args:
            data_group (str): name of the data group used for the prediction task.
            split (int): Index of the split used for training.
            selection_metric (str): Metric used for best weights selection.
            mode (str): level of the prediction.
            verbose (bool): if True will print associated prediction.log.
        Returns:
            (DataFrame): Results indexed by columns 'participant_id' and 'session_id' which
            identifies the image in the BIDS / CAPS.
        """
        selection_metric = self._check_selection_metric(split, selection_metric)
        if verbose:
            self._print_description_log(data_group, split, selection_metric)
        prediction_dir = (
            self.maps_path
            / f"{self.split_name}-{split}"
            / f"best-{selection_metric}"
            / data_group
        )
        if not prediction_dir.is_dir():
            raise MAPSError(
                f"No prediction corresponding to data group {data_group} was found."
            )
        df = pd.read_csv(
            prediction_dir / f"{data_group}_{mode}_level_prediction.tsv",
            sep="\t",
        )
        df.set_index(["participant_id", "session_id"], inplace=True, drop=True)
        return df

    def get_metrics(
        self, data_group, split=0, selection_metric=None, mode="image", verbose=True
    ):
        """
        Get the metrics corresponding to a group of participants identified by its data_group.

        Args:
            data_group (str): name of the data group used for the prediction task.
            split (int): Index of the split used for training.
            selection_metric (str): Metric used for best weights selection.
            mode (str): level of the prediction
            verbose (bool): if True will print associated prediction.log
        Returns:
            (dict[str:float]): Values of the metrics
        """
        selection_metric = self._check_selection_metric(split, selection_metric)
        if verbose:
            self._print_description_log(data_group, split, selection_metric)
        prediction_dir = (
            self.maps_path
            / f"{self.split_name}-{split}"
            / f"best-{selection_metric}"
            / data_group
        )
        if not prediction_dir.is_dir():
            raise MAPSError(
                f"No prediction corresponding to data group {data_group} was found."
            )
        df = pd.read_csv(
            prediction_dir / f"{data_group}_{mode}_level_metrics.tsv", sep="\t"
        )
        return df.to_dict("records")[0]

    def get_interpretation(
        self,
        data_group,
        name,
        split=0,
        selection_metric=None,
        verbose=True,
        participant_id=None,
        session_id=None,
        mode_id=0,
    ) -> torch.Tensor:
        """
        Get the individual interpretation maps for one session if participant_id and session_id are filled.
        Else load the mean interpretation map.

        Args:
            data_group (str): Name of the data group used for the interpretation task.
            name (str): name of the interpretation task.
            split (int): Index of the split used for training.
            selection_metric (str): Metric used for best weights selection.
            verbose (bool): if True will print associated prediction.log.
            participant_id (str): ID of the participant (if not given load mean map).
            session_id (str): ID of the session (if not give load the mean map).
            mode_id (int): Index of the mode used.
        Returns:
            (torch.Tensor): Tensor of the interpretability map.
        """

        selection_metric = self._check_selection_metric(split, selection_metric)
        if verbose:
            self._print_description_log(data_group, split, selection_metric)
        map_dir = (
            self.maps_path
            / f"{self.split_name}-{split}"
            / f"best-{selection_metric}"
            / data_group
            / f"interpret-{name}"
        )
        if not map_dir.is_dir():
            raise MAPSError(
                f"No prediction corresponding to data group {data_group} and "
                f"interpretation {name} was found."
            )
        if participant_id is None and session_id is None:
            map_pt = torch.load(map_dir / f"mean_{self.mode}-{mode_id}_map.pt")
        elif participant_id is None or session_id is None:
            raise ValueError(
                f"To load the mean interpretation map, "
                f"please do not give any participant_id or session_id.\n "
                f"Else specify both parameters"
            )
        else:
            map_pt = torch.load(
                map_dir / f"{participant_id}_{session_id}_{self.mode}-{mode_id}_map.pt"
            )
        return map_pt

    def _init_callbacks(self, parameters):
        from clinicadl.utils.callbacks.callbacks import Callback, CallbacksHandler

        # if self.callbacks is None:
        #     self.callbacks = [Callback()]

        self.callback_handler = CallbacksHandler()  # callbacks=self.callbacks)

        if parameters["emissions_calculator"]:
            from clinicadl.utils.callbacks.callbacks import CodeCarbonTracker

            self.callback_handler.add_callback(CodeCarbonTracker())

        # self.callback_handler.add_callback(ProgressBarCallback())
        # self.callback_handler.add_callback(MetricConsolePrinterCallback())<|MERGE_RESOLUTION|>--- conflicted
+++ resolved
@@ -1054,7 +1054,7 @@
                         metrics_valid,
                     )
 
-<<<<<<< HEAD
+
             log_writer.step(epoch, i, metrics_train, metrics_valid, len(train_loader))
             logger.info(
                 f"{self.mode} level training loss is {metrics_train['loss']} "
@@ -1081,7 +1081,6 @@
                     metrics_train,
                     metrics_valid,
                 )
-=======
                 if cluster.master:
                     # Save checkpoints and best models
                     best_dict = retain_best.step(metrics_valid)
@@ -1105,21 +1104,11 @@
                         split,
                         filename="optimizer.pth.tar",
                     )
->>>>>>> 55af05e6
 
                 epoch += 1
 
-<<<<<<< HEAD
-            epoch += 1
         if self.parameters["track_exp"] == "mlflow":
             run._mlflow.end_run()
-
-        if self.parameters["track_exp"] == "wandb":
-            run._wandb.finish()
-=======
-        if self.parameters["track_exp"] == "mlflow":
-            run._mlflow.end_run()
->>>>>>> 55af05e6
 
         if self.parameters["track_exp"] == "wandb":
             run._wandb.finish()
