import json
import shutil
import subprocess
from datetime import datetime
from glob import glob
from logging import getLogger
<<<<<<< HEAD
from os import listdir, makedirs, path
=======
>>>>>>> 76c1f605
from pathlib import Path
from typing import Any, Dict, List, Optional, Tuple, Union

import pandas as pd
import torch
from torch.utils.data import DataLoader

from clinicadl.utils.caps_dataset.data import (
    get_transforms,
    load_data_test,
    return_dataset,
)
from clinicadl.utils.cmdline_utils import check_gpu
from clinicadl.utils.early_stopping import EarlyStopping
from clinicadl.utils.exceptions import (
    ClinicaDLArgumentError,
    ClinicaDLConfigurationError,
    ClinicaDLDataLeakageError,
    MAPSError,
)
from clinicadl.utils.logger import setup_logging
from clinicadl.utils.maps_manager.logwriter import LogWriter
from clinicadl.utils.maps_manager.maps_manager_utils import (
    add_default_values,
    read_json,
)
from clinicadl.utils.metric_module import RetainBest
from clinicadl.utils.network.network import Network
from clinicadl.utils.seed import get_seed, pl_worker_init_function, seed_everything

logger = getLogger("clinicadl.maps_manager")


level_list: List[str] = ["warning", "info", "debug"]
# TODO save weights on CPU for better compatibility


class MapsManager:
    def __init__(
        self,
        maps_path: str,
        parameters: Dict[str, Any] = None,
        verbose: str = "info",
    ):
        """

        Parameters
        ----------
        maps_path: str (path)
            path of the MAPS
        parameters: Dict[str, Any]
            parameters of the training step. If given a new MAPS is created.
        verbose: str
            Logging level ("debug", "info", "warning")
        """
        maps_path = Path(maps_path)
        self.maps_path = maps_path.resolve()
        if verbose is not None:
            if verbose not in level_list:
                raise ValueError(f"verbose value {verbose} must be in {level_list}.")
            setup_logging(level_list.index(verbose))

        # Existing MAPS
        if parameters is None:
            if not (maps_path / "maps.json").is_file():
                raise MAPSError(
                    f"MAPS was not found at {maps_path}."
                    f"To initiate a new MAPS please give a train_dict."
                )
            self.parameters = self.get_parameters()
            self.task_manager = self._init_task_manager(n_classes=self.output_size)
            self.split_name = (
                self._check_split_wording()
            )  # Used only for retro-compatibility

        # Initiate MAPS
        else:
            self._check_args(parameters)

            if (maps_path.is_dir() and maps_path.is_file()) or (  # Non-folder file
                maps_path.is_dir() and list(maps_path.iterdir())  # Non empty folder
            ):
                raise MAPSError(
                    f"You are trying to create a new MAPS at {maps_path} but "
                    f"this already corresponds to a file or a non-empty folder. \n"
                    f"Please remove it or choose another location."
                )
            (maps_path / "groups").mkdir(parents=True)

            logger.info(f"A new MAPS was created at {maps_path}")

            self.write_parameters(self.maps_path, self.parameters)
            self._write_requirements_version()

            self.split_name = "split"  # Used only for retro-compatibility
            self._write_training_data()
            self._write_train_val_groups()
            self._write_information()

    def __getattr__(self, name):
        """Allow to directly get the values in parameters attribute"""
        if name in self.parameters:
            return self.parameters[name]
        else:
            raise AttributeError(f"'MapsManager' object has no attribute '{name}'")

    def train(self, split_list: List[int] = None, overwrite: bool = False):
        """
        Performs the training task for a defined list of splits

        Args:
            split_list: list of splits on which the training task is performed.
                Default trains all splits of the cross-validation.
            overwrite: If True previously trained splits that are going to be trained
                are erased.

        Raises:
            MAPSError: If splits specified in input already exist and overwrite is False.
        """
        existing_splits = []

        split_manager = self._init_split_manager(split_list)
        for split in split_manager.split_iterator():
            split_path = self.maps_path / f"{self.split_name}-{split}"
            if Path(split_path).is_dir():
                if overwrite:
                    shutil.rmtree(split_path)
                else:
                    existing_splits.append(split)

        if len(existing_splits) > 0:
            raise MAPSError(
                f"Splits {existing_splits} already exist. Please "
                f"specify a list of splits not intersecting the previous list, "
                f"or use overwrite to erase previously trained splits."
            )
        if self.multi_network:
            self._train_multi(split_list, resume=False)
        else:
            self._train_single(split_list, resume=False)

    def resume(self, split_list: List[int] = None):
        """
        Resumes the training task for a defined list of splits.

        Args:
            split_list: list of splits on which the training task is performed.
                Default trains all splits.

        Raises:
            MAPSError: If splits specified in input do not exist.
        """
        missing_splits = []
        split_manager = self._init_split_manager(split_list)

        for split in split_manager.split_iterator():
            if not (self.maps_path / f"{self.split_name}-{split}" / "tmp").is_dir():
                missing_splits.append(split)

        if len(missing_splits) > 0:
            raise MAPSError(
                f"Splits {missing_splits} were not initialized. "
                f"Please try train command on these splits and resume only others."
            )

        if self.multi_network:
            self._train_multi(split_list, resume=True)
        else:
            self._train_single(split_list, resume=True)

    def predict(
        self,
        data_group: str,
        caps_directory: str = None,
        tsv_path: str = None,
        split_list: List[int] = None,
        selection_metrics: List[str] = None,
        multi_cohort: bool = False,
        diagnoses: List[str] = (),
        use_labels: bool = True,
        batch_size: int = None,
        n_proc: int = None,
        gpu: bool = None,
        overwrite: bool = False,
        label: str = None,
        label_code: Optional[Dict[str, int]] = "default",
        save_tensor: bool = False,
        save_nifti: bool = False,
    ):
        """
        Performs the prediction task on a subset of caps_directory defined in a TSV file.

        Args:
            data_group: name of the data group tested.
            caps_directory: path to the CAPS folder. For more information please refer to
                [clinica documentation](https://aramislab.paris.inria.fr/clinica/docs/public/latest/CAPS/Introduction/).
                Default will load the value of an existing data group
            tsv_path: path to a TSV file containing the list of participants and sessions to test.
                Default will load the DataFrame of an existing data group
            split_list: list of splits to test. Default perform prediction on all splits available.
            selection_metrics (list[str]): list of selection metrics to test.
                Default performs the prediction on all selection metrics available.
            multi_cohort: If True considers that tsv_path is the path to a multi-cohort TSV.
            diagnoses: List of diagnoses to load if tsv_path is a split_directory.
                Default uses the same as in training step.
            use_labels: If True, the labels must exist in test meta-data and metrics are computed.
            batch_size: If given, sets the value of batch_size, else use the same as in training step.
            n_proc: If given, sets the value of num_workers, else use the same as in training step.
            gpu: If given, a new value for the device of the model will be computed.
            overwrite: If True erase the occurrences of data_group.
            label: Target label used for training (if network_task in [`regression`, `classification`]).
            label_code: dictionary linking the target values to a node number.
        """
        if split_list is None:
            split_list = self._find_splits()
        logger.debug(f"List of splits {split_list}")

        _, all_transforms = get_transforms(
            normalize=self.normalize,
            data_augmentation=self.data_augmentation,
        )

        group_df = None
        if tsv_path is not None:
            group_df = load_data_test(
                tsv_path,
                diagnoses if len(diagnoses) != 0 else self.diagnoses,
                multi_cohort=multi_cohort,
            )
        criterion = self.task_manager.get_criterion(self.loss)
        self._check_data_group(
            data_group,
            caps_directory,
            group_df,
            multi_cohort,
            overwrite,
            label=label,
        )
        for split in split_list:
            logger.info(f"Prediction of split {split}")
            group_df, group_parameters = self.get_group_info(data_group, split)
            # Find label code if not given
            if label is not None and label != self.label and label_code == "default":
                self.task_manager.generate_label_code(group_df, label)

            # Erase previous TSV files
            if selection_metrics is None:
                split_selection_metrics = self._find_selection_metrics(split)
            else:
                split_selection_metrics = selection_metrics
            for selection in split_selection_metrics:
                tsv_dir = (
                    self.maps_path
                    / f"{self.split_name}-{split}"
                    / f"best-{selection}"
                    / data_group
                )

                tsv_pattern = f"{data_group}*.tsv"

                for tsv_file in tsv_dir.glob(tsv_pattern):
                    Path(tsv_file).unlink()

            if self.multi_network:
                for network in range(self.num_networks):
                    data_test = return_dataset(
                        group_parameters["caps_directory"],
                        group_df,
                        self.preprocessing_dict,
                        all_transformations=all_transforms,
                        multi_cohort=group_parameters["multi_cohort"],
                        label_presence=use_labels,
                        label=self.label if label is None else label,
                        label_code=self.label_code
                        if label_code == "default"
                        else label_code,
                        cnn_index=network,
                    )
                    test_loader = DataLoader(
                        data_test,
                        batch_size=batch_size
                        if batch_size is not None
                        else self.batch_size,
                        shuffle=False,
                        num_workers=n_proc if n_proc is not None else self.n_proc,
                    )
                    self._test_loader(
                        test_loader,
                        criterion,
                        data_group,
                        split,
                        split_selection_metrics,
                        use_labels=use_labels,
                        gpu=gpu,
                        network=network,
                    )
                    if save_tensor:
                        self._compute_output_tensors(
                            data_test,
                            data_group,
                            split,
                            selection_metrics,
                            gpu=gpu,
                            network=network,
                        )
                    if save_nifti:
                        self._compute_output_nifti(
                            data_test,
                            data_group,
                            split,
                            selection_metrics,
                            gpu=gpu,
                            network=network,
                        )
            else:
                data_test = return_dataset(
                    group_parameters["caps_directory"],
                    group_df,
                    self.preprocessing_dict,
                    all_transformations=all_transforms,
                    multi_cohort=group_parameters["multi_cohort"],
                    label_presence=use_labels,
                    label=self.label if label is None else label,
                    label_code=self.label_code
                    if label_code == "default"
                    else label_code,
                )

                test_loader = DataLoader(
                    data_test,
                    batch_size=batch_size
                    if batch_size is not None
                    else self.batch_size,
                    shuffle=False,
                    num_workers=n_proc if n_proc is not None else self.n_proc,
                )
                self._test_loader(
                    test_loader,
                    criterion,
                    data_group,
                    split,
                    split_selection_metrics,
                    use_labels=use_labels,
                    gpu=gpu,
                )
                if save_tensor:
                    self._compute_output_tensors(
                        data_test,
                        data_group,
                        split,
                        selection_metrics,
                        gpu=gpu,
                    )
                if save_nifti:
                    self._compute_output_nifti(
                        data_test,
                        data_group,
                        split,
                        selection_metrics,
                        gpu=gpu,
                    )
            self._ensemble_prediction(data_group, split, selection_metrics, use_labels)

    def interpret(
        self,
        data_group,
        name,
        method,
        caps_directory=None,
        tsv_path=None,
        split_list=None,
        selection_metrics=None,
        multi_cohort=False,
        diagnoses=(),
        target_node=0,
        save_individual=False,
        batch_size=None,
        n_proc=None,
        gpu=None,
        overwrite=False,
        overwrite_name=False,
        level=None,
        save_nifti=False,
    ):
        """
        Performs the interpretation task on a subset of caps_directory defined in a TSV file.
        The mean interpretation is always saved, to save the individual interpretations set save_individual to True.

        Parameters
        ----------
        data_group: str
            Name of the data group interpreted.
        name: str
            Name of the interpretation procedure.
        method: str
            Method used for extraction (ex: gradients, grad-cam...).
        caps_directory: str (Path)
            Path to the CAPS folder. For more information please refer to
            [clinica documentation](https://aramislab.paris.inria.fr/clinica/docs/public/latest/CAPS/Introduction/).
            Default will load the value of an existing data group.
        tsv_path: str (Path)
            Path to a TSV file containing the list of participants and sessions to test.
            Default will load the DataFrame of an existing data group.
        split_list: list of int
            List of splits to interpret. Default perform interpretation on all splits available.
        selection_metrics: list of str
            List of selection metrics to interpret.
            Default performs the interpretation on all selection metrics available.
        multi_cohort: bool
            If True considers that tsv_path is the path to a multi-cohort TSV.
        diagnoses: list of str
            List of diagnoses to load if tsv_path is a split_directory.
            Default uses the same as in training step.
        target_node: int
            Node from which the interpretation is computed.
        save_individual: bool
            If True saves the individual map of each participant / session couple.
        batch_size: int
            If given, sets the value of batch_size, else use the same as in training step.
        n_proc: int
            If given, sets the value of num_workers, else use the same as in training step.
        gpu: bool
            If given, a new value for the device of the model will be computed.
        overwrite: bool
            If True erase the occurrences of data_group.
        overwrite_name: bool
            If True erase the occurrences of name.
        level: int
            Layer number in the convolutional part after which the feature map is chosen.
        save_nifi : bool
            If True, save the interpretation map in nifti format.
        """

        from torch.utils.data import DataLoader

        from clinicadl.interpret.gradients import method_dict

        if method not in method_dict.keys():
            raise NotImplementedError(
                f"Interpretation method {method} is not implemented. "
                f"Please choose in {method_dict.keys()}"
            )

        if split_list is None:
            split_list = self._find_splits()
        logger.debug(f"List of splits {split_list}")

        if self.multi_network:
            raise NotImplementedError(
                "The interpretation of multi-network framework is not implemented."
            )

        _, all_transforms = get_transforms(
            normalize=self.normalize,
            data_augmentation=self.data_augmentation,
        )

        group_df = None
        if tsv_path is not None:
            group_df = load_data_test(
                tsv_path,
                diagnoses if len(diagnoses) != 0 else self.diagnoses,
                multi_cohort=multi_cohort,
            )
        self._check_data_group(
            data_group, caps_directory, group_df, multi_cohort, overwrite
        )

        for split in split_list:
            logger.info(f"Interpretation of split {split}")
            df_group, parameters_group = self.get_group_info(data_group, split)

            data_test = return_dataset(
                parameters_group["caps_directory"],
                df_group,
                self.preprocessing_dict,
                all_transformations=all_transforms,
                multi_cohort=parameters_group["multi_cohort"],
                label_presence=False,
                label_code=self.label_code,
                label=self.label,
            )
            test_loader = DataLoader(
                data_test,
                batch_size=batch_size if batch_size is not None else self.batch_size,
                shuffle=False,
                num_workers=n_proc if n_proc is not None else self.n_proc,
            )

            if selection_metrics is None:
                selection_metrics = self._find_selection_metrics(split)

            for selection_metric in selection_metrics:
                logger.info(f"Interpretation of metric {selection_metric}")
                results_path = (
                    self.maps_path
                    / f"{self.split_name}-{split}"
                    / f"best-{selection_metric}"
                    / data_group
                    / f"interpret-{name}"
                )

                if (results_path).is_dir():
                    if overwrite_name:
                        shutil.rmtree(results_path)
                    else:
                        raise MAPSError(
                            f"Interpretation name {name} is already written. "
                            f"Please choose another name or set overwrite_name to True."
                        )
                results_path.mkdir(parents=True)

                model, _ = self._init_model(
                    transfer_path=self.maps_path,
                    split=split,
                    transfer_selection=selection_metric,
                    gpu=gpu,
                )

                interpreter = method_dict[method](model)

                cum_maps = [0] * data_test.elem_per_image
                for data in test_loader:
                    images = data["image"].to(model.device)

                    map_pt = interpreter.generate_gradients(
                        images, target_node, level=level
                    )
                    for i in range(len(data["participant_id"])):
                        mode_id = data[f"{self.mode}_id"][i]
                        cum_maps[mode_id] += map_pt[i]
                        if save_individual:
                            single_path = (
                                results_path
                                / f"{data['participant_id'][i]}_{data['session_id'][i]}_{self.mode}-{data[f'{self.mode}_id'][i]}_map.pt"
                            )
                            torch.save(map_pt[i], single_path)
                            if save_nifti:
                                import nibabel as nib
                                from numpy import eye

                                single_nifti_path = (
                                    Path(results_path)
                                    / f"{data['participant_id'][i]}_{data['session_id'][i]}_{self.mode}-{data[f'{self.mode}_id'][i]}_map.nii.gz"
                                )

                                output_nii = nib.Nifti1Image(map_pt[i].numpy(), eye(4))
                                nib.save(output_nii, single_nifti_path)

                for i, mode_map in enumerate(cum_maps):
                    mode_map /= len(data_test)
<<<<<<< HEAD
                    torch.save(
                        mode_map,
                        path.join(results_path, f"mean_{self.mode}-{i}_map.pt"),
                    )
                    if save_nifti:
                        import nibabel as nib
                        from numpy import eye

                        output_nii = nib.Nifti1Image(mode_map, eye(4))
                        nib.save(
                            output_nii,
                            Path(results_path) / f"mean_{self.mode}-{i}_map.nii.gz",
                        )
=======
                    torch.save(mode_map, results_path / f"mean_{self.mode}-{i}_map.pt")
>>>>>>> 76c1f605

    ###################################
    # High-level functions templates  #
    ###################################
    def _train_single(self, split_list=None, resume=False):
        """
        Trains a single CNN for all inputs.

        Args:
            split_list (list[int]): list of splits that are trained.
            resume (bool): If True the job is resumed from checkpoint.
        """
        from torch.utils.data import DataLoader

        train_transforms, all_transforms = get_transforms(
            normalize=self.normalize,
            data_augmentation=self.data_augmentation,
        )
        split_manager = self._init_split_manager(split_list)
        for split in split_manager.split_iterator():
            logger.info(f"Training split {split}")
            seed_everything(self.seed, self.deterministic, self.compensation)

            split_df_dict = split_manager[split]

            logger.debug("Loading training data...")
            data_train = return_dataset(
                self.caps_directory,
                split_df_dict["train"],
                self.preprocessing_dict,
                train_transformations=train_transforms,
                all_transformations=all_transforms,
                multi_cohort=self.multi_cohort,
                label=self.label,
                label_code=self.label_code,
            )
            logger.debug("Loading validation data...")
            data_valid = return_dataset(
                self.caps_directory,
                split_df_dict["validation"],
                self.preprocessing_dict,
                train_transformations=train_transforms,
                all_transformations=all_transforms,
                multi_cohort=self.multi_cohort,
                label=self.label,
                label_code=self.label_code,
            )
            train_sampler = self.task_manager.generate_sampler(data_train, self.sampler)
            logger.debug(
                f"Getting train and validation loader with batch size {self.batch_size}"
            )
            train_loader = DataLoader(
                data_train,
                batch_size=self.batch_size,
                sampler=train_sampler,
                num_workers=self.n_proc,
                worker_init_fn=pl_worker_init_function,
            )
            logger.debug(f"Train loader size is {len(train_loader)}")
            valid_loader = DataLoader(
                data_valid,
                batch_size=self.batch_size,
                shuffle=False,
                num_workers=self.n_proc,
            )
            logger.debug(f"Validation loader size is {len(valid_loader)}")

            self._train(
                train_loader,
                valid_loader,
                split,
                resume=resume,
            )

            self._ensemble_prediction(
                "train",
                split,
                self.selection_metrics,
            )
            self._ensemble_prediction(
                "validation",
                split,
                self.selection_metrics,
            )

            self._erase_tmp(split)

    def _train_multi(self, split_list: List[int] = None, resume: bool = False):
        """
        Trains a single CNN per element in the image.

        Args:
            split_list: list of splits that are trained.
            resume: If True the job is resumed from checkpoint.
        """
        from torch.utils.data import DataLoader

        train_transforms, all_transforms = get_transforms(
            normalize=self.normalize,
            data_augmentation=self.data_augmentation,
        )

        split_manager = self._init_split_manager(split_list)
        for split in split_manager.split_iterator():
            logger.info(f"Training split {split}")
            seed_everything(self.seed, self.deterministic, self.compensation)

            split_df_dict = split_manager[split]

            first_network = 0
            if resume:
                training_logs = [
                    int(network_folder.split("-")[1])
                    for network_folder in list(
                        (
                            self.maps_path
                            / f"{self.split_name}-{split}"
                            / "training_logs"
                        ).iterdir()
                    )
                ]
                first_network = max(training_logs)
                if not (self.maps_path / "tmp").is_dir():
                    first_network += 1
                    resume = False

            for network in range(first_network, self.num_networks):
                logger.info(f"Train network {network}")

                data_train = return_dataset(
                    self.caps_directory,
                    split_df_dict["train"],
                    self.preprocessing_dict,
                    train_transformations=train_transforms,
                    all_transformations=all_transforms,
                    multi_cohort=self.multi_cohort,
                    label=self.label,
                    label_code=self.label_code,
                    cnn_index=network,
                )
                data_valid = return_dataset(
                    self.caps_directory,
                    split_df_dict["validation"],
                    self.preprocessing_dict,
                    train_transformations=train_transforms,
                    all_transformations=all_transforms,
                    multi_cohort=self.multi_cohort,
                    label=self.label,
                    label_code=self.label_code,
                    cnn_index=network,
                )

                train_sampler = self.task_manager.generate_sampler(
                    data_train, self.sampler
                )
                train_loader = DataLoader(
                    data_train,
                    batch_size=self.batch_size,
                    sampler=train_sampler,
                    num_workers=self.n_proc,
                    worker_init_fn=pl_worker_init_function,
                )

                valid_loader = DataLoader(
                    data_valid,
                    batch_size=self.batch_size,
                    shuffle=False,
                    num_workers=self.n_proc,
                )

                self._train(
                    train_loader,
                    valid_loader,
                    split,
                    network,
                    resume=resume,
                )
                resume = False

            self._ensemble_prediction(
                "train",
                split,
                self.selection_metrics,
            )
            self._ensemble_prediction(
                "validation",
                split,
                self.selection_metrics,
            )

            self._erase_tmp(split)

    def _train(
        self,
        train_loader,
        valid_loader,
        split,
        network=None,
        resume=False,
    ):
        """
        Core function shared by train and resume.

        Args:
            train_loader (torch.utils.data.DataLoader): DataLoader wrapping the training set.
            valid_loader (torch.utils.data.DataLoader): DataLoader wrapping the validation set.
            split (int): Index of the split trained.
            network (int): Index of the network trained (used in multi-network setting only).
            resume (bool): If True the job is resumed from the checkpoint.
        """

        model, beginning_epoch = self._init_model(
            split=split,
            resume=resume,
            transfer_path=self.transfer_path,
            transfer_selection=self.transfer_selection_metric,
        )
        criterion = self.task_manager.get_criterion(self.loss)
        logger.debug(f"Criterion for {self.network_task} is {criterion}")
        optimizer = self._init_optimizer(model, split=split, resume=resume)
        logger.debug(f"Optimizer used for training is optimizer")

        model.train()
        train_loader.dataset.train()

        early_stopping = EarlyStopping(
            "min", min_delta=self.tolerance, patience=self.patience
        )
        metrics_valid = {"loss": None}

        log_writer = LogWriter(
            self.maps_path,
            self.task_manager.evaluation_metrics + ["loss"],
            split,
            resume=resume,
            beginning_epoch=beginning_epoch,
            network=network,
        )
        epoch = log_writer.beginning_epoch

        retain_best = RetainBest(selection_metrics=list(self.selection_metrics))

        while epoch < self.epochs and not early_stopping.step(metrics_valid["loss"]):
            logger.info(f"Beginning epoch {epoch}.")

            model.zero_grad()
            evaluation_flag, step_flag = True, True
            for i, data in enumerate(train_loader):

                _, loss_dict = model.compute_outputs_and_loss(data, criterion)
                logger.debug(f"Train loss dictionnary {loss_dict}")
                loss = loss_dict["loss"]
                loss.backward()

                if (i + 1) % self.accumulation_steps == 0:
                    step_flag = False
                    optimizer.step()
                    optimizer.zero_grad()

                    del loss

                    # Evaluate the model only when no gradients are accumulated
                    if (
                        self.evaluation_steps != 0
                        and (i + 1) % self.evaluation_steps == 0
                    ):
                        evaluation_flag = False

                        _, metrics_train = self.task_manager.test(
                            model, train_loader, criterion
                        )
                        _, metrics_valid = self.task_manager.test(
                            model, valid_loader, criterion
                        )

                        model.train()
                        train_loader.dataset.train()

                        log_writer.step(
                            epoch,
                            i,
                            metrics_train,
                            metrics_valid,
                            len(train_loader),
                        )
                        logger.info(
                            f"{self.mode} level training loss is {metrics_train['loss']} "
                            f"at the end of iteration {i}"
                        )
                        logger.info(
                            f"{self.mode} level validation loss is {metrics_valid['loss']} "
                            f"at the end of iteration {i}"
                        )

            # If no step has been performed, raise Exception
            if step_flag:
                raise Exception(
                    "The model has not been updated once in the epoch. The accumulation step may be too large."
                )

            # If no evaluation has been performed, warn the user
            elif evaluation_flag and self.evaluation_steps != 0:
                logger.warning(
                    f"Your evaluation steps {self.evaluation_steps} are too big "
                    f"compared to the size of the dataset. "
                    f"The model is evaluated only once at the end epochs."
                )

            # Update weights one last time if gradients were computed without update
            if (i + 1) % self.accumulation_steps != 0:
                optimizer.step()
                optimizer.zero_grad()

            # Always test the results and save them once at the end of the epoch
            model.zero_grad()
            logger.debug(f"Last checkpoint at the end of the epoch {epoch}")

            _, metrics_train = self.task_manager.test(model, train_loader, criterion)
            _, metrics_valid = self.task_manager.test(model, valid_loader, criterion)

            model.train()
            train_loader.dataset.train()

            log_writer.step(epoch, i, metrics_train, metrics_valid, len(train_loader))
            logger.info(
                f"{self.mode} level training loss is {metrics_train['loss']} "
                f"at the end of iteration {i}"
            )
            logger.info(
                f"{self.mode} level validation loss is {metrics_valid['loss']} "
                f"at the end of iteration {i}"
            )

            # Save checkpoints and best models
            best_dict = retain_best.step(metrics_valid)
            self._write_weights(
                {
                    "model": model.state_dict(),
                    "epoch": epoch,
                    "name": self.architecture,
                },
                best_dict,
                split,
                network=network,
            )
            self._write_weights(
                {
                    "optimizer": optimizer.state_dict(),
                    "epoch": epoch,
                    "name": self.optimizer,
                },
                None,
                split,
                filename="optimizer.pth.tar",
            )

            epoch += 1

        self._test_loader(
            train_loader,
            criterion,
            "train",
            split,
            self.selection_metrics,
            network=network,
        )
        self._test_loader(
            valid_loader,
            criterion,
            "validation",
            split,
            self.selection_metrics,
            network=network,
        )

        if self.task_manager.save_outputs:
            self._compute_output_tensors(
                train_loader.dataset,
                "train",
                split,
                self.selection_metrics,
                nb_images=1,
                network=network,
            )
            self._compute_output_tensors(
                train_loader.dataset,
                "validation",
                split,
                self.selection_metrics,
                nb_images=1,
                network=network,
            )

    def _test_loader(
        self,
        dataloader,
        criterion,
        data_group,
        split,
        selection_metrics,
        use_labels=True,
        gpu=None,
        network=None,
    ):
        """
        Launches the testing task on a dataset wrapped by a DataLoader and writes prediction TSV files.

        Args:
            dataloader (torch.utils.data.DataLoader): DataLoader wrapping the test CapsDataset.
            criterion (torch.nn.modules.loss._Loss): optimization criterion used during training.
            data_group (str): name of the data group used for the testing task.
            split (int): Index of the split used to train the model tested.
            selection_metrics (list[str]): List of metrics used to select the best models which are tested.
            use_labels (bool): If True, the labels must exist in test meta-data and metrics are computed.
            gpu (bool): If given, a new value for the device of the model will be computed.
            network (int): Index of the network tested (only used in multi-network setting).
        """
        for selection_metric in selection_metrics:

            log_dir = (
                self.maps_path
                / f"{self.split_name}-{split}"
                / f"best-{selection_metric}"
                / data_group
            )
            self.write_description_log(
                log_dir,
                data_group,
                dataloader.dataset.caps_dict,
                dataloader.dataset.df,
            )

            # load the best trained model during the training
            model, _ = self._init_model(
                transfer_path=self.maps_path,
                split=split,
                transfer_selection=selection_metric,
                gpu=gpu,
                network=network,
            )

            prediction_df, metrics = self.task_manager.test(
                model, dataloader, criterion, use_labels=use_labels
            )
            if use_labels:
                if network is not None:
                    metrics[f"{self.mode}_id"] = network
                logger.info(
                    f"{self.mode} level {data_group} loss is {metrics['loss']} for model selected on {selection_metric}"
                )

            # Replace here
            self._mode_level_to_tsv(
                prediction_df, metrics, split, selection_metric, data_group=data_group
            )

    def _compute_output_nifti(
        self,
        dataset,
        data_group,
        split,
        selection_metrics,
        gpu=None,
        network=None,
    ):
        """
        Computes the output nifti images and saves them in the MAPS.

        Args:
            dataset (clinicadl.utils.caps_dataset.data.CapsDataset): wrapper of the data set.
            data_group (str): name of the data group used for the task.
            split (int): split number.
            selection_metrics (list[str]): metrics used for model selection.
            gpu (bool): If given, a new value for the device of the model will be computed.
            network (int): Index of the network tested (only used in multi-network setting).
        # Raise an error if mode is not image
        """
        import nibabel as nib
        from numpy import eye

        for selection_metric in selection_metrics:
            # load the best trained model during the training
            model, _ = self._init_model(
                transfer_path=self.maps_path,
                split=split,
                transfer_selection=selection_metric,
                gpu=gpu,
                network=network,
            )

            nifti_path = (
                self.maps_path
                / f"{self.split_name}-{split}"
                / f"best-{selection_metric}"
                / data_group
                / "nifti_images"
            )
            nifti_path.mkdir(parents=True, exist_ok=True)

            nb_imgs = len(dataset)
            for i in range(nb_imgs):
                data = dataset[i]
                image = data["image"]
                output = (
                    model.predict(image.unsqueeze(0).to(model.device))
                    .squeeze(0)
                    .detach()
                    .cpu()
                )
                # Convert tensor to nifti image with appropriate affine
                input_nii = nib.Nifti1Image(image[0].detach().cpu().numpy(), eye(4))
                output_nii = nib.Nifti1Image(output[0].numpy(), eye(4))
                # Create file name according to participant and session id
                participant_id = data["participant_id"]
                session_id = data["session_id"]
                input_filename = f"{participant_id}_{session_id}_image_input.nii.gz"
                output_filename = f"{participant_id}_{session_id}_image_output.nii.gz"
                nib.save(input_nii, Path(nifti_path) / input_filename)
                nib.save(output_nii, Path(nifti_path) / output_filename)

    def _compute_output_tensors(
        self,
        dataset,
        data_group,
        split,
        selection_metrics,
        nb_images=None,
        gpu=None,
        network=None,
    ):
        """
        Compute the output tensors and saves them in the MAPS.

        Args:
            dataset (clinicadl.utils.caps_dataset.data.CapsDataset): wrapper of the data set.
            data_group (str): name of the data group used for the task.
            split (int): split number.
            selection_metrics (list[str]): metrics used for model selection.
            nb_images (int): number of full images to write. Default computes the outputs of the whole data set.
            gpu (bool): If given, a new value for the device of the model will be computed.
            network (int): Index of the network tested (only used in multi-network setting).
        """
        for selection_metric in selection_metrics:
            # load the best trained model during the training
            model, _ = self._init_model(
                transfer_path=self.maps_path,
                split=split,
                transfer_selection=selection_metric,
                gpu=gpu,
                network=network,
            )

            tensor_path = (
                self.maps_path
                / f"{self.split_name}-{split}"
                / f"best-{selection_metric}"
                / data_group
                / "tensors"
            )
            tensor_path.mkdir(parents=True, exist_ok=True)

            if nb_images is None:  # Compute outputs for the whole data set
                nb_modes = len(dataset)
            else:
                nb_modes = nb_images * dataset.elem_per_image

            for i in range(nb_modes):
                data = dataset[i]
                image = data["image"]
                output = (
                    model.predict(image.unsqueeze(0).to(model.device)).squeeze(0).cpu()
                )
                participant_id = data["participant_id"]
                session_id = data["session_id"]
                mode_id = data[f"{self.mode}_id"]
                input_filename = (
                    f"{participant_id}_{session_id}_{self.mode}-{mode_id}_input.pt"
                )
                output_filename = (
                    f"{participant_id}_{session_id}_{self.mode}-{mode_id}_output.pt"
                )
                torch.save(image, Path(tensor_path) / input_filename)
                torch.save(output, Path(tensor_path) / output_filename)

    def _ensemble_prediction(
        self,
        data_group,
        split,
        selection_metrics,
        use_labels=True,
    ):
        """Computes the results on the image-level."""

        if selection_metrics is None:
            selection_metrics = self._find_selection_metrics(split)

        for selection_metric in selection_metrics:
            # Soft voting
            if self.num_networks > 1:
                self._ensemble_to_tsv(
                    split,
                    selection=selection_metric,
                    data_group=data_group,
                    use_labels=use_labels,
                )
            elif self.mode != "image":
                self._mode_to_image_tsv(
                    split,
                    selection=selection_metric,
                    data_group=data_group,
                    use_labels=use_labels,
                )

    ###############################
    # Checks                      #
    ###############################
    def _check_args(self, parameters):
        """
        Check the training parameters integrity
        """
        logger.debug("Checking arguments...")
        mandatory_arguments = [
            "caps_directory",
            "tsv_path",
            "preprocessing_dict",
            "mode",
            "network_task",
        ]

        for arg in mandatory_arguments:
            if arg not in parameters:
                raise ClinicaDLArgumentError(
                    f"The values of mandatory arguments {mandatory_arguments} should be set. "
                    f"No value was given for {arg}."
                )
        parameters = add_default_values(parameters)
        self.parameters = parameters
        if self.parameters["gpu"]:
            check_gpu()

        _, transformations = get_transforms(self.normalize)

        split_manager = self._init_split_manager(None)
        train_df = split_manager[0]["train"]
        if "label" not in self.parameters:
            self.parameters["label"] = None

        self.task_manager = self._init_task_manager(df=train_df)

        if self.parameters["architecture"] == "default":
            self.parameters["architecture"] = self.task_manager.get_default_network()
        if "selection_threshold" not in self.parameters:
            self.parameters["selection_threshold"] = None
        if (
            "label_code" not in self.parameters
            or len(self.parameters["label_code"]) == 0
        ):  # Allows to set custom label code in TOML
            self.parameters["label_code"] = self.task_manager.generate_label_code(
                train_df, self.label
            )
        full_dataset = return_dataset(
            self.caps_directory,
            train_df,
            self.preprocessing_dict,
            multi_cohort=self.multi_cohort,
            label=self.label,
            label_code=self.parameters["label_code"],
            train_transformations=None,
            all_transformations=transformations,
        )
        self.parameters.update(
            {
                "num_networks": full_dataset.elem_per_image,
                "output_size": self.task_manager.output_size(
                    full_dataset.size, full_dataset.df, self.label
                ),
                "input_size": full_dataset.size,
            }
        )

        self.parameters["seed"] = get_seed(self.parameters["seed"])

        if self.parameters["num_networks"] < 2 and self.multi_network:
            raise ClinicaDLConfigurationError(
                f"Invalid training configuration: cannot train a multi-network "
                f"framework with only {self.parameters['num_networks']} element "
                f"per image."
            )
        possible_selection_metrics_set = set(self.task_manager.evaluation_metrics) | {
            "loss"
        }
        if not set(self.parameters["selection_metrics"]).issubset(
            possible_selection_metrics_set
        ):
            raise ClinicaDLConfigurationError(
                f"Selection metrics {self.parameters['selection_metrics']} "
                f"must be a subset of metrics used for evaluation "
                f"{possible_selection_metrics_set}."
            )

    def _check_split_wording(self):
        """Finds if MAPS structure uses 'fold-X' or 'split-X' folders."""

        if len(list(self.maps_path.glob("fold-*"))) > 0:
            return "fold"
        else:
            return "split"

    def _find_splits(self):
        """Find which splits were trained in the MAPS."""
        return [
            int(split.name.split("-")[1])
            for split in list(self.maps_path.iterdir())
            if split.name.startswith(f"{self.split_name}-")
        ]

    def _find_selection_metrics(self, split):
        """Find which selection metrics are available in MAPS for a given split."""

        split_path = self.maps_path / f"{self.split_name}-{split}"
        if not split_path.is_dir():
            raise MAPSError(
                f"Training of split {split} was not performed."
                f"Please execute maps_manager.train(split_list=[{split}])"
            )

        return [
            metric.name.split("-")[1]
            for metric in list(split_path.iterdir())
            if metric.name[:5:] == "best-"
        ]

    def _check_selection_metric(self, split, selection_metric=None):
        """Check that a given selection metric is available for a given split."""
        available_metrics = self._find_selection_metrics(split)
        if selection_metric is None:
            if len(available_metrics) > 1:
                raise ClinicaDLArgumentError(
                    f"Several metrics are available for split {split}. "
                    f"Please choose which one you want to read among {available_metrics}"
                )
            else:
                selection_metric = available_metrics[0]
        else:
            if selection_metric not in available_metrics:
                raise ClinicaDLArgumentError(
                    f"The metric {selection_metric} is not available."
                    f"Please choose among is the available metrics {available_metrics}."
                )
        return selection_metric

    def _check_leakage(self, data_group, test_df):
        """
        Checks that no intersection exist between the participants used for training and those used for testing.

        Args:
            data_group (str): name of the data group
            test_df (pd.DataFrame): Table of participant_id / session_id of the data group
        Raises:
            ClinicaDLDataLeakageError: if data_group not in ["train", "validation"] and there is an intersection
                between the participant IDs in test_df and the ones used for training.
        """
        if data_group not in ["train", "validation"]:
            train_path = self.maps_path / "groups" / "train+validation.tsv"
            train_df = pd.read_csv(train_path, sep="\t")
            participants_train = set(train_df.participant_id.values)
            participants_test = set(test_df.participant_id.values)
            intersection = participants_test & participants_train

            if len(intersection) > 0:
                raise ClinicaDLDataLeakageError(
                    "Your evaluation set contains participants who were already seen during "
                    "the training step. The list of common participants is the following: "
                    f"{intersection}."
                )

    def _check_data_group(
        self,
        data_group,
        caps_directory=None,
        df=None,
        multi_cohort=False,
        overwrite=False,
        label=None,
    ):
        """
        Check if a data group is already available if other arguments are None.
        Else creates a new data_group.

        Args:
            data_group (str): name of the data group
            caps_directory  (str): input CAPS directory
            df (pd.DataFrame): Table of participant_id / session_id of the data group
            multi_cohort (bool): indicates if the input data comes from several CAPS
            overwrite (bool): If True former definition of data group is erased
            label (str): label name if applicable

        Raises:
            MAPSError when trying to overwrite train or validation data groups
            ClinicaDLArgumentError:
                when caps_directory or df are given but data group already exists
                when caps_directory or df are not given and data group does not exist
        """
        group_dir = Path(self.maps_path) / "groups" / data_group
        logger.debug(f"Group path {group_dir}")
        if group_dir.is_dir():  # Data group already exists
            if overwrite:
                if data_group in ["train", "validation"]:
                    raise MAPSError("Cannot overwrite train or validation data group.")
                else:
                    shutil.rmtree(group_dir)
                    split_list = self._find_splits()
                    for split in split_list:
                        selection_metrics = self._find_selection_metrics(split)
                        for selection in selection_metrics:
                            results_path = (
                                self.maps_path
                                / f"{self.split_name}-{split}"
                                / f"best-{selection}"
                                / data_group
                            )
                            if results_path.is_dir():
                                shutil.rmtree(results_path)
            elif df is not None or caps_directory is not None:
                raise ClinicaDLArgumentError(
                    f"Data group {data_group} is already defined. "
                    f"Please do not give any caps_directory, tsv_path or multi_cohort to use it. "
                    f"To erase {data_group} please set overwrite to True."
                )

        if not group_dir.is_dir() and (
            caps_directory is None or df is None
        ):  # Data group does not exist yet / was overwritten + missing data
            raise ClinicaDLArgumentError(
                f"The data group {data_group} does not already exist. "
                f"Please specify a caps_directory and a tsv_path to create this data group."
            )
        elif (
            not group_dir.is_dir()
        ):  # Data group does not exist yet / was overwritten + all data is provided
            self._check_leakage(data_group, df)
            self._write_data_group(
                data_group, df, caps_directory, multi_cohort, label=label
            )

    ###############################
    # File writers                #
    ###############################
    @staticmethod
    def write_parameters(json_path, parameters, verbose=True):
        """Write JSON files of parameters."""
        logger.debug("Writing parameters...")
        Path(json_path).mkdir(parents=True, exist_ok=True)

        # save to json file
        json_data = json.dumps(parameters, skipkeys=True, indent=4)
        json_path = Path(json_path) / "maps.json"
        if verbose:
            logger.info(f"Path of json file: {json_path}")
        with json_path.open(mode="w") as f:
            f.write(json_data)

    def _write_requirements_version(self):
        """Writes the environment.txt file."""
        logger.debug("Writing requirement version...")
        try:
            env_variables = subprocess.check_output("pip freeze", shell=True).decode(
                "utf-8"
            )
            with (self.maps_path / "environment.txt").open(mode="w") as file:
                file.write(env_variables)
        except subprocess.CalledProcessError:
            logger.warning(
                "You do not have the right to execute pip freeze. Your environment will not be written"
            )

    def _write_training_data(self):
        """Writes the TSV file containing the participant and session IDs used for training."""
        logger.debug("Writing training data...")
        from clinicadl.utils.caps_dataset.data import load_data_test

        train_df = load_data_test(
            self.tsv_path,
            self.diagnoses,
            baseline=False,
            multi_cohort=self.multi_cohort,
        )
        train_df = train_df[["participant_id", "session_id"]]
        if self.transfer_path:
            transfer_train_path = (
                Path(self.transfer_path) / "groups" / "train+validation.tsv"
            )
            transfer_train_df = pd.read_csv(transfer_train_path, sep="\t")
            transfer_train_df = transfer_train_df[["participant_id", "session_id"]]
            train_df = pd.concat([train_df, transfer_train_df])
            train_df.drop_duplicates(inplace=True)
        train_df.to_csv(
            self.maps_path / "groups" / "train+validation.tsv", sep="\t", index=False
        )

    def _write_data_group(
        self, data_group, df, caps_directory=None, multi_cohort=None, label=None
    ):
        """
        Check that a data_group is not already written and writes the characteristics of the data group
        (TSV file with a list of participant / session + JSON file containing the CAPS and the preprocessing).

        Args:
            data_group (str): name whose presence is checked.
            df (pd.DataFrame): DataFrame containing the participant_id and session_id (and label if use_labels is True)
            caps_directory (str): caps_directory if different from the training caps_directory,
            multi_cohort (bool): multi_cohort used if different from the training multi_cohort.
        """
        group_path = self.maps_path / "groups" / data_group
        group_path.mkdir(parents=True)

        columns = ["participant_id", "session_id", "cohort"]
        if self.label in df.columns.values:
            columns += [self.label]
        if label is not None and label in df.columns.values:
            columns += [label]

        df.to_csv(Path(group_path) / "data.tsv", sep="\t", columns=columns, index=False)
        self.write_parameters(
            group_path,
            {
                "caps_directory": caps_directory
                if caps_directory is not None
                else self.caps_directory,
                "multi_cohort": multi_cohort
                if multi_cohort is not None
                else self.multi_cohort,
            },
        )

    def _write_train_val_groups(self):
        """Defines the training and validation groups at the initialization"""
        logger.debug("Writing training and validation groups...")
        split_manager = self._init_split_manager()
        for split in split_manager.split_iterator():
            for data_group in ["train", "validation"]:
                df = split_manager[split][data_group]
                group_path = (
                    self.maps_path
                    / "groups"
                    / data_group
                    / f"{self.split_name}-{split}"
                )
                group_path.mkdir(parents=True, exist_ok=True)

                columns = ["participant_id", "session_id", "cohort"]
                if self.label is not None:
                    columns.append(self.label)
                df.to_csv(group_path / "data.tsv", sep="\t", columns=columns)
                self.write_parameters(
                    group_path,
                    {
                        "caps_directory": self.caps_directory,
                        "multi_cohort": self.multi_cohort,
                    },
                    verbose=False,
                )

    def _write_weights(
        self,
        state: Dict[str, Any],
        metrics_dict: Optional[Dict[str, bool]],
        split: int,
        network: int = None,
        filename: str = "checkpoint.pth.tar",
    ):
        """
        Update checkpoint and save the best model according to a set of metrics.
        If no metrics_dict is given, only the checkpoint is saved.

        Args:
            state: state of the training (model weights, epoch...).
            metrics_dict: output of RetainBest step.
            split: split number.
            network: network number (multi-network framework).
            filename: name of the checkpoint file.
        """
        checkpoint_dir = self.maps_path / f"{self.split_name}-{split}" / "tmp"
        checkpoint_dir.mkdir(parents=True, exist_ok=True)
        checkpoint_path = checkpoint_dir / filename
        torch.save(state, checkpoint_path)

        best_filename = "model.pth.tar"
        if network is not None:
            best_filename = f"network-{network}_model.pth.tar"

        # Save model according to several metrics
        if metrics_dict is not None:
            for metric_name, metric_bool in metrics_dict.items():
                metric_path = (
                    self.maps_path
                    / f"{self.split_name}-{split}"
                    / f"best-{metric_name}"
                )
                if metric_bool:
                    metric_path.mkdir(parents=True, exist_ok=True)
                    shutil.copyfile(checkpoint_path, metric_path / best_filename)

    def _write_information(self):
        """
        Writes model architecture of the MAPS in MAPS root.
        """
        from datetime import datetime

        import clinicadl.utils.network as network_package

        model_class = getattr(network_package, self.architecture)
        args = list(
            model_class.__init__.__code__.co_varnames[
                : model_class.__init__.__code__.co_argcount
            ]
        )
        args.remove("self")
        kwargs = dict()
        for arg in args:
            kwargs[arg] = self.parameters[arg]
        kwargs["gpu"] = False

        model = model_class(**kwargs)

        file_name = "information.log"

        with (self.maps_path / file_name).open(mode="w") as f:
            f.write(f"- Date :\t{datetime.now().strftime('%d %b %Y, %H:%M:%S')}\n\n")
            f.write(f"- Path :\t{self.maps_path}\n\n")
            # f.write("- Job ID :\t{}\n".format(os.getenv('SLURM_JOBID')))
            f.write(f"- Model :\t{model.layers}\n\n")

        del model

    def _erase_tmp(self, split):
        """Erase checkpoints of the model and optimizer at the end of training."""
        tmp_path = self.maps_path / f"{self.split_name}-{split}" / "tmp"
        shutil.rmtree(tmp_path)

    @staticmethod
    def write_description_log(
        log_dir,
        data_group,
        caps_dict,
        df,
    ):
        """
        Write description log file associated to a data group.

        Args:
            log_dir (str): path to the log file directory.
            data_group (str): name of the data group used for the task.
            caps_dict (dict[str, str]): Dictionary of the CAPS folders used for the task
            df (pd.DataFrame): DataFrame of the meta-data used for the task.
        """
        Path(log_dir).mkdir(parents=True, exist_ok=True)
        log_path = Path(log_dir) / "description.log"
        with log_path.open(mode="w") as f:
            f.write(f"Prediction {data_group} group - {datetime.now()}\n")
            f.write(f"Data loaded from CAPS directories: {caps_dict}\n")
            f.write(f"Number of participants: {df.participant_id.nunique()}\n")
            f.write(f"Number of sessions: {len(df)}\n")

    def _mode_level_to_tsv(
        self,
        results_df: pd.DataFrame,
        metrics: Union[Dict, pd.DataFrame],
        split: int,
        selection: str,
        data_group: str = "train",
    ):
        """
        Writes the outputs of the test function in tsv files.

        Args:
            results_df: the individual results per patch.
            metrics: the performances obtained on a series of metrics.
            split: the split for which the performances were obtained.
            selection: the metrics on which the model was selected (BA, loss...)
            data_group: the name referring to the data group on which evaluation is performed.
        """
        performance_dir = (
            self.maps_path
            / f"{self.split_name}-{split}"
            / f"best-{selection}"
            / data_group
        )
        performance_dir.mkdir(parents=True, exist_ok=True)
        performance_path = (
            performance_dir / f"{data_group}_{self.mode}_level_prediction.tsv"
        )
        if not performance_path.is_file():
            results_df.to_csv(performance_path, index=False, sep="\t")
        else:
            results_df.to_csv(
                performance_path, index=False, sep="\t", mode="a", header=False
            )

        metrics_path = performance_dir / f"{data_group}_{self.mode}_level_metrics.tsv"
        if metrics is not None:
            if not metrics_path.is_file():
                pd.DataFrame(metrics, index=[0]).to_csv(
                    metrics_path, index=False, sep="\t"
                )
            else:
                pd.DataFrame(metrics, index=[0]).to_csv(
                    metrics_path, index=False, sep="\t", mode="a", header=False
                )

    def _ensemble_to_tsv(
        self,
        split: int,
        selection: str,
        data_group: str = "test",
        use_labels: bool = True,
    ):
        """
        Writes image-level performance files from mode level performances.

        Args:
            split: split number of the cross-validation.
            selection: metric on which the model is selected (for example loss or BA).
            data_group: the name referring to the data group on which evaluation is performed.
                If different from training or validation, the weights of soft voting will be computed
                on validation accuracies.
            use_labels: If True the labels are added to the final tsv
        """
        # Choose which dataset is used to compute the weights of soft voting.
        if data_group in ["train", "validation"]:
            validation_dataset = data_group
        else:
            validation_dataset = "validation"
        test_df = self.get_prediction(
            data_group, split, selection, self.mode, verbose=False
        )
        validation_df = self.get_prediction(
            validation_dataset, split, selection, self.mode, verbose=False
        )

        performance_dir = (
            self.maps_path
            / f"{self.split_name}-{split}"
            / f"best-{selection}"
            / data_group
        )

        performance_dir.mkdir(parents=True, exist_ok=True)

        df_final, metrics = self.task_manager.ensemble_prediction(
            test_df,
            validation_df,
            selection_threshold=self.selection_threshold,
            use_labels=use_labels,
        )

        if df_final is not None:
            df_final.to_csv(
                performance_dir / f"{data_group}_image_level_prediction.tsv",
                index=False,
                sep="\t",
            )
        if metrics is not None:
            pd.DataFrame(metrics, index=[0]).to_csv(
                performance_dir / f"{data_group}_image_level_metrics.tsv",
                index=False,
                sep="\t",
            )

    def _mode_to_image_tsv(
        self,
        split: int,
        selection: str,
        data_group: str = "test",
        use_labels: bool = True,
    ):
        """
        Copy mode-level TSV files to name them as image-level TSV files

        Args:
            split: split number of the cross-validation.
            selection: metric on which the model is selected (for example loss or BA)
            data_group: the name referring to the data group on which evaluation is performed.
            use_labels: If True the labels are added to the final tsv

        """
        sub_df = self.get_prediction(
            data_group, split, selection, self.mode, verbose=False
        )
        sub_df.rename(columns={f"{self.mode}_id": "image_id"}, inplace=True)

        performance_dir = (
            self.maps_path
            / f"{self.split_name}-{split}"
            / f"best-{selection}"
            / data_group
        )
        sub_df.to_csv(
            performance_dir / f"{data_group}_image_level_prediction.tsv",
            index=False,
            sep="\t",
        )
        if use_labels:
            metrics_df = pd.read_csv(
                performance_dir / f"{data_group}_{self.mode}_level_metrics.tsv",
                sep="\t",
            )
            if f"{self.mode}_id" in metrics_df:
                del metrics_df[f"{self.mode}_id"]
            metrics_df.to_csv(
                (performance_dir / f"{data_group}_image_level_metrics.tsv"),
                index=False,
                sep="\t",
            )

    ###############################
    # Objects initialization      #
    ###############################
    def _init_model(
        self,
        transfer_path=None,
        transfer_selection=None,
        split=None,
        resume=False,
        gpu=None,
        network=None,
    ):
        """
        Instantiate the model

        Args:
            transfer_path (str): path to a MAPS in which a model's weights are used for transfer learning.
            transfer_selection (str): name of the metric used to find the source model.
            split (int): Index of the split (only used if transfer_path is not None of not resume).
            resume (bool): If True initialize the network with the checkpoint weights.
            gpu (bool): If given, a new value for the device of the model will be computed.
            network (int): Index of the network trained (used in multi-network setting only).
        """
        import clinicadl.utils.network as network_package

        logger.debug(f"Initialization of model {self.architecture}")
        # or choose to implement a dictionary
        model_class = getattr(network_package, self.architecture)
        args = list(
            model_class.__init__.__code__.co_varnames[
                : model_class.__init__.__code__.co_argcount
            ]
        )
        args.remove("self")
        kwargs = dict()
        for arg in args:
            kwargs[arg] = self.parameters[arg]

        # Change device from the training parameters
        if gpu is not None:
            kwargs["gpu"] = gpu

        model = model_class(**kwargs)
        logger.debug(f"Model:\n{model.layers}")
        device = model.device
        logger.info(f"Working on {device}")
        current_epoch = 0

        if resume:
            checkpoint_path = (
                self.maps_path
                / f"{self.split_name}-{split}"
                / "tmp"
                / "checkpoint.pth.tar"
            )
            checkpoint_state = torch.load(checkpoint_path, map_location=device)
            model.load_state_dict(checkpoint_state["model"])
            current_epoch = checkpoint_state["epoch"]
        elif transfer_path:
            logger.debug(f"Transfer weights from MAPS at {transfer_path}")
            transfer_maps = MapsManager(transfer_path)
            transfer_state = transfer_maps.get_state_dict(
                split,
                selection_metric=transfer_selection,
                network=network,
                map_location=model.device,
            )
            transfer_class = getattr(network_package, transfer_maps.architecture)
            logger.debug(f"Transfer from {transfer_class}")
            model.transfer_weights(transfer_state["model"], transfer_class)

        return model, current_epoch

    def _init_optimizer(self, model, split=None, resume=False):
        """Initialize the optimizer and use checkpoint weights if resume is True."""
        optimizer = getattr(torch.optim, self.optimizer)(
            filter(lambda x: x.requires_grad, model.parameters()),
            lr=self.learning_rate,
            weight_decay=self.weight_decay,
        )

        if resume:
            checkpoint_path = (
                self.maps_path
                / f"{self.split_name}-{split}"
                / "tmp"
                / "optimizer.pth.tar"
            )
            checkpoint_state = torch.load(checkpoint_path, map_location=model.device)
            optimizer.load_state_dict(checkpoint_state["optimizer"])

        return optimizer

    def _init_split_manager(self, split_list=None):
        from clinicadl.utils import split_manager

        split_class = getattr(split_manager, self.validation)
        args = list(
            split_class.__init__.__code__.co_varnames[
                : split_class.__init__.__code__.co_argcount
            ]
        )
        args.remove("self")
        args.remove("split_list")
        kwargs = {"split_list": split_list}
        for arg in args:
            kwargs[arg] = self.parameters[arg]
        return split_class(**kwargs)

    def _init_task_manager(self, df=None, n_classes=None):
        from clinicadl.utils.task_manager import (
            ClassificationManager,
            ReconstructionManager,
            RegressionManager,
        )

        if self.network_task == "classification":
            if n_classes is not None:
                return ClassificationManager(self.mode, n_classes=n_classes)
            else:
                return ClassificationManager(self.mode, df=df, label=self.label)
        elif self.network_task == "regression":
            return RegressionManager(self.mode)
        elif self.network_task == "reconstruction":
            return ReconstructionManager(self.mode)
        else:
            raise NotImplementedError(
                f"Task {self.network_task} is not implemented in ClinicaDL. "
                f"Please choose between classification, regression and reconstruction."
            )

    ###############################
    # Getters                     #
    ###############################
    def _print_description_log(
        self,
        data_group,
        split,
        selection_metric,
    ):
        """
        Print the description log associated to a prediction or interpretation.

        Args:
            data_group (str): name of the data group used for the task.
            split (int): Index of the split used for training.
            selection_metric (str): Metric used for best weights selection.
        """
        log_dir = (
            self.maps_path
            / f"{self.split_name}-{split}"
            / f"best-{selection_metric}"
            / data_group
        )
        log_path = log_dir / "description.log"
        with Path(log_path).open(mode="r") as f:
            content = f.read()

    def get_group_info(
        self, data_group: str, split: int = None
    ) -> Tuple[pd.DataFrame, Dict[str, Any]]:
        """
        Gets information from corresponding data group
        (list of participant_id / session_id + configuration parameters).
        split is only needed if data_group is train or validation.
        """
        group_path = self.maps_path / "groups" / data_group
        if not group_path.is_dir():
            raise MAPSError(
                f"Data group {data_group} is not defined. "
                f"Please run a prediction to create this data group."
            )
        if data_group in ["train", "validation"]:
            if split is None:
                raise MAPSError(
                    f"Information on train or validation data can only be "
                    f"loaded if a split number is given"
                )
            elif not (group_path / f"{self.split_name}-{split}").is_dir():
                raise MAPSError(
                    f"Split {split} is not available for data group {data_group}."
                )
            else:
                group_path = group_path / f"{self.split_name}-{split}"

        df = pd.read_csv(group_path / "data.tsv", sep="\t")
        json_path = group_path / "maps.json"
        with json_path.open(mode="r") as f:
            parameters = json.load(f)

        return df, parameters

    def get_parameters(self):
        """Returns the training parameters dictionary."""
        json_path = self.maps_path / "maps.json"
        return read_json(json_path)

    def get_model(
        self, split: int = 0, selection_metric: str = None, network: int = None
    ) -> Network:
        selection_metric = self._check_selection_metric(split, selection_metric)
        if self.multi_network:
            if network is None:
                raise ClinicaDLArgumentError(
                    "Please precise the network number that must be loaded."
                )
        return self._init_model(
            self.maps_path, selection_metric, split, network=network
        )[0]

    def get_best_epoch(
        self, split: int = 0, selection_metric: str = None, network: int = None
    ) -> int:
        selection_metric = self._check_selection_metric(split, selection_metric)
        if self.multi_network:
            if network is None:
                raise ClinicaDLArgumentError(
                    "Please precise the network number that must be loaded."
                )
        return self.get_state_dict(split=split, selection_metric=selection_metric)[
            "epoch"
        ]

    def get_state_dict(
        self, split=0, selection_metric=None, network=None, map_location=None
    ):
        """
        Get the model trained corresponding to one split and one metric evaluated on the validation set.

        Args:
            split (int): Index of the split used for training.
            selection_metric (str): name of the metric used for the selection.
            network (int): Index of the network trained (used in multi-network setting only).
            map_location (str): torch.device object or a string containing a device tag,
                it indicates the location where all tensors should be loaded.
                (see https://pytorch.org/docs/stable/generated/torch.load.html).
        Returns:
            (Dict): dictionary of results (weights, epoch number, metrics values)
        """
        selection_metric = self._check_selection_metric(split, selection_metric)
        if self.multi_network:
            if network is None:
                raise ClinicaDLArgumentError(
                    "Please precise the network number that must be loaded."
                )
            else:
                model_path = (
                    self.maps_path
                    / f"{self.split_name}-{split}"
                    / f"best-{selection_metric}"
                    / f"network-{network}_model.pth.tar"
                )
        else:
            model_path = (
                self.maps_path
                / f"{self.split_name}-{split}"
                / f"best-{selection_metric}"
                / "model.pth.tar"
            )

        logger.info(
            f"Loading model trained for split {split} "
            f"selected according to best validation {selection_metric} "
            f"at path {model_path}."
        )
        return torch.load(model_path, map_location=map_location)

    def get_prediction(
        self, data_group, split=0, selection_metric=None, mode="image", verbose=False
    ):
        """
        Get the individual predictions for each participant corresponding to one group
        of participants identified by its data group.

        Args:
            data_group (str): name of the data group used for the prediction task.
            split (int): Index of the split used for training.
            selection_metric (str): Metric used for best weights selection.
            mode (str): level of the prediction.
            verbose (bool): if True will print associated prediction.log.
        Returns:
            (DataFrame): Results indexed by columns 'participant_id' and 'session_id' which
            identifies the image in the BIDS / CAPS.
        """
        selection_metric = self._check_selection_metric(split, selection_metric)
        if verbose:
            self._print_description_log(data_group, split, selection_metric)
        prediction_dir = (
            self.maps_path
            / f"{self.split_name}-{split}"
            / f"best-{selection_metric}"
            / data_group
        )
        if not prediction_dir.is_dir():
            raise MAPSError(
                f"No prediction corresponding to data group {data_group} was found."
            )
        df = pd.read_csv(
            prediction_dir / f"{data_group}_{mode}_level_prediction.tsv",
            sep="\t",
        )
        df.set_index(["participant_id", "session_id"], inplace=True, drop=True)
        return df

    def get_metrics(
        self, data_group, split=0, selection_metric=None, mode="image", verbose=True
    ):
        """
        Get the metrics corresponding to a group of participants identified by its data_group.

        Args:
            data_group (str): name of the data group used for the prediction task.
            split (int): Index of the split used for training.
            selection_metric (str): Metric used for best weights selection.
            mode (str): level of the prediction
            verbose (bool): if True will print associated prediction.log
        Returns:
            (dict[str:float]): Values of the metrics
        """
        selection_metric = self._check_selection_metric(split, selection_metric)
        if verbose:
            self._print_description_log(data_group, split, selection_metric)
        prediction_dir = (
            self.maps_path
            / f"{self.split_name}-{split}"
            / f"best-{selection_metric}"
            / data_group
        )
        if not prediction_dir.is_dir():
            raise MAPSError(
                f"No prediction corresponding to data group {data_group} was found."
            )
        df = pd.read_csv(
            prediction_dir / f"{data_group}_{mode}_level_metrics.tsv", sep="\t"
        )
        return df.to_dict("records")[0]

    def get_interpretation(
        self,
        data_group,
        name,
        split=0,
        selection_metric=None,
        verbose=True,
        participant_id=None,
        session_id=None,
        mode_id=0,
    ) -> torch.Tensor:
        """
        Get the individual interpretation maps for one session if participant_id and session_id are filled.
        Else load the mean interpretation map.

        Args:
            data_group (str): Name of the data group used for the interpretation task.
            name (str): name of the interpretation task.
            split (int): Index of the split used for training.
            selection_metric (str): Metric used for best weights selection.
            verbose (bool): if True will print associated prediction.log.
            participant_id (str): ID of the participant (if not given load mean map).
            session_id (str): ID of the session (if not give load the mean map).
            mode_id (int): Index of the mode used.
        Returns:
            (torch.Tensor): Tensor of the interpretability map.
        """

        selection_metric = self._check_selection_metric(split, selection_metric)
        if verbose:
            self._print_description_log(data_group, split, selection_metric)
        map_dir = (
            self.maps_path
            / f"{self.split_name}-{split}"
            / f"best-{selection_metric}"
            / data_group
            / f"interpret-{name}"
        )
        if not map_dir.is_dir():
            raise MAPSError(
                f"No prediction corresponding to data group {data_group} and "
                f"interpretation {name} was found."
            )
        if participant_id is None and session_id is None:
            map_pt = torch.load(map_dir / f"mean_{self.mode}-{mode_id}_map.pt")
        elif participant_id is None or session_id is None:
            raise ValueError(
                f"To load the mean interpretation map, "
                f"please do not give any participant_id or session_id.\n "
                f"Else specify both parameters"
            )
        else:
            map_pt = torch.load(
                map_dir / f"{participant_id}_{session_id}_{self.mode}-{mode_id}_map.pt"
            )
        return map_pt<|MERGE_RESOLUTION|>--- conflicted
+++ resolved
@@ -4,10 +4,6 @@
 from datetime import datetime
 from glob import glob
 from logging import getLogger
-<<<<<<< HEAD
-from os import listdir, makedirs, path
-=======
->>>>>>> 76c1f605
 from pathlib import Path
 from typing import Any, Dict, List, Optional, Tuple, Union
 
@@ -559,10 +555,10 @@
 
                 for i, mode_map in enumerate(cum_maps):
                     mode_map /= len(data_test)
-<<<<<<< HEAD
+
                     torch.save(
                         mode_map,
-                        path.join(results_path, f"mean_{self.mode}-{i}_map.pt"),
+                        results_path / f"mean_{self.mode}-{i}_map.pt,
                     )
                     if save_nifti:
                         import nibabel as nib
@@ -571,11 +567,9 @@
                         output_nii = nib.Nifti1Image(mode_map, eye(4))
                         nib.save(
                             output_nii,
-                            Path(results_path) / f"mean_{self.mode}-{i}_map.nii.gz",
+                            results_path / f"mean_{self.mode}-{i}_map.nii.gz",
                         )
-=======
-                    torch.save(mode_map, results_path / f"mean_{self.mode}-{i}_map.pt")
->>>>>>> 76c1f605
+
 
     ###################################
     # High-level functions templates  #
