import json
import shutil
import subprocess
from datetime import datetime
from logging import getLogger
from pathlib import Path
from typing import Any, Dict, List, Optional, Tuple, Union

import pandas as pd
import torch
<<<<<<< HEAD
import torch.distributed as dist
from torch.utils.data.distributed import DistributedSampler
=======
from torch.cuda.amp import GradScaler, autocast
>>>>>>> eccb345e
from torch.utils.data import DataLoader

from clinicadl.utils.caps_dataset.data import (
    get_transforms,
    load_data_test,
    return_dataset,
)
from clinicadl.utils.cmdline_utils import check_gpu
from clinicadl.utils.early_stopping import EarlyStopping
from clinicadl.utils.exceptions import (
    ClinicaDLArgumentError,
    ClinicaDLConfigurationError,
    ClinicaDLDataLeakageError,
    MAPSError,
)
from clinicadl.utils.logger import setup_logging
from clinicadl.utils.maps_manager.logwriter import LogWriter
from clinicadl.utils.maps_manager.maps_manager_utils import (
    add_default_values,
    change_path_to_str,
    change_str_to_path,
    read_json,
)
from clinicadl.utils.maps_manager.ddp import init_ddp, DDP, cluster
from clinicadl.utils.metric_module import RetainBest
from clinicadl.utils.network.network import Network
from clinicadl.utils.seed import get_seed, pl_worker_init_function, seed_everything

logger = getLogger("clinicadl.maps_manager")


level_list: List[str] = ["warning", "info", "debug"]
# TODO save weights on CPU for better compatibility


class MapsManager:
    def __init__(
        self,
        maps_path: Path,
        parameters: Dict[str, Any] = None,
        verbose: str = "info",
    ):
        """

        Parameters
        ----------
        maps_path: str (path)
            Path of the MAPS
        parameters: Dict[str, Any]
            Parameters of the training step. If given a new MAPS is created.
        verbose: str
            Logging level ("debug", "info", "warning")
        """
        self.maps_path = maps_path.resolve()
        if verbose is not None:
            if verbose not in level_list:
                raise ValueError(f"verbose value {verbose} must be in {level_list}.")
            setup_logging(level_list.index(verbose))

        # Existing MAPS
        if parameters is None:
            if not (maps_path / "maps.json").is_file():
                raise MAPSError(
                    f"MAPS was not found at {maps_path}."
                    f"To initiate a new MAPS please give a train_dict."
                )
            test_parameters = self.get_parameters()
            self.parameters = change_str_to_path(test_parameters)
            init_ddp(gpu=self.parameters["gpu"], logger=logger)
            self.task_manager = self._init_task_manager(n_classes=self.output_size)
            self.split_name = (
                self._check_split_wording()
            )  # Used only for retro-compatibility

        # Initiate MAPS
        else:
            self._check_args(parameters)
            init_ddp(gpu=self.parameters["gpu"], logger=logger)
            parameters["tsv_path"] = Path(parameters["tsv_path"])

            self.split_name = "split"  # Used only for retro-compatibility
            if cluster.master:
                if (maps_path.is_dir() and maps_path.is_file()) or (  # Non-folder file
                    maps_path.is_dir() and list(maps_path.iterdir())  # Non empty folder
                ):
                    raise MAPSError(
                        f"You are trying to create a new MAPS at {maps_path} but "
                        f"this already corresponds to a file or a non-empty folder. \n"
                        f"Please remove it or choose another location."
                    )
                (maps_path / "groups").mkdir(parents=True)

                logger.info(f"A new MAPS was created at {maps_path}")

                self.write_parameters(self.maps_path, self.parameters)
                self._write_requirements_version()

                self._write_training_data()
                self._write_train_val_groups()
                self._write_information()

    def __getattr__(self, name):
        """Allow to directly get the values in parameters attribute"""
        if name in self.parameters:
            return self.parameters[name]
        else:
            raise AttributeError(f"'MapsManager' object has no attribute '{name}'")

    def train(self, split_list: List[int] = None, overwrite: bool = False):
        """
        Performs the training task for a defined list of splits

        Args:
            split_list: list of splits on which the training task is performed.
                Default trains all splits of the cross-validation.
            overwrite: If True previously trained splits that are going to be trained
                are erased.

        Raises:
            MAPSError: If splits specified in input already exist and overwrite is False.
        """
        existing_splits = []

        split_manager = self._init_split_manager(split_list)
        for split in split_manager.split_iterator():
            split_path = self.maps_path / f"{self.split_name}-{split}"
            if split_path.is_dir():
                if overwrite:
                    if cluster.master:
                        shutil.rmtree(split_path)
                else:
                    existing_splits.append(split)

        if len(existing_splits) > 0:
            raise MAPSError(
                f"Splits {existing_splits} already exist. Please "
                f"specify a list of splits not intersecting the previous list, "
                f"or use overwrite to erase previously trained splits."
            )
        if self.multi_network:
            self._train_multi(split_list, resume=False)
        else:
            self._train_single(split_list, resume=False)

    def resume(self, split_list: List[int] = None):
        """
        Resumes the training task for a defined list of splits.

        Args:
            split_list: list of splits on which the training task is performed.
                Default trains all splits.

        Raises:
            MAPSError: If splits specified in input do not exist.
        """
        missing_splits = []
        split_manager = self._init_split_manager(split_list)

        for split in split_manager.split_iterator():
            if not (self.maps_path / f"{self.split_name}-{split}" / "tmp").is_dir():
                missing_splits.append(split)

        if len(missing_splits) > 0:
            raise MAPSError(
                f"Splits {missing_splits} were not initialized. "
                f"Please try train command on these splits and resume only others."
            )

        if self.multi_network:
            self._train_multi(split_list, resume=True)
        else:
            self._train_single(split_list, resume=True)

    def predict(
        self,
        data_group: str,
        caps_directory: Path = None,
        tsv_path: Path = None,
        split_list: List[int] = None,
        selection_metrics: List[str] = None,
        multi_cohort: bool = False,
        diagnoses: List[str] = (),
        use_labels: bool = True,
        batch_size: int = None,
        n_proc: int = None,
        gpu: bool = None,
        amp: bool = False,
        overwrite: bool = False,
        label: str = None,
        label_code: Optional[Dict[str, int]] = "default",
        save_tensor: bool = False,
        save_nifti: bool = False,
        save_latent_tensor: bool = False,
    ):
        """
        Performs the prediction task on a subset of caps_directory defined in a TSV file.

        Args:
            data_group: name of the data group tested.
            caps_directory: path to the CAPS folder. For more information please refer to
                [clinica documentation](https://aramislab.paris.inria.fr/clinica/docs/public/latest/CAPS/Introduction/).
                Default will load the value of an existing data group
            tsv_path: path to a TSV file containing the list of participants and sessions to test.
                Default will load the DataFrame of an existing data group
            split_list: list of splits to test. Default perform prediction on all splits available.
            selection_metrics (list[str]): list of selection metrics to test.
                Default performs the prediction on all selection metrics available.
            multi_cohort: If True considers that tsv_path is the path to a multi-cohort TSV.
            diagnoses: List of diagnoses to load if tsv_path is a split_directory.
                Default uses the same as in training step.
            use_labels: If True, the labels must exist in test meta-data and metrics are computed.
            batch_size: If given, sets the value of batch_size, else use the same as in training step.
            n_proc: If given, sets the value of num_workers, else use the same as in training step.
            gpu: If given, a new value for the device of the model will be computed.
            amp: If enabled, uses Automatic Mixed Precision (requires GPU usage).
            overwrite: If True erase the occurrences of data_group.
            label: Target label used for training (if network_task in [`regression`, `classification`]).
            label_code: dictionary linking the target values to a node number.
        """
        if not split_list:
            split_list = self._find_splits()
        logger.debug(f"List of splits {split_list}")

        _, all_transforms = get_transforms(
            normalize=self.normalize,
            data_augmentation=self.data_augmentation,
            size_reduction=self.size_reduction,
            size_reduction_factor=self.size_reduction_factor,
        )

        group_df = None
        if tsv_path is not None:
            group_df = load_data_test(
                tsv_path,
                diagnoses if len(diagnoses) != 0 else self.diagnoses,
                multi_cohort=multi_cohort,
            )
        criterion = self.task_manager.get_criterion(self.loss)
        self._check_data_group(
            data_group,
            caps_directory,
            group_df,
            multi_cohort,
            overwrite,
            label=label,
        )
        for split in split_list:
            logger.info(f"Prediction of split {split}")
            group_df, group_parameters = self.get_group_info(data_group, split)
            # Find label code if not given
            if label is not None and label != self.label and label_code == "default":
                self.task_manager.generate_label_code(group_df, label)

            # Erase previous TSV files
            if not selection_metrics:
                split_selection_metrics = self._find_selection_metrics(split)
            else:
                split_selection_metrics = selection_metrics
            for selection in split_selection_metrics:
                tsv_dir = (
                    self.maps_path
                    / f"{self.split_name}-{split}"
                    / f"best-{selection}"
                    / data_group
                )

                tsv_pattern = f"{data_group}*.tsv"

                for tsv_file in tsv_dir.glob(tsv_pattern):
                    tsv_file.unlink()

            if self.multi_network:
                for network in range(self.num_networks):
                    data_test = return_dataset(
                        group_parameters["caps_directory"],
                        group_df,
                        self.preprocessing_dict,
                        all_transformations=all_transforms,
                        multi_cohort=group_parameters["multi_cohort"],
                        label_presence=use_labels,
                        label=self.label if label is None else label,
                        label_code=self.label_code
                        if label_code == "default"
                        else label_code,
                        cnn_index=network,
                    )
                    test_loader = DataLoader(
                        data_test,
                        batch_size=batch_size
                        if batch_size is not None
                        else self.batch_size,
                        shuffle=False,
                        num_workers=n_proc if n_proc is not None else self.n_proc,
                    )
                    self._test_loader(
                        test_loader,
                        criterion,
                        data_group,
                        split,
                        split_selection_metrics,
                        use_labels=use_labels,
                        gpu=gpu,
                        amp=amp,
                        network=network,
                    )
                    if save_tensor:
                        logger.debug("Saving tensors")
                        self._compute_output_tensors(
                            data_test,
                            data_group,
                            split,
                            selection_metrics,
                            gpu=gpu,
                            network=network,
                        )
                    if save_nifti:
                        self._compute_output_nifti(
                            data_test,
                            data_group,
                            split,
                            selection_metrics,
                            gpu=gpu,
                            network=network,
                        )
                    if save_latent_tensor:
                        self._compute_latent_tensors(
                            data_test,
                            data_group,
                            split,
                            selection_metrics,
                            gpu=gpu,
                            network=network,
                        )
            else:
                data_test = return_dataset(
                    group_parameters["caps_directory"],
                    group_df,
                    self.preprocessing_dict,
                    all_transformations=all_transforms,
                    multi_cohort=group_parameters["multi_cohort"],
                    label_presence=use_labels,
                    label=self.label if label is None else label,
                    label_code=self.label_code
                    if label_code == "default"
                    else label_code,
                )

                test_loader = DataLoader(
                    data_test,
                    batch_size=batch_size
                    if batch_size is not None
                    else self.batch_size,
                    shuffle=False,
                    num_workers=n_proc if n_proc is not None else self.n_proc,
                )
                self._test_loader(
                    test_loader,
                    criterion,
                    data_group,
                    split,
                    split_selection_metrics,
                    use_labels=use_labels,
                    gpu=gpu,
                    amp=amp,
                )
                if save_tensor:
                    logger.debug("Saving tensors")
                    self._compute_output_tensors(
                        data_test,
                        data_group,
                        split,
                        selection_metrics,
                        gpu=gpu,
                    )
                if save_nifti:
                    self._compute_output_nifti(
                        data_test,
                        data_group,
                        split,
                        selection_metrics,
                        gpu=gpu,
                    )
                if save_latent_tensor:
                    self._compute_latent_tensors(
                        data_test,
                        data_group,
                        split,
                        selection_metrics,
                        gpu=gpu,
                    )

            self._ensemble_prediction(data_group, split, selection_metrics, use_labels)

    def interpret(
        self,
        data_group,
        name,
        method,
        caps_directory: Path = None,
        tsv_path: Path = None,
        split_list=None,
        selection_metrics=None,
        multi_cohort=False,
        diagnoses=(),
        target_node=0,
        save_individual=False,
        batch_size=None,
        n_proc=None,
        gpu=None,
        amp=False,
        overwrite=False,
        overwrite_name=False,
        level=None,
        save_nifti=False,
    ):
        """
        Performs the interpretation task on a subset of caps_directory defined in a TSV file.
        The mean interpretation is always saved, to save the individual interpretations set save_individual to True.

        Parameters
        ----------
        data_group: str
            Name of the data group interpreted.
        name: str
            Name of the interpretation procedure.
        method: str
            Method used for extraction (ex: gradients, grad-cam...).
        caps_directory: str (Path)
            Path to the CAPS folder. For more information please refer to
            [clinica documentation](https://aramislab.paris.inria.fr/clinica/docs/public/latest/CAPS/Introduction/).
            Default will load the value of an existing data group.
        tsv_path: str (Path)
            Path to a TSV file containing the list of participants and sessions to test.
            Default will load the DataFrame of an existing data group.
        split_list: list of int
            List of splits to interpret. Default perform interpretation on all splits available.
        selection_metrics: list of str
            List of selection metrics to interpret.
            Default performs the interpretation on all selection metrics available.
        multi_cohort: bool
            If True considers that tsv_path is the path to a multi-cohort TSV.
        diagnoses: list of str
            List of diagnoses to load if tsv_path is a split_directory.
            Default uses the same as in training step.
        target_node: int
            Node from which the interpretation is computed.
        save_individual: bool
            If True saves the individual map of each participant / session couple.
        batch_size: int
            If given, sets the value of batch_size, else use the same as in training step.
        n_proc: int
            If given, sets the value of num_workers, else use the same as in training step.
        gpu: bool
            If given, a new value for the device of the model will be computed.
        amp: bool
            If enabled, uses Automatic Mixed Precision (requires GPU usage).
        overwrite: bool
            If True erase the occurrences of data_group.
        overwrite_name: bool
            If True erase the occurrences of name.
        level: int
            Layer number in the convolutional part after which the feature map is chosen.
        save_nifi : bool
            If True, save the interpretation map in nifti format.
        """

        from torch.utils.data import DataLoader

        from clinicadl.interpret.gradients import method_dict

        if method not in method_dict.keys():
            raise NotImplementedError(
                f"Interpretation method {method} is not implemented. "
                f"Please choose in {method_dict.keys()}"
            )

        if not split_list:
            split_list = self._find_splits()
        logger.debug(f"List of splits {split_list}")

        if self.multi_network:
            raise NotImplementedError(
                "The interpretation of multi-network framework is not implemented."
            )

        _, all_transforms = get_transforms(
            normalize=self.normalize,
            data_augmentation=self.data_augmentation,
            size_reduction=self.size_reduction,
            size_reduction_factor=self.size_reduction_factor,
        )

        group_df = None
        if tsv_path is not None:
            group_df = load_data_test(
                tsv_path,
                diagnoses if len(diagnoses) != 0 else self.diagnoses,
                multi_cohort=multi_cohort,
            )
        self._check_data_group(
            data_group, caps_directory, group_df, multi_cohort, overwrite
        )

        for split in split_list:
            logger.info(f"Interpretation of split {split}")
            df_group, parameters_group = self.get_group_info(data_group, split)

            data_test = return_dataset(
                parameters_group["caps_directory"],
                df_group,
                self.preprocessing_dict,
                all_transformations=all_transforms,
                multi_cohort=parameters_group["multi_cohort"],
                label_presence=False,
                label_code=self.label_code,
                label=self.label,
            )
            test_loader = DataLoader(
                data_test,
                batch_size=batch_size if batch_size is not None else self.batch_size,
                shuffle=False,
                num_workers=n_proc if n_proc is not None else self.n_proc,
            )

            if not selection_metrics:
                selection_metrics = self._find_selection_metrics(split)

            for selection_metric in selection_metrics:
                logger.info(f"Interpretation of metric {selection_metric}")
                results_path = (
                    self.maps_path
                    / f"{self.split_name}-{split}"
                    / f"best-{selection_metric}"
                    / data_group
                    / f"interpret-{name}"
                )

                if (results_path).is_dir():
                    if overwrite_name:
                        shutil.rmtree(results_path)
                    else:
                        raise MAPSError(
                            f"Interpretation name {name} is already written. "
                            f"Please choose another name or set overwrite_name to True."
                        )
                results_path.mkdir(parents=True)

                model, _ = self._init_model(
                    transfer_path=self.maps_path,
                    split=split,
                    transfer_selection=selection_metric,
                    gpu=gpu,
                )

                interpreter = method_dict[method](model)

                cum_maps = [0] * data_test.elem_per_image
                for data in test_loader:
                    images = data["image"].to(model.device)

                    map_pt = interpreter.generate_gradients(
                        images, target_node, level=level, amp=amp
                    )
                    for i in range(len(data["participant_id"])):
                        mode_id = data[f"{self.mode}_id"][i]
                        cum_maps[mode_id] += map_pt[i]
                        if save_individual:
                            single_path = (
                                results_path
                                / f"{data['participant_id'][i]}_{data['session_id'][i]}_{self.mode}-{data[f'{self.mode}_id'][i]}_map.pt"
                            )
                            torch.save(map_pt[i], single_path)
                            if save_nifti:
                                import nibabel as nib
                                from numpy import eye

                                single_nifti_path = (
                                    results_path
                                    / f"{data['participant_id'][i]}_{data['session_id'][i]}_{self.mode}-{data[f'{self.mode}_id'][i]}_map.nii.gz"
                                )

                                output_nii = nib.Nifti1Image(map_pt[i].numpy(), eye(4))
                                nib.save(output_nii, single_nifti_path)

                for i, mode_map in enumerate(cum_maps):
                    mode_map /= len(data_test)

                    torch.save(
                        mode_map,
                        results_path / f"mean_{self.mode}-{i}_map.pt",
                    )
                    if save_nifti:
                        import nibabel as nib
                        from numpy import eye

                        output_nii = nib.Nifti1Image(mode_map, eye(4))
                        nib.save(
                            output_nii,
                            results_path / f"mean_{self.mode}-{i}_map.nii.gz",
                        )

    ###################################
    # High-level functions templates  #
    ###################################
    def _train_single(self, split_list=None, resume=False):
        """
        Trains a single CNN for all inputs.

        Args:
            split_list (list[int]): list of splits that are trained.
            resume (bool): If True the job is resumed from checkpoint.
        """
        from torch.utils.data import DataLoader

        train_transforms, all_transforms = get_transforms(
            normalize=self.normalize,
            data_augmentation=self.data_augmentation,
            size_reduction=self.size_reduction,
            size_reduction_factor=self.size_reduction_factor,
        )
        split_manager = self._init_split_manager(split_list)
        for split in split_manager.split_iterator():
            logger.info(f"Training split {split}")
            seed_everything(self.seed, self.deterministic, self.compensation)

            split_df_dict = split_manager[split]

            logger.debug("Loading training data...")
            data_train = return_dataset(
                self.caps_directory,
                split_df_dict["train"],
                self.preprocessing_dict,
                train_transformations=train_transforms,
                all_transformations=all_transforms,
                multi_cohort=self.multi_cohort,
                label=self.label,
                label_code=self.label_code,
            )
            logger.debug("Loading validation data...")
            data_valid = return_dataset(
                self.caps_directory,
                split_df_dict["validation"],
                self.preprocessing_dict,
                train_transformations=train_transforms,
                all_transformations=all_transforms,
                multi_cohort=self.multi_cohort,
                label=self.label,
                label_code=self.label_code,
            )
            train_sampler = self.task_manager.generate_sampler(
                data_train,
                self.sampler,
                world_size=cluster.world_size,
                rank=cluster.rank,
            )
            logger.debug(
                f"Getting train and validation loader with batch size {self.batch_size}"
            )
            train_loader = DataLoader(
                data_train,
                batch_size=self.batch_size,
                sampler=train_sampler,
                num_workers=self.n_proc,
                worker_init_fn=pl_worker_init_function,
            )
            logger.debug(f"Train loader size is {len(train_loader)}")
            valid_sampler = DistributedSampler(
                data_valid,
                num_replicas=cluster.world_size,
                rank=cluster.rank,
                shuffle=False,
            )
            valid_loader = DataLoader(
                data_valid,
                batch_size=self.batch_size,
                shuffle=False,
                num_workers=self.n_proc,
                sampler=valid_sampler,
            )
            logger.debug(f"Validation loader size is {len(valid_loader)}")

            self._train(
                train_loader,
                valid_loader,
                split,
                resume=resume,
            )

            self._ensemble_prediction(
                "train",
                split,
                self.selection_metrics,
            )
            self._ensemble_prediction(
                "validation",
                split,
                self.selection_metrics,
            )

            if cluster.master:
                self._erase_tmp(split)

    def _train_multi(self, split_list: List[int] = None, resume: bool = False):
        """
        Trains a single CNN per element in the image.

        Args:
            split_list: list of splits that are trained.
            resume: If True the job is resumed from checkpoint.
        """
        from torch.utils.data import DataLoader

        train_transforms, all_transforms = get_transforms(
            normalize=self.normalize,
            data_augmentation=self.data_augmentation,
            size_reduction=self.size_reduction,
            size_reduction_factor=self.size_reduction_factor,
        )

        split_manager = self._init_split_manager(split_list)
        for split in split_manager.split_iterator():
            logger.info(f"Training split {split}")
            seed_everything(self.seed, self.deterministic, self.compensation)

            split_df_dict = split_manager[split]

            first_network = 0
            if resume:
                training_logs = [
                    int(network_folder.split("-")[1])
                    for network_folder in list(
                        (
                            self.maps_path
                            / f"{self.split_name}-{split}"
                            / "training_logs"
                        ).iterdir()
                    )
                ]
                first_network = max(training_logs)
                if not (self.maps_path / "tmp").is_dir():
                    first_network += 1
                    resume = False

            for network in range(first_network, self.num_networks):
                logger.info(f"Train network {network}")

                data_train = return_dataset(
                    self.caps_directory,
                    split_df_dict["train"],
                    self.preprocessing_dict,
                    train_transformations=train_transforms,
                    all_transformations=all_transforms,
                    multi_cohort=self.multi_cohort,
                    label=self.label,
                    label_code=self.label_code,
                    cnn_index=network,
                )
                data_valid = return_dataset(
                    self.caps_directory,
                    split_df_dict["validation"],
                    self.preprocessing_dict,
                    train_transformations=train_transforms,
                    all_transformations=all_transforms,
                    multi_cohort=self.multi_cohort,
                    label=self.label,
                    label_code=self.label_code,
                    cnn_index=network,
                )

                train_sampler = self.task_manager.generate_sampler(
                    data_train, self.sampler
                )
                train_loader = DataLoader(
                    data_train,
                    batch_size=self.batch_size,
                    sampler=train_sampler,
                    num_workers=self.n_proc,
                    worker_init_fn=pl_worker_init_function,
                )

                valid_loader = DataLoader(
                    data_valid,
                    batch_size=self.batch_size,
                    shuffle=False,
                    num_workers=self.n_proc,
                )

                self._train(
                    train_loader,
                    valid_loader,
                    split,
                    network,
                    resume=resume,
                )
                resume = False

            self._ensemble_prediction(
                "train",
                split,
                self.selection_metrics,
            )
            self._ensemble_prediction(
                "validation",
                split,
                self.selection_metrics,
            )

            self._erase_tmp(split)

    def _train(
        self,
        train_loader,
        valid_loader,
        split,
        network=None,
        resume=False,
    ):
        """
        Core function shared by train and resume.

        Args:
            train_loader (torch.utils.data.DataLoader): DataLoader wrapping the training set.
            valid_loader (torch.utils.data.DataLoader): DataLoader wrapping the validation set.
            split (int): Index of the split trained.
            network (int): Index of the network trained (used in multi-network setting only).
            resume (bool): If True the job is resumed from the checkpoint.
        """

        model, beginning_epoch = self._init_model(
            split=split,
            resume=resume,
            transfer_path=self.transfer_path,
            transfer_selection=self.transfer_selection_metric,
        )
        model = DDP(model, device_ids=[cluster.local_rank])

        criterion = self.task_manager.get_criterion(self.loss)
        logger.info(f"Criterion for {self.network_task} is {criterion}")
        optimizer = self._init_optimizer(model, split=split, resume=resume)
        logger.debug(f"Optimizer used for training is optimizer")

        model.train()
        train_loader.dataset.train()

        early_stopping = EarlyStopping(
            "min", min_delta=self.tolerance, patience=self.patience
        )
        metrics_valid = {"loss": None}

        if cluster.master:
            log_writer = LogWriter(
                self.maps_path,
                self.task_manager.evaluation_metrics + ["loss"],
                split,
                resume=resume,
                beginning_epoch=beginning_epoch,
                network=network,
            )
            retain_best = RetainBest(selection_metrics=list(self.selection_metrics))
        epoch = beginning_epoch

        retain_best = RetainBest(selection_metrics=list(self.selection_metrics))

        scaler = GradScaler(enabled=self.amp)
        profiler = self._init_profiler()

        while epoch < self.epochs and not early_stopping.step(metrics_valid["loss"]):
            logger.info(f"Beginning epoch {epoch}.")

<<<<<<< HEAD
            train_loader.sampler.set_epoch(epoch)
            model.zero_grad()
=======
            model.zero_grad(set_to_none=True)
>>>>>>> eccb345e
            evaluation_flag, step_flag = True, True

            with profiler:
                for i, data in enumerate(train_loader):
<<<<<<< HEAD
                    _, loss_dict = model(data, criterion)
=======
                    with autocast(enabled=self.amp):
                        _, loss_dict = model.compute_outputs_and_loss(data, criterion)
>>>>>>> eccb345e
                    logger.debug(f"Train loss dictionnary {loss_dict}")
                    loss = loss_dict["loss"]
                    scaler.scale(loss).backward()

                    if (i + 1) % self.accumulation_steps == 0:
                        step_flag = False
                        scaler.step(optimizer)
                        scaler.update()
                        optimizer.zero_grad(set_to_none=True)

                        del loss

                        # Evaluate the model only when no gradients are accumulated
                        if (
                            self.evaluation_steps != 0
                            and (i + 1) % self.evaluation_steps == 0
                        ):
                            evaluation_flag = False

                            _, metrics_train = self.task_manager.test(
                                model, train_loader, criterion, amp=self.amp
                            )
                            _, metrics_valid = self.task_manager.test(
                                model, valid_loader, criterion, amp=self.amp
                            )

                            model.train()
                            train_loader.dataset.train()

                            if cluster.master:
                                log_writer.step(
                                    epoch,
                                    i,
                                    metrics_train,
                                    metrics_valid,
                                    len(train_loader),
                                )
                            logger.info(
                                f"{self.mode} level training loss is {metrics_train['loss']} "
                                f"at the end of iteration {i}"
                            )
                            logger.info(
                                f"{self.mode} level validation loss is {metrics_valid['loss']} "
                                f"at the end of iteration {i}"
                            )

                    profiler.step()

                # If no step has been performed, raise Exception
                if step_flag:
                    raise Exception(
                        "The model has not been updated once in the epoch. The accumulation step may be too large."
                    )

                # If no evaluation has been performed, warn the user
                elif evaluation_flag and self.evaluation_steps != 0:
                    logger.warning(
                        f"Your evaluation steps {self.evaluation_steps} are too big "
                        f"compared to the size of the dataset. "
                        f"The model is evaluated only once at the end epochs."
                    )

<<<<<<< HEAD
                # Update weights one last time if gradients were computed without update
                if (i + 1) % self.accumulation_steps != 0:
                    optimizer.step()
                    optimizer.zero_grad()

                # Always test the results and save them once at the end of the epoch
                model.zero_grad()
                logger.debug(f"Last checkpoint at the end of the epoch {epoch}")

                _, metrics_train = self.task_manager.test(
                    model, train_loader, criterion
                )
                _, metrics_valid = self.task_manager.test(
                    model, valid_loader, criterion
                )
=======
            # Update weights one last time if gradients were computed without update
            if (i + 1) % self.accumulation_steps != 0:
                scaler.step(optimizer)
                scaler.update()
                optimizer.zero_grad(set_to_none=True)

            # Always test the results and save them once at the end of the epoch
            model.zero_grad(set_to_none=True)
            logger.debug(f"Last checkpoint at the end of the epoch {epoch}")

            _, metrics_train = self.task_manager.test(
                model, train_loader, criterion, amp=self.amp
            )
            _, metrics_valid = self.task_manager.test(
                model, valid_loader, criterion, amp=self.amp
            )
>>>>>>> eccb345e

                model.train()
                train_loader.dataset.train()

                if cluster.master:
                    log_writer.step(
                        epoch, i, metrics_train, metrics_valid, len(train_loader)
                    )
                logger.info(
                    f"{self.mode} level training loss is {metrics_train['loss']} "
                    f"at the end of iteration {i}"
                )
                logger.info(
                    f"{self.mode} level validation loss is {metrics_valid['loss']} "
                    f"at the end of iteration {i}"
                )

                if cluster.master:
                    # Save checkpoints and best models
                    best_dict = retain_best.step(metrics_valid)
                    self._write_weights(
                        {
                            "model": model.state_dict(),
                            "epoch": epoch,
                            "name": self.architecture,
                        },
                        best_dict,
                        split,
                        network=network,
                    )
                    self._write_weights(
                        {
                            "optimizer": optimizer.state_dict(),
                            "epoch": epoch,
                            "name": self.optimizer,
                        },
                        None,
                        split,
                        filename="optimizer.pth.tar",
                    )

                epoch += 1

        del model
        self._test_loader(
            train_loader,
            criterion,
            "train",
            split,
            self.selection_metrics,
            amp=self.amp,
            network=network,
        )
        self._test_loader(
            valid_loader,
            criterion,
            "validation",
            split,
            self.selection_metrics,
            amp=self.amp,
            network=network,
        )

        if self.task_manager.save_outputs:
            self._compute_output_tensors(
                train_loader.dataset,
                "train",
                split,
                self.selection_metrics,
                nb_images=1,
                network=network,
            )
            self._compute_output_tensors(
                train_loader.dataset,
                "validation",
                split,
                self.selection_metrics,
                nb_images=1,
                network=network,
            )

    def _test_loader(
        self,
        dataloader,
        criterion,
        data_group,
        split,
        selection_metrics,
        use_labels=True,
        gpu=None,
        amp=False,
        network=None,
    ):
        """
        Launches the testing task on a dataset wrapped by a DataLoader and writes prediction TSV files.

        Args:
            dataloader (torch.utils.data.DataLoader): DataLoader wrapping the test CapsDataset.
            criterion (torch.nn.modules.loss._Loss): optimization criterion used during training.
            data_group (str): name of the data group used for the testing task.
            split (int): Index of the split used to train the model tested.
            selection_metrics (list[str]): List of metrics used to select the best models which are tested.
            use_labels (bool): If True, the labels must exist in test meta-data and metrics are computed.
            gpu (bool): If given, a new value for the device of the model will be computed.
            amp (bool): If enabled, uses Automatic Mixed Precision (requires GPU usage).
            network (int): Index of the network tested (only used in multi-network setting).
        """
        for selection_metric in selection_metrics:
            if cluster.master:
                log_dir = (
                    self.maps_path
                    / f"{self.split_name}-{split}"
                    / f"best-{selection_metric}"
                    / data_group
                )
                self.write_description_log(
                    log_dir,
                    data_group,
                    dataloader.dataset.caps_dict,
                    dataloader.dataset.df,
                )

            # load the best trained model during the training
            model, _ = self._init_model(
                transfer_path=self.maps_path,
                split=split,
                transfer_selection=selection_metric,
                gpu=gpu,
                network=network,
            )
            model = DDP(model, device_ids=[cluster.local_rank])

            prediction_df, metrics = self.task_manager.test(
                model, dataloader, criterion, use_labels=use_labels, amp=amp
            )
            if use_labels:
                if network is not None:
                    metrics[f"{self.mode}_id"] = network
                logger.info(
                    f"{self.mode} level {data_group} loss is {metrics['loss']} for model selected on {selection_metric}"
                )

            if cluster.master:
                # Replace here
                self._mode_level_to_tsv(
                    prediction_df,
                    metrics,
                    split,
                    selection_metric,
                    data_group=data_group,
                )

    @torch.no_grad()
    def _compute_output_nifti(
        self,
        dataset,
        data_group,
        split,
        selection_metrics,
        gpu=None,
        network=None,
    ):
        """
        Computes the output nifti images and saves them in the MAPS.

        Args:
            dataset (clinicadl.utils.caps_dataset.data.CapsDataset): wrapper of the data set.
            data_group (str): name of the data group used for the task.
            split (int): split number.
            selection_metrics (list[str]): metrics used for model selection.
            gpu (bool): If given, a new value for the device of the model will be computed.
            network (int): Index of the network tested (only used in multi-network setting).
        # Raise an error if mode is not image
        """
        import nibabel as nib
        from numpy import eye

        for selection_metric in selection_metrics:
            # load the best trained model during the training
            model, _ = self._init_model(
                transfer_path=self.maps_path,
                split=split,
                transfer_selection=selection_metric,
                gpu=gpu,
                network=network,
            )
            model = DDP(model, device_ids=[cluster.local_rank])

            nifti_path = (
                self.maps_path
                / f"{self.split_name}-{split}"
                / f"best-{selection_metric}"
                / data_group
                / "nifti_images"
            )
            if cluster.master:
                nifti_path.mkdir(parents=True, exist_ok=True)
            dist.barrier()

            nb_imgs = len(dataset)
            for i in range(cluster.rank, nb_imgs, cluster.world_size):
                data = dataset[i]
                image = data["image"]
                x = image.unsqueeze(0).to(model.device)
                with autocast(enabled=self.amp):
                    output = model.predict(x)
                output = output.squeeze(0).detach().cpu().float()
                # Convert tensor to nifti image with appropriate affine
                input_nii = nib.Nifti1Image(image[0].detach().cpu().numpy(), eye(4))
                output_nii = nib.Nifti1Image(output[0].numpy(), eye(4))
                # Create file name according to participant and session id
                participant_id = data["participant_id"]
                session_id = data["session_id"]
                input_filename = f"{participant_id}_{session_id}_image_input.nii.gz"
                output_filename = f"{participant_id}_{session_id}_image_output.nii.gz"
                nib.save(input_nii, nifti_path / input_filename)
                nib.save(output_nii, nifti_path / output_filename)

    @torch.no_grad()
    def _compute_output_tensors(
        self,
        dataset,
        data_group,
        split,
        selection_metrics,
        nb_images=None,
        gpu=None,
        network=None,
    ):
        """
        Compute the output tensors and saves them in the MAPS.

        Args:
            dataset (clinicadl.utils.caps_dataset.data.CapsDataset): wrapper of the data set.
            data_group (str): name of the data group used for the task.
            split (int): split number.
            selection_metrics (list[str]): metrics used for model selection.
            nb_images (int): number of full images to write. Default computes the outputs of the whole data set.
            gpu (bool): If given, a new value for the device of the model will be computed.
            network (int): Index of the network tested (only used in multi-network setting).
        """
        for selection_metric in selection_metrics:
            # load the best trained model during the training
            model, _ = self._init_model(
                transfer_path=self.maps_path,
                split=split,
                transfer_selection=selection_metric,
                gpu=gpu,
                network=network,
            )
            model = DDP(model, device_ids=[cluster.local_rank])

            tensor_path = (
                self.maps_path
                / f"{self.split_name}-{split}"
                / f"best-{selection_metric}"
                / data_group
                / "tensors"
            )
            if cluster.master:
                tensor_path.mkdir(parents=True, exist_ok=True)
            dist.barrier()

            if nb_images is None:  # Compute outputs for the whole data set
                nb_modes = len(dataset)
            else:
                nb_modes = nb_images * dataset.elem_per_image

            for i in range(cluster.rank, nb_modes, cluster.world_size):
                data = dataset[i]
                image = data["image"]
                x = image.unsqueeze(0).to(model.device)
                with autocast(enabled=self.amp):
                    output = model.predict(x)
                output = output.squeeze(0).cpu().float()
                participant_id = data["participant_id"]
                session_id = data["session_id"]
                mode_id = data[f"{self.mode}_id"]
                input_filename = (
                    f"{participant_id}_{session_id}_{self.mode}-{mode_id}_input.pt"
                )
                output_filename = (
                    f"{participant_id}_{session_id}_{self.mode}-{mode_id}_output.pt"
                )
                torch.save(image, tensor_path / input_filename)
                torch.save(output, tensor_path / output_filename)
                logger.debug(f"File saved at {[input_filename, output_filename]}")

    def _compute_latent_tensors(
        self,
        dataset,
        data_group,
        split,
        selection_metrics,
        nb_images=None,
        gpu=None,
        network=None,
    ):
        """
        Compute the output tensors and saves them in the MAPS.

        Args:
            dataset (clinicadl.utils.caps_dataset.data.CapsDataset): wrapper of the data set.
            data_group (str): name of the data group used for the task.
            split (int): split number.
            selection_metrics (list[str]): metrics used for model selection.
            nb_images (int): number of full images to write. Default computes the outputs of the whole data set.
            gpu (bool): If given, a new value for the device of the model will be computed.
            network (int): Index of the network tested (only used in multi-network setting).
        """
        for selection_metric in selection_metrics:
            # load the best trained model during the training
            model, _ = self._init_model(
                transfer_path=self.maps_path,
                split=split,
                transfer_selection=selection_metric,
                gpu=gpu,
                network=network,
            )

            tensor_path = (
                self.maps_path
                / f"{self.split_name}-{split}"
                / f"best-{selection_metric}"
                / data_group
                / "latent_tensors"
            )
            tensor_path.mkdir(parents=True, exist_ok=True)

            if nb_images is None:  # Compute outputs for the whole data set
                nb_modes = len(dataset)
            else:
                nb_modes = nb_images * dataset.elem_per_image

            for i in range(nb_modes):
                data = dataset[i]
                image = data["image"]
                logger.debug(f"Image for latent representation {image}")
                _, latent, _ = model.forward(image.unsqueeze(0).to(model.device))
                latent = latent.squeeze(0).cpu()
                participant_id = data["participant_id"]
                session_id = data["session_id"]
                mode_id = data[f"{self.mode}_id"]
                output_filename = (
                    f"{participant_id}_{session_id}_{self.mode}-{mode_id}_latent.pt"
                )
                torch.save(latent, tensor_path / output_filename)

    def _ensemble_prediction(
        self,
        data_group,
        split,
        selection_metrics,
        use_labels=True,
    ):
        """Computes the results on the image-level."""

        if not selection_metrics:
            selection_metrics = self._find_selection_metrics(split)

        for selection_metric in selection_metrics:
            # Soft voting
            if self.num_networks > 1:
                self._ensemble_to_tsv(
                    split,
                    selection=selection_metric,
                    data_group=data_group,
                    use_labels=use_labels,
                )
            elif self.mode != "image":
                self._mode_to_image_tsv(
                    split,
                    selection=selection_metric,
                    data_group=data_group,
                    use_labels=use_labels,
                )

    ###############################
    # Checks                      #
    ###############################
    def _check_args(self, parameters):
        """
        Check the training parameters integrity
        """
        logger.debug("Checking arguments...")
        mandatory_arguments = [
            "caps_directory",
            "tsv_path",
            "preprocessing_dict",
            "mode",
            "network_task",
        ]
        for arg in mandatory_arguments:
            if arg not in parameters:
                raise ClinicaDLArgumentError(
                    f"The values of mandatory arguments {mandatory_arguments} should be set. "
                    f"No value was given for {arg}."
                )
        self.parameters = add_default_values(parameters)
        self.parameters = change_str_to_path(parameters)
        if self.parameters["gpu"]:
            check_gpu()

        _, transformations = get_transforms(
            normalize=self.normalize,
            size_reduction=self.size_reduction,
            size_reduction_factor=self.size_reduction_factor,
        )

        split_manager = self._init_split_manager(None)
        train_df = split_manager[0]["train"]
        if "label" not in self.parameters:
            self.parameters["label"] = None

        self.task_manager = self._init_task_manager(df=train_df)

        if self.parameters["architecture"] == "default":
            self.parameters["architecture"] = self.task_manager.get_default_network()
        if "selection_threshold" not in self.parameters:
            self.parameters["selection_threshold"] = None
        if (
            "label_code" not in self.parameters
            or len(self.parameters["label_code"]) == 0
        ):  # Allows to set custom label code in TOML
            self.parameters["label_code"] = self.task_manager.generate_label_code(
                train_df, self.label
            )
        full_dataset = return_dataset(
            self.caps_directory,
            train_df,
            self.preprocessing_dict,
            multi_cohort=self.multi_cohort,
            label=self.label,
            label_code=self.parameters["label_code"],
            train_transformations=None,
            all_transformations=transformations,
        )
        self.parameters.update(
            {
                "num_networks": full_dataset.elem_per_image,
                "output_size": self.task_manager.output_size(
                    full_dataset.size, full_dataset.df, self.label
                ),
                "input_size": full_dataset.size,
            }
        )

        self.parameters["seed"] = get_seed(self.parameters["seed"])

        if self.parameters["num_networks"] < 2 and self.multi_network:
            raise ClinicaDLConfigurationError(
                f"Invalid training configuration: cannot train a multi-network "
                f"framework with only {self.parameters['num_networks']} element "
                f"per image."
            )
        possible_selection_metrics_set = set(self.task_manager.evaluation_metrics) | {
            "loss"
        }
        if not set(self.parameters["selection_metrics"]).issubset(
            possible_selection_metrics_set
        ):
            raise ClinicaDLConfigurationError(
                f"Selection metrics {self.parameters['selection_metrics']} "
                f"must be a subset of metrics used for evaluation "
                f"{possible_selection_metrics_set}."
            )

    def _check_split_wording(self):
        """Finds if MAPS structure uses 'fold-X' or 'split-X' folders."""

        if len(list(self.maps_path.glob("fold-*"))) > 0:
            return "fold"
        else:
            return "split"

    def _find_splits(self):
        """Find which splits were trained in the MAPS."""
        return [
            int(split.name.split("-")[1])
            for split in list(self.maps_path.iterdir())
            if split.name.startswith(f"{self.split_name}-")
        ]

    def _find_selection_metrics(self, split):
        """Find which selection metrics are available in MAPS for a given split."""

        split_path = self.maps_path / f"{self.split_name}-{split}"
        if not split_path.is_dir():
            raise MAPSError(
                f"Training of split {split} was not performed."
                f"Please execute maps_manager.train(split_list=[{split}])"
            )

        return [
            metric.name.split("-")[1]
            for metric in list(split_path.iterdir())
            if metric.name[:5:] == "best-"
        ]

    def _check_selection_metric(self, split, selection_metric=None):
        """Check that a given selection metric is available for a given split."""
        available_metrics = self._find_selection_metrics(split)
        if not selection_metric:
            if len(available_metrics) > 1:
                raise ClinicaDLArgumentError(
                    f"Several metrics are available for split {split}. "
                    f"Please choose which one you want to read among {available_metrics}"
                )
            else:
                selection_metric = available_metrics[0]
        else:
            if selection_metric not in available_metrics:
                raise ClinicaDLArgumentError(
                    f"The metric {selection_metric} is not available."
                    f"Please choose among is the available metrics {available_metrics}."
                )
        return selection_metric

    def _check_leakage(self, data_group, test_df):
        """
        Checks that no intersection exist between the participants used for training and those used for testing.

        Args:
            data_group (str): name of the data group
            test_df (pd.DataFrame): Table of participant_id / session_id of the data group
        Raises:
            ClinicaDLDataLeakageError: if data_group not in ["train", "validation"] and there is an intersection
                between the participant IDs in test_df and the ones used for training.
        """
        if data_group not in ["train", "validation"]:
            train_path = self.maps_path / "groups" / "train+validation.tsv"
            train_df = pd.read_csv(train_path, sep="\t")
            participants_train = set(train_df.participant_id.values)
            participants_test = set(test_df.participant_id.values)
            intersection = participants_test & participants_train

            if len(intersection) > 0:
                raise ClinicaDLDataLeakageError(
                    "Your evaluation set contains participants who were already seen during "
                    "the training step. The list of common participants is the following: "
                    f"{intersection}."
                )

    def _check_data_group(
        self,
        data_group,
        caps_directory=None,
        df=None,
        multi_cohort=False,
        overwrite=False,
        label=None,
    ):
        """
        Check if a data group is already available if other arguments are None.
        Else creates a new data_group.

        Args:
            data_group (str): name of the data group
            caps_directory  (str): input CAPS directory
            df (pd.DataFrame): Table of participant_id / session_id of the data group
            multi_cohort (bool): indicates if the input data comes from several CAPS
            overwrite (bool): If True former definition of data group is erased
            label (str): label name if applicable

        Raises:
            MAPSError when trying to overwrite train or validation data groups
            ClinicaDLArgumentError:
                when caps_directory or df are given but data group already exists
                when caps_directory or df are not given and data group does not exist
        """
        group_dir = self.maps_path / "groups" / data_group
        logger.debug(f"Group path {group_dir}")
        if group_dir.is_dir():  # Data group already exists
            if overwrite:
                if data_group in ["train", "validation"]:
                    raise MAPSError("Cannot overwrite train or validation data group.")
                else:
                    shutil.rmtree(group_dir)
                    split_list = self._find_splits()
                    for split in split_list:
                        selection_metrics = self._find_selection_metrics(split)
                        for selection in selection_metrics:
                            results_path = (
                                self.maps_path
                                / f"{self.split_name}-{split}"
                                / f"best-{selection}"
                                / data_group
                            )
                            if results_path.is_dir():
                                shutil.rmtree(results_path)
            elif df is not None or caps_directory is not None:
                raise ClinicaDLArgumentError(
                    f"Data group {data_group} is already defined. "
                    f"Please do not give any caps_directory, tsv_path or multi_cohort to use it. "
                    f"To erase {data_group} please set overwrite to True."
                )

        if not group_dir.is_dir() and (
            caps_directory is None or df is None
        ):  # Data group does not exist yet / was overwritten + missing data
            raise ClinicaDLArgumentError(
                f"The data group {data_group} does not already exist. "
                f"Please specify a caps_directory and a tsv_path to create this data group."
            )
        elif (
            not group_dir.is_dir()
        ):  # Data group does not exist yet / was overwritten + all data is provided
            self._check_leakage(data_group, df)
            self._write_data_group(
                data_group, df, caps_directory, multi_cohort, label=label
            )

    ###############################
    # File writers                #
    ###############################
    @staticmethod
    def write_parameters(json_path: Path, parameters, verbose=True):
        from pathlib import PosixPath

        """Write JSON files of parameters."""
        logger.debug("Writing parameters...")
        json_path.mkdir(parents=True, exist_ok=True)

        parameters = change_path_to_str(parameters)
        # save to json file
        json_data = json.dumps(parameters, skipkeys=True, indent=4)
        json_path = json_path / "maps.json"
        if verbose:
            logger.info(f"Path of json file: {json_path}")
        with json_path.open(mode="w") as f:
            f.write(json_data)
        parameters = change_str_to_path(parameters)

    def _write_requirements_version(self):
        """Writes the environment.txt file."""
        logger.debug("Writing requirement version...")
        try:
            env_variables = subprocess.check_output("pip freeze", shell=True).decode(
                "utf-8"
            )
            with (self.maps_path / "environment.txt").open(mode="w") as file:
                file.write(env_variables)
        except subprocess.CalledProcessError:
            logger.warning(
                "You do not have the right to execute pip freeze. Your environment will not be written"
            )

    def _write_training_data(self):
        """Writes the TSV file containing the participant and session IDs used for training."""
        logger.debug("Writing training data...")
        from clinicadl.utils.caps_dataset.data import load_data_test

        train_df = load_data_test(
            self.tsv_path,
            self.diagnoses,
            baseline=False,
            multi_cohort=self.multi_cohort,
        )
        train_df = train_df[["participant_id", "session_id"]]
        if self.transfer_path:
            transfer_train_path = self.transfer_path / "groups" / "train+validation.tsv"
            transfer_train_df = pd.read_csv(transfer_train_path, sep="\t")
            transfer_train_df = transfer_train_df[["participant_id", "session_id"]]
            train_df = pd.concat([train_df, transfer_train_df])
            train_df.drop_duplicates(inplace=True)
        train_df.to_csv(
            self.maps_path / "groups" / "train+validation.tsv", sep="\t", index=False
        )

    def _write_data_group(
        self,
        data_group,
        df,
        caps_directory: Path = None,
        multi_cohort: bool = None,
        label=None,
    ):
        """
        Check that a data_group is not already written and writes the characteristics of the data group
        (TSV file with a list of participant / session + JSON file containing the CAPS and the preprocessing).

        Args:
            data_group (str): name whose presence is checked.
            df (pd.DataFrame): DataFrame containing the participant_id and session_id (and label if use_labels is True)
            caps_directory (str): caps_directory if different from the training caps_directory,
            multi_cohort (bool): multi_cohort used if different from the training multi_cohort.
        """
        group_path = self.maps_path / "groups" / data_group
        group_path.mkdir(parents=True)

        columns = ["participant_id", "session_id", "cohort"]
        if self.label in df.columns.values:
            columns += [self.label]
        if label is not None and label in df.columns.values:
            columns += [label]

        df.to_csv(group_path / "data.tsv", sep="\t", columns=columns, index=False)
        self.write_parameters(
            group_path,
            {
                "caps_directory": caps_directory
                if caps_directory is not None
                else self.caps_directory,
                "multi_cohort": multi_cohort
                if multi_cohort is not None
                else self.multi_cohort,
            },
        )

    def _write_train_val_groups(self):
        """Defines the training and validation groups at the initialization"""
        logger.debug("Writing training and validation groups...")
        split_manager = self._init_split_manager()
        for split in split_manager.split_iterator():
            for data_group in ["train", "validation"]:
                df = split_manager[split][data_group]
                group_path = (
                    self.maps_path
                    / "groups"
                    / data_group
                    / f"{self.split_name}-{split}"
                )
                group_path.mkdir(parents=True, exist_ok=True)

                columns = ["participant_id", "session_id", "cohort"]
                if self.label is not None:
                    columns.append(self.label)
                df.to_csv(group_path / "data.tsv", sep="\t", columns=columns)
                self.write_parameters(
                    group_path,
                    {
                        "caps_directory": self.caps_directory,
                        "multi_cohort": self.multi_cohort,
                    },
                    verbose=False,
                )

    def _write_weights(
        self,
        state: Dict[str, Any],
        metrics_dict: Optional[Dict[str, bool]],
        split: int,
        network: int = None,
        filename: str = "checkpoint.pth.tar",
    ):
        """
        Update checkpoint and save the best model according to a set of metrics.
        If no metrics_dict is given, only the checkpoint is saved.

        Args:
            state: state of the training (model weights, epoch...).
            metrics_dict: output of RetainBest step.
            split: split number.
            network: network number (multi-network framework).
            filename: name of the checkpoint file.
        """
        checkpoint_dir = self.maps_path / f"{self.split_name}-{split}" / "tmp"
        checkpoint_dir.mkdir(parents=True, exist_ok=True)
        checkpoint_path = checkpoint_dir / filename
        torch.save(state, checkpoint_path)

        best_filename = "model.pth.tar"
        if network is not None:
            best_filename = f"network-{network}_model.pth.tar"

        # Save model according to several metrics
        if metrics_dict is not None:
            for metric_name, metric_bool in metrics_dict.items():
                metric_path = (
                    self.maps_path
                    / f"{self.split_name}-{split}"
                    / f"best-{metric_name}"
                )
                if metric_bool:
                    metric_path.mkdir(parents=True, exist_ok=True)
                    shutil.copyfile(checkpoint_path, metric_path / best_filename)

    def _write_information(self):
        """
        Writes model architecture of the MAPS in MAPS root.
        """
        from datetime import datetime

        import clinicadl.utils.network as network_package

        model_class = getattr(network_package, self.architecture)
        args = list(
            model_class.__init__.__code__.co_varnames[
                : model_class.__init__.__code__.co_argcount
            ]
        )
        args.remove("self")
        kwargs = dict()
        for arg in args:
            kwargs[arg] = self.parameters[arg]
        kwargs["gpu"] = False

        model = model_class(**kwargs)

        file_name = "information.log"

        with (self.maps_path / file_name).open(mode="w") as f:
            f.write(f"- Date :\t{datetime.now().strftime('%d %b %Y, %H:%M:%S')}\n\n")
            f.write(f"- Path :\t{self.maps_path}\n\n")
            # f.write("- Job ID :\t{}\n".format(os.getenv('SLURM_JOBID')))
            f.write(f"- Model :\t{model.layers}\n\n")

        del model

    def _erase_tmp(self, split):
        """Erase checkpoints of the model and optimizer at the end of training."""
        tmp_path = self.maps_path / f"{self.split_name}-{split}" / "tmp"
        shutil.rmtree(tmp_path)

    @staticmethod
    def write_description_log(
        log_dir: Path,
        data_group,
        caps_dict,
        df,
    ):
        """
        Write description log file associated to a data group.

        Args:
            log_dir (str): path to the log file directory.
            data_group (str): name of the data group used for the task.
            caps_dict (dict[str, str]): Dictionary of the CAPS folders used for the task
            df (pd.DataFrame): DataFrame of the meta-data used for the task.
        """
        log_dir.mkdir(parents=True, exist_ok=True)
        log_path = log_dir / "description.log"
        with log_path.open(mode="w") as f:
            f.write(f"Prediction {data_group} group - {datetime.now()}\n")
            f.write(f"Data loaded from CAPS directories: {caps_dict}\n")
            f.write(f"Number of participants: {df.participant_id.nunique()}\n")
            f.write(f"Number of sessions: {len(df)}\n")

    def _mode_level_to_tsv(
        self,
        results_df: pd.DataFrame,
        metrics: Union[Dict, pd.DataFrame],
        split: int,
        selection: str,
        data_group: str = "train",
    ):
        """
        Writes the outputs of the test function in tsv files.

        Args:
            results_df: the individual results per patch.
            metrics: the performances obtained on a series of metrics.
            split: the split for which the performances were obtained.
            selection: the metrics on which the model was selected (BA, loss...)
            data_group: the name referring to the data group on which evaluation is performed.
        """
        performance_dir = (
            self.maps_path
            / f"{self.split_name}-{split}"
            / f"best-{selection}"
            / data_group
        )
        performance_dir.mkdir(parents=True, exist_ok=True)
        performance_path = (
            performance_dir / f"{data_group}_{self.mode}_level_prediction.tsv"
        )
        if not performance_path.is_file():
            results_df.to_csv(performance_path, index=False, sep="\t")
        else:
            results_df.to_csv(
                performance_path, index=False, sep="\t", mode="a", header=False
            )

        metrics_path = performance_dir / f"{data_group}_{self.mode}_level_metrics.tsv"
        if metrics is not None:
            if not metrics_path.is_file():
                pd.DataFrame(metrics, index=[0]).to_csv(
                    metrics_path, index=False, sep="\t"
                )
            else:
                pd.DataFrame(metrics, index=[0]).to_csv(
                    metrics_path, index=False, sep="\t", mode="a", header=False
                )

    def _ensemble_to_tsv(
        self,
        split: int,
        selection: str,
        data_group: str = "test",
        use_labels: bool = True,
    ):
        """
        Writes image-level performance files from mode level performances.

        Args:
            split: split number of the cross-validation.
            selection: metric on which the model is selected (for example loss or BA).
            data_group: the name referring to the data group on which evaluation is performed.
                If different from training or validation, the weights of soft voting will be computed
                on validation accuracies.
            use_labels: If True the labels are added to the final tsv
        """
        # Choose which dataset is used to compute the weights of soft voting.
        if data_group in ["train", "validation"]:
            validation_dataset = data_group
        else:
            validation_dataset = "validation"
        test_df = self.get_prediction(
            data_group, split, selection, self.mode, verbose=False
        )
        validation_df = self.get_prediction(
            validation_dataset, split, selection, self.mode, verbose=False
        )

        performance_dir = (
            self.maps_path
            / f"{self.split_name}-{split}"
            / f"best-{selection}"
            / data_group
        )

        performance_dir.mkdir(parents=True, exist_ok=True)

        df_final, metrics = self.task_manager.ensemble_prediction(
            test_df,
            validation_df,
            selection_threshold=self.selection_threshold,
            use_labels=use_labels,
        )

        if df_final is not None:
            df_final.to_csv(
                performance_dir / f"{data_group}_image_level_prediction.tsv",
                index=False,
                sep="\t",
            )
        if metrics is not None:
            pd.DataFrame(metrics, index=[0]).to_csv(
                performance_dir / f"{data_group}_image_level_metrics.tsv",
                index=False,
                sep="\t",
            )

    def _mode_to_image_tsv(
        self,
        split: int,
        selection: str,
        data_group: str = "test",
        use_labels: bool = True,
    ):
        """
        Copy mode-level TSV files to name them as image-level TSV files

        Args:
            split: split number of the cross-validation.
            selection: metric on which the model is selected (for example loss or BA)
            data_group: the name referring to the data group on which evaluation is performed.
            use_labels: If True the labels are added to the final tsv

        """
        sub_df = self.get_prediction(
            data_group, split, selection, self.mode, verbose=False
        )
        sub_df.rename(columns={f"{self.mode}_id": "image_id"}, inplace=True)

        performance_dir = (
            self.maps_path
            / f"{self.split_name}-{split}"
            / f"best-{selection}"
            / data_group
        )
        sub_df.to_csv(
            performance_dir / f"{data_group}_image_level_prediction.tsv",
            index=False,
            sep="\t",
        )
        if use_labels:
            metrics_df = pd.read_csv(
                performance_dir / f"{data_group}_{self.mode}_level_metrics.tsv",
                sep="\t",
            )
            if f"{self.mode}_id" in metrics_df:
                del metrics_df[f"{self.mode}_id"]
            metrics_df.to_csv(
                (performance_dir / f"{data_group}_image_level_metrics.tsv"),
                index=False,
                sep="\t",
            )

    ###############################
    # Objects initialization      #
    ###############################
    def _init_model(
        self,
        transfer_path: Path = None,
        transfer_selection=None,
        split=None,
        resume=False,
        gpu=None,
        network=None,
    ):
        """
        Instantiate the model

        Args:
            transfer_path (str): path to a MAPS in which a model's weights are used for transfer learning.
            transfer_selection (str): name of the metric used to find the source model.
            split (int): Index of the split (only used if transfer_path is not None of not resume).
            resume (bool): If True initialize the network with the checkpoint weights.
            gpu (bool): If given, a new value for the device of the model will be computed.
            network (int): Index of the network trained (used in multi-network setting only).
        """
        import clinicadl.utils.network as network_package

        logger.debug(f"Initialization of model {self.architecture}")
        # or choose to implement a dictionary
        model_class = getattr(network_package, self.architecture)
        args = list(
            model_class.__init__.__code__.co_varnames[
                : model_class.__init__.__code__.co_argcount
            ]
        )
        args.remove("self")
        kwargs = dict()
        for arg in args:
            kwargs[arg] = self.parameters[arg]

        # Change device from the training parameters
        if gpu is not None:
            kwargs["gpu"] = gpu

        model = model_class(**kwargs)
        logger.debug(f"Model:\n{model.layers}")
        device = model.device
        logger.info(f"Working on {device}")
        current_epoch = 0

        if resume:
            checkpoint_path = (
                self.maps_path
                / f"{self.split_name}-{split}"
                / "tmp"
                / "checkpoint.pth.tar"
            )
            checkpoint_state = torch.load(checkpoint_path, map_location=device)
            model.load_state_dict(checkpoint_state["model"])
            current_epoch = checkpoint_state["epoch"]
        elif transfer_path:
            logger.debug(f"Transfer weights from MAPS at {transfer_path}")
            transfer_maps = MapsManager(transfer_path)
            transfer_state = transfer_maps.get_state_dict(
                split,
                selection_metric=transfer_selection,
                network=network,
                map_location=model.device,
            )
            transfer_class = getattr(network_package, transfer_maps.architecture)
            logger.debug(f"Transfer from {transfer_class}")
            model.transfer_weights(transfer_state["model"], transfer_class)

        return model, current_epoch

    def _init_optimizer(self, model, split=None, resume=False):
        """Initialize the optimizer and use checkpoint weights if resume is True."""
        optimizer_cls = getattr(torch.optim, self.optimizer)
        parameters = filter(lambda x: x.requires_grad, model.parameters())
        optimizer_kwargs = dict(
            lr=self.learning_rate,
            weight_decay=self.weight_decay,
        )

        if not self.zero:
            optimizer = optimizer_cls(parameters, **optimizer_kwargs)
        else:
            from torch.distributed.optim import ZeroRedundancyOptimizer

            optimizer = ZeroRedundancyOptimizer(
                parameters, optimizer_class=optimizer_cls, **optimizer_kwargs
            )

        if resume:
            checkpoint_path = (
                self.maps_path
                / f"{self.split_name}-{split}"
                / "tmp"
                / "optimizer.pth.tar"
            )
            checkpoint_state = torch.load(checkpoint_path, map_location=model.device)
            optimizer.load_state_dict(checkpoint_state["optimizer"])

        return optimizer

    def _init_split_manager(self, split_list=None):
        from clinicadl.utils import split_manager

        split_class = getattr(split_manager, self.validation)
        args = list(
            split_class.__init__.__code__.co_varnames[
                : split_class.__init__.__code__.co_argcount
            ]
        )
        args.remove("self")
        args.remove("split_list")
        kwargs = {"split_list": split_list}
        for arg in args:
            kwargs[arg] = self.parameters[arg]
        return split_class(**kwargs)

    def _init_task_manager(self, df=None, n_classes=None):
        from clinicadl.utils.task_manager import (
            ClassificationManager,
            ReconstructionManager,
            RegressionManager,
        )

        if self.network_task == "classification":
            if n_classes is not None:
                return ClassificationManager(self.mode, n_classes=n_classes)
            else:
                return ClassificationManager(self.mode, df=df, label=self.label)
        elif self.network_task == "regression":
            return RegressionManager(self.mode)
        elif self.network_task == "reconstruction":
            return ReconstructionManager(self.mode)
        else:
            raise NotImplementedError(
                f"Task {self.network_task} is not implemented in ClinicaDL. "
                f"Please choose between classification, regression and reconstruction."
            )

    def _init_profiler(self):
        if self.profiler:
            from torch.profiler import (
                ProfilerActivity,
                profile,
                schedule,
                tensorboard_trace_handler,
            )

            time = datetime.now().strftime("%H:%M:%S")
            filename = [self.maps_path / "profiler" / f"clinicadl_{time}"]
            dist.broadcast_object_list(filename, src=0)
            profiler = profile(
                activities=[ProfilerActivity.CPU, ProfilerActivity.CUDA],
                schedule=schedule(wait=2, warmup=2, active=30, repeat=1),
                on_trace_ready=tensorboard_trace_handler(filename[0]),
                profile_memory=True,
                record_shapes=False,
                with_stack=False,
                with_flops=False,
            )
        else:
            from contextlib import nullcontext

            profiler = nullcontext()
            profiler.step = lambda *args, **kwargs: None
        return profiler

    ###############################
    # Getters                     #
    ###############################
    def _print_description_log(
        self,
        data_group,
        split,
        selection_metric,
    ):
        """
        Print the description log associated to a prediction or interpretation.

        Args:
            data_group (str): name of the data group used for the task.
            split (int): Index of the split used for training.
            selection_metric (str): Metric used for best weights selection.
        """
        log_dir = (
            self.maps_path
            / f"{self.split_name}-{split}"
            / f"best-{selection_metric}"
            / data_group
        )
        log_path = log_dir / "description.log"
        with log_path.open(mode="r") as f:
            content = f.read()

    def get_group_info(
        self, data_group: str, split: int = None
    ) -> Tuple[pd.DataFrame, Dict[str, Any]]:
        """
        Gets information from corresponding data group
        (list of participant_id / session_id + configuration parameters).
        split is only needed if data_group is train or validation.
        """
        group_path = self.maps_path / "groups" / data_group
        if not group_path.is_dir():
            raise MAPSError(
                f"Data group {data_group} is not defined. "
                f"Please run a prediction to create this data group."
            )
        if data_group in ["train", "validation"]:
            if split is None:
                raise MAPSError(
                    f"Information on train or validation data can only be "
                    f"loaded if a split number is given"
                )
            elif not (group_path / f"{self.split_name}-{split}").is_dir():
                raise MAPSError(
                    f"Split {split} is not available for data group {data_group}."
                )
            else:
                group_path = group_path / f"{self.split_name}-{split}"

        df = pd.read_csv(group_path / "data.tsv", sep="\t")
        json_path = group_path / "maps.json"
        with json_path.open(mode="r") as f:
            parameters = json.load(f)
        parameters = change_str_to_path(parameters)
        return df, parameters

    def get_parameters(self):
        """Returns the training parameters dictionary."""
        json_path = self.maps_path / "maps.json"
        return read_json(json_path)

    def get_model(
        self, split: int = 0, selection_metric: str = None, network: int = None
    ) -> Network:
        selection_metric = self._check_selection_metric(split, selection_metric)
        if self.multi_network:
            if network is None:
                raise ClinicaDLArgumentError(
                    "Please precise the network number that must be loaded."
                )
        return self._init_model(
            self.maps_path, selection_metric, split, network=network
        )[0]

    def get_best_epoch(
        self, split: int = 0, selection_metric: str = None, network: int = None
    ) -> int:
        selection_metric = self._check_selection_metric(split, selection_metric)
        if self.multi_network:
            if network is None:
                raise ClinicaDLArgumentError(
                    "Please precise the network number that must be loaded."
                )
        return self.get_state_dict(split=split, selection_metric=selection_metric)[
            "epoch"
        ]

    def get_state_dict(
        self, split=0, selection_metric=None, network=None, map_location=None
    ):
        """
        Get the model trained corresponding to one split and one metric evaluated on the validation set.

        Args:
            split (int): Index of the split used for training.
            selection_metric (str): name of the metric used for the selection.
            network (int): Index of the network trained (used in multi-network setting only).
            map_location (str): torch.device object or a string containing a device tag,
                it indicates the location where all tensors should be loaded.
                (see https://pytorch.org/docs/stable/generated/torch.load.html).
        Returns:
            (Dict): dictionary of results (weights, epoch number, metrics values)
        """
        selection_metric = self._check_selection_metric(split, selection_metric)
        if self.multi_network:
            if network is None:
                raise ClinicaDLArgumentError(
                    "Please precise the network number that must be loaded."
                )
            else:
                model_path = (
                    self.maps_path
                    / f"{self.split_name}-{split}"
                    / f"best-{selection_metric}"
                    / f"network-{network}_model.pth.tar"
                )
        else:
            model_path = (
                self.maps_path
                / f"{self.split_name}-{split}"
                / f"best-{selection_metric}"
                / "model.pth.tar"
            )

        logger.info(
            f"Loading model trained for split {split} "
            f"selected according to best validation {selection_metric} "
            f"at path {model_path}."
        )
        return torch.load(model_path, map_location=map_location)

    def get_prediction(
        self, data_group, split=0, selection_metric=None, mode="image", verbose=False
    ):
        """
        Get the individual predictions for each participant corresponding to one group
        of participants identified by its data group.

        Args:
            data_group (str): name of the data group used for the prediction task.
            split (int): Index of the split used for training.
            selection_metric (str): Metric used for best weights selection.
            mode (str): level of the prediction.
            verbose (bool): if True will print associated prediction.log.
        Returns:
            (DataFrame): Results indexed by columns 'participant_id' and 'session_id' which
            identifies the image in the BIDS / CAPS.
        """
        selection_metric = self._check_selection_metric(split, selection_metric)
        if verbose:
            self._print_description_log(data_group, split, selection_metric)
        prediction_dir = (
            self.maps_path
            / f"{self.split_name}-{split}"
            / f"best-{selection_metric}"
            / data_group
        )
        if not prediction_dir.is_dir():
            raise MAPSError(
                f"No prediction corresponding to data group {data_group} was found."
            )
        df = pd.read_csv(
            prediction_dir / f"{data_group}_{mode}_level_prediction.tsv",
            sep="\t",
        )
        df.set_index(["participant_id", "session_id"], inplace=True, drop=True)
        return df

    def get_metrics(
        self, data_group, split=0, selection_metric=None, mode="image", verbose=True
    ):
        """
        Get the metrics corresponding to a group of participants identified by its data_group.

        Args:
            data_group (str): name of the data group used for the prediction task.
            split (int): Index of the split used for training.
            selection_metric (str): Metric used for best weights selection.
            mode (str): level of the prediction
            verbose (bool): if True will print associated prediction.log
        Returns:
            (dict[str:float]): Values of the metrics
        """
        selection_metric = self._check_selection_metric(split, selection_metric)
        if verbose:
            self._print_description_log(data_group, split, selection_metric)
        prediction_dir = (
            self.maps_path
            / f"{self.split_name}-{split}"
            / f"best-{selection_metric}"
            / data_group
        )
        if not prediction_dir.is_dir():
            raise MAPSError(
                f"No prediction corresponding to data group {data_group} was found."
            )
        df = pd.read_csv(
            prediction_dir / f"{data_group}_{mode}_level_metrics.tsv", sep="\t"
        )
        return df.to_dict("records")[0]

    def get_interpretation(
        self,
        data_group,
        name,
        split=0,
        selection_metric=None,
        verbose=True,
        participant_id=None,
        session_id=None,
        mode_id=0,
    ) -> torch.Tensor:
        """
        Get the individual interpretation maps for one session if participant_id and session_id are filled.
        Else load the mean interpretation map.

        Args:
            data_group (str): Name of the data group used for the interpretation task.
            name (str): name of the interpretation task.
            split (int): Index of the split used for training.
            selection_metric (str): Metric used for best weights selection.
            verbose (bool): if True will print associated prediction.log.
            participant_id (str): ID of the participant (if not given load mean map).
            session_id (str): ID of the session (if not give load the mean map).
            mode_id (int): Index of the mode used.
        Returns:
            (torch.Tensor): Tensor of the interpretability map.
        """

        selection_metric = self._check_selection_metric(split, selection_metric)
        if verbose:
            self._print_description_log(data_group, split, selection_metric)
        map_dir = (
            self.maps_path
            / f"{self.split_name}-{split}"
            / f"best-{selection_metric}"
            / data_group
            / f"interpret-{name}"
        )
        if not map_dir.is_dir():
            raise MAPSError(
                f"No prediction corresponding to data group {data_group} and "
                f"interpretation {name} was found."
            )
        if participant_id is None and session_id is None:
            map_pt = torch.load(map_dir / f"mean_{self.mode}-{mode_id}_map.pt")
        elif participant_id is None or session_id is None:
            raise ValueError(
                f"To load the mean interpretation map, "
                f"please do not give any participant_id or session_id.\n "
                f"Else specify both parameters"
            )
        else:
            map_pt = torch.load(
                map_dir / f"{participant_id}_{session_id}_{self.mode}-{mode_id}_map.pt"
            )
        return map_pt<|MERGE_RESOLUTION|>--- conflicted
+++ resolved
@@ -8,12 +8,9 @@
 
 import pandas as pd
 import torch
-<<<<<<< HEAD
 import torch.distributed as dist
+from torch.cuda.amp import GradScaler, autocast
 from torch.utils.data.distributed import DistributedSampler
-=======
-from torch.cuda.amp import GradScaler, autocast
->>>>>>> eccb345e
 from torch.utils.data import DataLoader
 
 from clinicadl.utils.caps_dataset.data import (
@@ -883,22 +880,14 @@
         while epoch < self.epochs and not early_stopping.step(metrics_valid["loss"]):
             logger.info(f"Beginning epoch {epoch}.")
 
-<<<<<<< HEAD
             train_loader.sampler.set_epoch(epoch)
-            model.zero_grad()
-=======
             model.zero_grad(set_to_none=True)
->>>>>>> eccb345e
             evaluation_flag, step_flag = True, True
 
             with profiler:
                 for i, data in enumerate(train_loader):
-<<<<<<< HEAD
-                    _, loss_dict = model(data, criterion)
-=======
                     with autocast(enabled=self.amp):
-                        _, loss_dict = model.compute_outputs_and_loss(data, criterion)
->>>>>>> eccb345e
+                        _, loss_dict = model(data, criterion)
                     logger.debug(f"Train loss dictionnary {loss_dict}")
                     loss = loss_dict["loss"]
                     scaler.scale(loss).backward()
@@ -961,40 +950,22 @@
                         f"The model is evaluated only once at the end epochs."
                     )
 
-<<<<<<< HEAD
                 # Update weights one last time if gradients were computed without update
                 if (i + 1) % self.accumulation_steps != 0:
-                    optimizer.step()
-                    optimizer.zero_grad()
+                    scaler.step(optimizer)
+                    scaler.update()
+                    optimizer.zero_grad(set_to_none=True)
 
                 # Always test the results and save them once at the end of the epoch
-                model.zero_grad()
+                model.zero_grad(set_to_none=True)
                 logger.debug(f"Last checkpoint at the end of the epoch {epoch}")
 
                 _, metrics_train = self.task_manager.test(
-                    model, train_loader, criterion
+                    model, train_loader, criterion, amp=self.amp
                 )
                 _, metrics_valid = self.task_manager.test(
-                    model, valid_loader, criterion
-                )
-=======
-            # Update weights one last time if gradients were computed without update
-            if (i + 1) % self.accumulation_steps != 0:
-                scaler.step(optimizer)
-                scaler.update()
-                optimizer.zero_grad(set_to_none=True)
-
-            # Always test the results and save them once at the end of the epoch
-            model.zero_grad(set_to_none=True)
-            logger.debug(f"Last checkpoint at the end of the epoch {epoch}")
-
-            _, metrics_train = self.task_manager.test(
-                model, train_loader, criterion, amp=self.amp
-            )
-            _, metrics_valid = self.task_manager.test(
-                model, valid_loader, criterion, amp=self.amp
-            )
->>>>>>> eccb345e
+                    model, valid_loader, criterion, amp=self.amp
+                )
 
                 model.train()
                 train_loader.dataset.train()
