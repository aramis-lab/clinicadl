import json
import shutil
import subprocess
from contextlib import nullcontext
from datetime import datetime
from logging import getLogger
from pathlib import Path
from typing import Any, Dict, List, Optional, Tuple, Union

import pandas as pd
import torch
import torch.distributed as dist
from torch.cuda.amp import GradScaler, autocast
from torch.utils.data import DataLoader
from torch.utils.data.distributed import DistributedSampler

from clinicadl.utils.callbacks.callbacks import Callback, CallbacksHandler
from clinicadl.utils.caps_dataset.data import (
    get_transforms,
    load_data_test,
    return_dataset,
)
from clinicadl.utils.cmdline_utils import check_gpu
from clinicadl.utils.data_handler.data_config import DataConfig
from clinicadl.utils.early_stopping import EarlyStopping
from clinicadl.utils.exceptions import (
    ClinicaDLArgumentError,
    ClinicaDLConfigurationError,
    ClinicaDLDataLeakageError,
    MAPSError,
)
from clinicadl.utils.logger import setup_logging
from clinicadl.utils.maps_manager.ddp import DDP, cluster, init_ddp
from clinicadl.utils.maps_manager.logwriter import LogWriter
from clinicadl.utils.maps_manager.maps_manager_utils import read_json
from clinicadl.utils.metric_module import RetainBest
from clinicadl.utils.network.network import Network
from clinicadl.utils.seed import get_seed, pl_worker_init_function, seed_everything

logger = getLogger("clinicadl.maps_manager")
level_list: List[str] = ["warning", "info", "debug"]


# TODO save weights on CPU for better compatibility


class MapsManager:
    def __init__(
        self,
        data_config: DataConfig,
        verbose: str = "info",
    ):
        """

        Parameters
        ----------
        maps_path: str (path)
            Path of the MAPS
        parameters: Dict[str, Any]
            Parameters of the training step. If given a new MAPS is created.
        verbose: str
            Logging level ("debug", "info", "warning")
        """
<<<<<<< HEAD
        self.maps_path = data_config.maps_path.resolve()

        if verbose is not None:
            if verbose not in level_list:
                raise ValueError(f"verbose value {verbose} must be in {level_list}.")
            setup_logging(level_list.index(verbose))

        # Existing MAPS
        if data_config.existing_maps:
            data_config.check_existing_maps()

        else:  # Initiate MAPS
            data_config.initiate_maps()

        init_ddp(gpu=data_config.gpu, logger=logger)
        self.data_config = data_config
=======
        self.maps_path = maps_path.resolve()

        # Existing MAPS
        if parameters is None:
            if not (maps_path / "maps.json").is_file():
                raise MAPSError(
                    f"MAPS was not found at {maps_path}."
                    f"To initiate a new MAPS please give a train_dict."
                )
            test_parameters = self.get_parameters()
            test_parameters = change_str_to_path(test_parameters)
            self.parameters = add_default_values(test_parameters)
            self.ssda_network = False  # A MODIFIER
            self.save_all_models = self.parameters["save_all_models"]
            self.task_manager = self._init_task_manager(n_classes=self.output_size)
            self.split_name = (
                self._check_split_wording()
            )  # Used only for retro-compatibility

        # Initiate MAPS
        else:
            self._check_args(parameters)
            parameters["tsv_path"] = Path(parameters["tsv_path"])

            self.split_name = "split"  # Used only for retro-compatibility
            if cluster.master:
                if (maps_path.is_dir() and maps_path.is_file()) or (  # Non-folder file
                    maps_path.is_dir() and list(maps_path.iterdir())  # Non empty folder
                ):
                    raise MAPSError(
                        f"You are trying to create a new MAPS at {maps_path} but "
                        f"this already corresponds to a file or a non-empty folder. \n"
                        f"Please remove it or choose another location."
                    )
                (maps_path / "groups").mkdir(parents=True)

                logger.info(f"A new MAPS was created at {maps_path}")

                self.write_parameters(self.maps_path, self.parameters)
                self._write_requirements_version()
                self._write_training_data()
                self._write_train_val_groups()
                self._write_information()
>>>>>>> 2d5c33a2

    # def __getattr__(self, name):
    #     """Allow to directly get the values in parameters attribute"""
    #     if name in self.parameters:
    #         return self.parameters[name]
    #     else:
    #         raise AttributeError(f"'MapsManager' object has no attribute '{name}'")

    def train(self, overwrite: bool = False):
        """
        Performs the training task for a defined list of splits

        Parameters
        ----------
        split_list: List[int]
            list of splits on which the training task is performed.
            Default trains all splits of the cross-validation.
        overwrite: bool
            If True previously trained splits that are going to be trained are erased.

        Raises
        ------
        Raises MAPSError, if splits specified in input already exist and overwrite is False.
        """
        self.data_config.change_str_to_path()
        existing_splits = []
        split_list = self.data_config.__dict__.pop("split")
        split_manager = self.data_config._init_split_manager(split_list)
        for split in split_manager.split_iterator():
            split_path = self.maps_path / f"{self.data_config.split_name}-{split}"
            if split_path.is_dir():
                if overwrite:
                    if cluster.master:
                        shutil.rmtree(split_path)
                else:
                    existing_splits.append(split)

        if len(existing_splits) > 0:
            raise MAPSError(
                f"Splits {existing_splits} already exist. Please "
                f"specify a list of splits not intersecting the previous list, "
                f"or use overwrite to erase previously trained splits."
            )

        self._init_callbacks()

        if self.data_config.multi_network:
            self._train_multi(split_list, resume=False)
        elif self.data_config.ssda_network:
            self._train_ssda(split_list, resume=False)
        else:
            self._train_single(split_list, resume=False)

    def resume(self):
        """
        Resumes the training task for a defined list of splits.

        Args:
            split_list: list of splits on which the training task is performed.
                Default trains all splits.

        Raises:
            MAPSError: If splits specified in input do not exist.
        """
        missing_splits = []
        split_list = self.data_config.__dict__.pop("split")
        split_manager = self.data_config._init_split_manager(split_list)

        for split in split_manager.split_iterator():
            if not (
                self.maps_path / f"{self.data_config.split_name}-{split}" / "tmp"
            ).is_dir():
                missing_splits.append(split)

        if len(missing_splits) > 0:
            raise MAPSError(
                f"Splits {missing_splits} were not initialized. "
                f"Please try train command on these splits and resume only others."
            )

        if self.data_config.multi_network:
            self._train_multi(split_list, resume=True)
        elif self.data_config.ssda_network:
            self._train_ssda(split_list, resume=True)
        else:
            self._train_single(split_list, resume=True)

    def predict(
        self,
        data_group: str,
        # caps_directory: Path = None,
        # tsv_path: Path = None,
        # split_list: List[int] = None,
        # selection_metrics: List[str] = None,
        # multi_cohort: bool = False,
        # diagnoses: List[str] = (),
        # use_labels: bool = True,
        # batch_size: int = None,
        # n_proc: int = None,
        # gpu: bool = None,
        # amp: bool = False,
        # overwrite: bool = False,
        # label: str = None,
        # label_code: Optional[Dict[str, int]] = "default",
        # save_tensor: bool = False,
        # save_nifti: bool = False,
        # save_latent_tensor: bool = False,
    ):
        """
        Performs the prediction task on a subset of caps_directory defined in a TSV file.

        Args:
            data_group: name of the data group tested.
            caps_directory: path to the CAPS folder. For more information please refer to
                [clinica documentation](https://aramislab.paris.inria.fr/clinica/docs/public/latest/CAPS/Introduction/).
                Default will load the value of an existing data group
            tsv_path: path to a TSV file containing the list of participants and sessions to test.
                Default will load the DataFrame of an existing data group
            split_list: list of splits to test. Default perform prediction on all splits available.
            selection_metrics (list[str]): list of selection metrics to test.
                Default performs the prediction on all selection metrics available.
            multi_cohort: If True considers that tsv_path is the path to a multi-cohort TSV.
            diagnoses: List of diagnoses to load if tsv_path is a split_directory.
                Default uses the same as in training step.
            use_labels: If True, the labels must exist in test meta-data and metrics are computed.
            batch_size: If given, sets the value of batch_size, else use the same as in training step.
            n_proc: If given, sets the value of num_workers, else use the same as in training step.
            gpu: If given, a new value for the device of the model will be computed.
            amp: If enabled, uses Automatic Mixed Precision (requires GPU usage).
            overwrite: If True erase the occurrences of data_group.
            label: Target label used for training (if network_task in [`regression`, `classification`]).
            label_code: dictionary linking the target values to a node number.
        """
        if not split_list:
            split_list = self._find_splits()
        logger.debug(f"List of splits {split_list}")

        _, all_transforms = get_transforms(
            normalize=self.data_config.normalize,
            data_augmentation=self.data_config.data_augmentation,
            size_reduction=self.data_config.size_reduction,
            size_reduction_factor=self.data_config.size_reduction_factor,
        )

        group_df = None
        if self.data_config.tsv_path is not None:
            group_df = load_data_test(
                self.data_config.tsv_path,
                self.data_config.diagnoses
                if len(self.data_config.diagnoses) != 0
                else self.data_config.diagnoses,
                multi_cohort=self.data_config.multi_cohort,
            )
        criterion = self.data_config.task_manager.get_criterion(self.data_config.loss)
        self._check_data_group(
            data_group,
            group_df,
            self.data_config,
        )
        for split in split_list:
            logger.info(f"Prediction of split {split}")
            group_df, group_parameters = self.get_group_info(data_group, split)
            # Find label code if not given
            if (
                self.data_config.label is not None
                and self.data_config.label != self.data_config.label
                and self.data_config.label_code == "default"
            ):
                self.task_manager.generate_label_code(group_df, self.data_config.label)

            # Erase previous TSV files on master process
            if not self.data_config.selection_metrics:
                split_selection_metrics = self._find_selection_metrics(split)
            else:
                split_selection_metrics = selection_metrics
            for selection in split_selection_metrics:
                tsv_dir = (
                    self.maps_path
                    / f"{self.split_name}-{split}"
                    / f"best-{selection}"
                    / data_group
                )

                tsv_pattern = f"{data_group}*.tsv"

                for tsv_file in tsv_dir.glob(tsv_pattern):
                    tsv_file.unlink()

            if self.multi_network:
                for network in range(self.num_networks):
                    data_test = return_dataset(
                        group_parameters["caps_directory"],
                        group_df,
                        self.preprocessing_dict,
                        all_transformations=all_transforms,
                        multi_cohort=group_parameters["multi_cohort"],
                        label_presence=use_labels,
                        label=self.label if label is None else label,
                        label_code=self.label_code
                        if label_code == "default"
                        else label_code,
                        cnn_index=network,
                    )
                    test_loader = DataLoader(
                        data_test,
                        batch_size=batch_size
                        if batch_size is not None
                        else self.batch_size,
                        shuffle=False,
                        sampler=DistributedSampler(
                            data_test,
                            num_replicas=cluster.world_size,
                            rank=cluster.rank,
                            shuffle=False,
                        ),
                        num_workers=n_proc if n_proc is not None else self.n_proc,
                    )
                    self._test_loader(
                        test_loader,
                        criterion,
                        data_group,
                        split,
                        split_selection_metrics,
                        use_labels=use_labels,
                        gpu=gpu,
                        amp=amp,
                        network=network,
                    )
                    if save_tensor:
                        logger.debug("Saving tensors")
                        self._compute_output_tensors(
                            data_test,
                            data_group,
                            split,
                            selection_metrics,
                            gpu=gpu,
                            network=network,
                        )
                    if save_nifti:
                        self._compute_output_nifti(
                            data_test,
                            data_group,
                            split,
                            selection_metrics,
                            gpu=gpu,
                            network=network,
                        )
                    if save_latent_tensor:
                        self._compute_latent_tensors(
                            data_test,
                            data_group,
                            split,
                            selection_metrics,
                            gpu=gpu,
                            network=network,
                        )
            else:
                data_test = return_dataset(
                    group_parameters["caps_directory"],
                    group_df,
                    self.preprocessing_dict,
                    all_transformations=all_transforms,
                    multi_cohort=group_parameters["multi_cohort"],
                    label_presence=use_labels,
                    label=self.label if label is None else label,
                    label_code=self.label_code
                    if label_code == "default"
                    else label_code,
                )

                test_loader = DataLoader(
                    data_test,
                    batch_size=batch_size
                    if batch_size is not None
                    else self.batch_size,
                    shuffle=False,
                    sampler=DistributedSampler(
                        data_test,
                        num_replicas=cluster.world_size,
                        rank=cluster.rank,
                        shuffle=False,
                    ),
                    num_workers=n_proc if n_proc is not None else self.n_proc,
                )
                self._test_loader(
                    test_loader,
                    criterion,
                    data_group,
                    split,
                    split_selection_metrics,
                    use_labels=use_labels,
                    gpu=gpu,
                    amp=amp,
                )
                if save_tensor:
                    logger.debug("Saving tensors")
                    self._compute_output_tensors(
                        data_test,
                        data_group,
                        split,
                        selection_metrics,
                        gpu=gpu,
                    )
                if save_nifti:
                    self._compute_output_nifti(
                        data_test,
                        data_group,
                        split,
                        selection_metrics,
                        gpu=gpu,
                    )
                if save_latent_tensor:
                    self._compute_latent_tensors(
                        data_test,
                        data_group,
                        split,
                        selection_metrics,
                        gpu=gpu,
                    )

            if cluster.master:
                self._ensemble_prediction(
                    data_group, split, selection_metrics, use_labels
                )

    def interpret(
        self,
        data_group,
        name,
        method,
        caps_directory: Path = None,
        tsv_path: Path = None,
        split_list=None,
        selection_metrics=None,
        multi_cohort=False,
        diagnoses=(),
        target_node=0,
        save_individual=False,
        batch_size=None,
        n_proc=None,
        gpu=None,
        amp=False,
        overwrite=False,
        overwrite_name=False,
        level=None,
        save_nifti=False,
    ):
        """
        Performs the interpretation task on a subset of caps_directory defined in a TSV file.
        The mean interpretation is always saved, to save the individual interpretations set save_individual to True.

        Parameters
        ----------
        data_group: str
            Name of the data group interpreted.
        name: str
            Name of the interpretation procedure.
        method: str
            Method used for extraction (ex: gradients, grad-cam...).
        caps_directory: str (Path)
            Path to the CAPS folder. For more information please refer to
            [clinica documentation](https://aramislab.paris.inria.fr/clinica/docs/public/latest/CAPS/Introduction/).
            Default will load the value of an existing data group.
        tsv_path: str (Path)
            Path to a TSV file containing the list of participants and sessions to test.
            Default will load the DataFrame of an existing data group.
        split_list: list of int
            List of splits to interpret. Default perform interpretation on all splits available.
        selection_metrics: list of str
            List of selection metrics to interpret.
            Default performs the interpretation on all selection metrics available.
        multi_cohort: bool
            If True considers that tsv_path is the path to a multi-cohort TSV.
        diagnoses: list of str
            List of diagnoses to load if tsv_path is a split_directory.
            Default uses the same as in training step.
        target_node: int
            Node from which the interpretation is computed.
        save_individual: bool
            If True saves the individual map of each participant / session couple.
        batch_size: int
            If given, sets the value of batch_size, else use the same as in training step.
        n_proc: int
            If given, sets the value of num_workers, else use the same as in training step.
        gpu: bool
            If given, a new value for the device of the model will be computed.
        amp: bool
            If enabled, uses Automatic Mixed Precision (requires GPU usage).
        overwrite: bool
            If True erase the occurrences of data_group.
        overwrite_name: bool
            If True erase the occurrences of name.
        level: int
            Layer number in the convolutional part after which the feature map is chosen.
        save_nifi : bool
            If True, save the interpretation map in nifti format.
        """

        from clinicadl.interpret.gradients import method_dict

        if method not in method_dict.keys():
            raise NotImplementedError(
                f"Interpretation method {method} is not implemented. "
                f"Please choose in {method_dict.keys()}"
            )

        if not split_list:
            split_list = self._find_splits()
        logger.debug(f"List of splits {split_list}")

        if self.multi_network:
            raise NotImplementedError(
                "The interpretation of multi-network framework is not implemented."
            )

        _, all_transforms = get_transforms(
            normalize=self.normalize,
            data_augmentation=self.data_augmentation,
            size_reduction=self.size_reduction,
            size_reduction_factor=self.size_reduction_factor,
        )

        group_df = None
        if tsv_path is not None:
            group_df = load_data_test(
                tsv_path,
                diagnoses if len(diagnoses) != 0 else self.diagnoses,
                multi_cohort=multi_cohort,
            )
        self._check_data_group(
            data_group, caps_directory, group_df, multi_cohort, overwrite
        )

        for split in split_list:
            logger.info(f"Interpretation of split {split}")
            df_group, parameters_group = self.get_group_info(data_group, split)

            data_test = return_dataset(
                parameters_group["caps_directory"],
                df_group,
                self.preprocessing_dict,
                all_transformations=all_transforms,
                multi_cohort=parameters_group["multi_cohort"],
                label_presence=False,
                label_code=self.label_code,
                label=self.label,
            )

            test_loader = DataLoader(
                data_test,
                batch_size=batch_size if batch_size is not None else self.batch_size,
                shuffle=False,
                num_workers=n_proc if n_proc is not None else self.n_proc,
            )

            if not selection_metrics:
                selection_metrics = self._find_selection_metrics(split)

            for selection_metric in selection_metrics:
                logger.info(f"Interpretation of metric {selection_metric}")
                results_path = (
                    self.maps_path
                    / f"{self.split_name}-{split}"
                    / f"best-{selection_metric}"
                    / data_group
                    / f"interpret-{name}"
                )

                if (results_path).is_dir():
                    if overwrite_name:
                        shutil.rmtree(results_path)
                    else:
                        raise MAPSError(
                            f"Interpretation name {name} is already written. "
                            f"Please choose another name or set overwrite_name to True."
                        )
                results_path.mkdir(parents=True)

                model, _ = self._init_model(
                    transfer_path=self.maps_path,
                    split=split,
                    transfer_selection=selection_metric,
                    gpu=gpu,
                )

                interpreter = method_dict[method](model)

                cum_maps = [0] * data_test.elem_per_image
                for data in test_loader:
                    images = data["image"].to(model.device)

                    map_pt = interpreter.generate_gradients(
                        images, target_node, level=level, amp=amp
                    )
                    for i in range(len(data["participant_id"])):
                        mode_id = data[f"{self.mode}_id"][i]
                        cum_maps[mode_id] += map_pt[i]
                        if save_individual:
                            single_path = (
                                results_path
                                / f"{data['participant_id'][i]}_{data['session_id'][i]}_{self.mode}-{data[f'{self.mode}_id'][i]}_map.pt"
                            )
                            torch.save(map_pt[i], single_path)
                            if save_nifti:
                                import nibabel as nib
                                from numpy import eye

                                single_nifti_path = (
                                    results_path
                                    / f"{data['participant_id'][i]}_{data['session_id'][i]}_{self.mode}-{data[f'{self.mode}_id'][i]}_map.nii.gz"
                                )

                                output_nii = nib.Nifti1Image(map_pt[i].numpy(), eye(4))
                                nib.save(output_nii, single_nifti_path)

                for i, mode_map in enumerate(cum_maps):
                    mode_map /= len(data_test)

                    torch.save(
                        mode_map,
                        results_path / f"mean_{self.mode}-{i}_map.pt",
                    )
                    if save_nifti:
                        import nibabel as nib
                        from numpy import eye

                        output_nii = nib.Nifti1Image(mode_map, eye(4))
                        nib.save(
                            output_nii,
                            results_path / f"mean_{self.mode}-{i}_map.nii.gz",
                        )

    ###################################
    # High-level functions templates  #
    ###################################
    def _train_single(self, split_list=None, resume=False):
        """
        Trains a single CNN for all inputs.

        Args:
            split_list (list[int]): list of splits that are trained.
            resume (bool): If True the job is resumed from checkpoint.
        """
        train_transforms, all_transforms = get_transforms(
            normalize=self.data_config.normalize,
            data_augmentation=self.data_config.data_augmentation,
            size_reduction=self.data_config.size_reduction,
            size_reduction_factor=self.data_config.size_reduction_factor,
        )
        split_manager = self.data_config._init_split_manager(split_list)
        for split in split_manager.split_iterator():
            logger.info(f"Training split {split}")
            seed_everything(
                self.data_config.seed,
                self.data_config.deterministic,
                self.data_config.compensation,
            )

            split_df_dict = split_manager[split]

            logger.debug("Loading training data...")
            data_train = return_dataset(
                self.data_config.caps_directory,
                split_df_dict["train"],
                self.data_config.preprocessing_dict,
                train_transformations=train_transforms,
                all_transformations=all_transforms,
                multi_cohort=self.data_config.multi_cohort,
                label=self.data_config.label,
                label_code=self.data_config.label_code,
            )
            logger.debug("Loading validation data...")
            data_valid = return_dataset(
                self.data_config.caps_directory,
                split_df_dict["validation"],
                self.data_config.preprocessing_dict,
                train_transformations=train_transforms,
                all_transformations=all_transforms,
                multi_cohort=self.data_config.multi_cohort,
                label=self.data_config.label,
                label_code=self.data_config.label_code,
            )
            train_sampler = self.data_config.task_manager.generate_sampler(
                data_train,
                self.data_config.sampler,
                dp_degree=cluster.world_size,
                rank=cluster.rank,
            )
            logger.debug(
                f"Getting train and validation loader with batch size {self.data_config.batch_size}"
            )
            train_loader = DataLoader(
                data_train,
                batch_size=self.data_config.batch_size,
                sampler=train_sampler,
                num_workers=self.data_config.n_proc,
                worker_init_fn=pl_worker_init_function,
            )
            logger.debug(f"Train loader size is {len(train_loader)}")
            valid_sampler = DistributedSampler(
                data_valid,
                num_replicas=cluster.world_size,
                rank=cluster.rank,
                shuffle=False,
            )
            valid_loader = DataLoader(
                data_valid,
                batch_size=self.data_config.batch_size,
                shuffle=False,
                num_workers=self.data_config.n_proc,
                sampler=valid_sampler,
            )
            logger.debug(f"Validation loader size is {len(valid_loader)}")
            from clinicadl.utils.callbacks.callbacks import CodeCarbonTracker

            self._train(
                train_loader,
                valid_loader,
                split,
                resume=resume,
                callbacks=[CodeCarbonTracker],
            )

            if cluster.master:
                self._ensemble_prediction(
                    "train",
                    split,
                    self.data_config.selection_metrics,
                )
                self._ensemble_prediction(
                    "validation",
                    split,
                    self.data_config.selection_metrics,
                )

                self._erase_tmp(split)

    def _train_multi(self, split_list: List[int] = None, resume: bool = False):
        """
        Trains a single CNN per element in the image.

        Args:
            split_list: list of splits that are trained.
            resume: If True the job is resumed from checkpoint.
        """
        train_transforms, all_transforms = get_transforms(
            normalize=self.data_config.normalize,
            data_augmentation=self.data_config.data_augmentation,
            size_reduction=self.data_config.size_reduction,
            size_reduction_factor=self.data_config.size_reduction_factor,
        )

        split_manager = self.data_config._init_split_manager(split_list)
        for split in split_manager.split_iterator():
            logger.info(f"Training split {split}")
            seed_everything(
                self.data_config.seed,
                self.data_config.deterministic,
                self.data_config.compensation,
            )

            split_df_dict = split_manager[split]

            first_network = 0
            if resume:
                training_logs = [
                    int(network_folder.split("-")[1])
                    for network_folder in list(
                        (
                            self.maps_path
                            / f"{self.data_config.split_name}-{split}"
                            / "training_logs"
                        ).iterdir()
                    )
                ]
                first_network = max(training_logs)
                if not (self.maps_path / "tmp").is_dir():
                    first_network += 1
                    resume = False

            for network in range(first_network, self.data_config.num_networks):
                logger.info(f"Train network {network}")

                data_train = return_dataset(
                    self.data_config.caps_directory,
                    split_df_dict["train"],
                    self.data_config.preprocessing_dict,
                    train_transformations=train_transforms,
                    all_transformations=all_transforms,
                    multi_cohort=self.data_config.multi_cohort,
                    label=self.data_config.label,
                    label_code=self.data_config.label_code,
                    cnn_index=network,
                )
                data_valid = return_dataset(
                    self.data_config.caps_directory,
                    split_df_dict["validation"],
                    self.data_config.preprocessing_dict,
                    train_transformations=train_transforms,
                    all_transformations=all_transforms,
                    multi_cohort=self.data_config.multi_cohort,
                    label=self.data_config.label,
                    label_code=self.data_config.label_code,
                    cnn_index=network,
                )

                train_sampler = self.task_manager.generate_sampler(
                    data_train,
                    self.data_config.sampler,
                    dp_degree=cluster.world_size,
                    rank=cluster.rank,
                )
                train_loader = DataLoader(
                    data_train,
                    batch_size=self.data_config.batch_size,
                    sampler=train_sampler,
                    num_workers=self.data_config.n_proc,
                    worker_init_fn=pl_worker_init_function,
                )

                valid_sampler = DistributedSampler(
                    data_valid,
                    num_replicas=cluster.world_size,
                    rank=cluster.rank,
                    shuffle=False,
                )
                valid_loader = DataLoader(
                    data_valid,
                    batch_size=self.data_config.batch_size,
                    shuffle=False,
                    num_workers=self.data_config.n_proc,
                    sampler=valid_sampler,
                )
                from clinicadl.utils.callbacks.callbacks import CodeCarbonTracker

                self._train(
                    train_loader,
                    valid_loader,
                    split,
                    network,
                    resume=resume,
                    callbacks=[CodeCarbonTracker],
                )
                resume = False

            if cluster.master:
                self._ensemble_prediction(
                    "train",
                    split,
                    self.data_config.selection_metrics,
                )
                self._ensemble_prediction(
                    "validation",
                    split,
                    self.data_config.selection_metrics,
                )

                self._erase_tmp(split)

    def _train_ssda(self, split_list=None, resume=False):
        """
        Trains a single CNN for a source and target domain using semi-supervised domain adaptation.

        Args:
            split_list (list[int]): list of splits that are trained.
            resume (bool): If True the job is resumed from checkpoint.
        """
        from torch.utils.data import DataLoader

        train_transforms, all_transforms = get_transforms(
            normalize=self.normalize,
            data_augmentation=self.data_augmentation,
            size_reduction=self.size_reduction,
            size_reduction_factor=self.size_reduction_factor,
        )

        split_manager = self._init_split_manager(split_list)

        split_manager_target_lab = self._init_split_manager_ssda(
            self.caps_target, self.tsv_target_lab, split_list
        )

        for split in split_manager.split_iterator():
            logger.info(f"Training split {split}")
            seed_everything(self.seed, self.deterministic, self.compensation)

            split_df_dict = split_manager[split]
            split_df_dict_target_lab = split_manager_target_lab[split]

            logger.debug("Loading source training data...")
            data_train_source = return_dataset(
                self.caps_directory,
                split_df_dict["train"],
                self.preprocessing_dict,
                train_transformations=train_transforms,
                all_transformations=all_transforms,
                multi_cohort=self.multi_cohort,
                label=self.label,
                label_code=self.label_code,
            )

            logger.debug("Loading target labelled training data...")
            data_train_target_labeled = return_dataset(
                Path(self.caps_target),  # TO CHECK
                split_df_dict_target_lab["train"],
                self.preprocessing_dict_target,
                train_transformations=train_transforms,
                all_transformations=all_transforms,
                multi_cohort=False,  # A checker
                label=self.label,
                label_code=self.label_code,
            )
            from torch.utils.data import ConcatDataset, DataLoader

            combined_dataset = ConcatDataset(
                [data_train_source, data_train_target_labeled]
            )

            logger.debug("Loading target unlabelled training data...")
            data_target_unlabeled = return_dataset(
                Path(self.caps_target),
                pd.read_csv(self.tsv_target_unlab, sep="\t"),
                self.preprocessing_dict_target,
                train_transformations=train_transforms,
                all_transformations=all_transforms,
                multi_cohort=False,  # A checker
                label=self.label,
                label_code=self.label_code,
            )

            logger.debug("Loading validation source data...")
            data_valid_source = return_dataset(
                self.caps_directory,
                split_df_dict["validation"],
                self.preprocessing_dict,
                train_transformations=train_transforms,
                all_transformations=all_transforms,
                multi_cohort=self.multi_cohort,
                label=self.label,
                label_code=self.label_code,
            )
            logger.debug("Loading validation target labelled data...")
            data_valid_target_labeled = return_dataset(
                Path(self.caps_target),
                split_df_dict_target_lab["validation"],
                self.preprocessing_dict_target,
                train_transformations=train_transforms,
                all_transformations=all_transforms,
                multi_cohort=False,
                label=self.label,
                label_code=self.label_code,
            )
            train_source_sampler = self.task_manager.generate_sampler(
                data_train_source, self.sampler
            )

            logger.info(
                f"Getting train and validation loader with batch size {self.batch_size}"
            )

            ## Oversampling of the target dataset
            from torch.utils.data import SubsetRandomSampler

            # Create index lists for target labeled dataset
            labeled_indices = list(range(len(data_train_target_labeled)))

            # Oversample the indices for the target labeld dataset to match the size of the labeled source dataset
            data_train_source_size = len(data_train_source) // self.batch_size
            labeled_oversampled_indices = labeled_indices * (
                data_train_source_size // len(labeled_indices)
            )

            # Append remaining indices to match the size of the largest dataset
            labeled_oversampled_indices += labeled_indices[
                : data_train_source_size % len(labeled_indices)
            ]

            # Create SubsetRandomSamplers using the oversampled indices
            labeled_sampler = SubsetRandomSampler(labeled_oversampled_indices)

            train_source_loader = DataLoader(
                data_train_source,
                batch_size=self.batch_size,
                sampler=train_source_sampler,
                # shuffle=True,  # len(data_train_source) < len(data_train_target_labeled),
                num_workers=self.n_proc,
                worker_init_fn=pl_worker_init_function,
                drop_last=True,
            )
            logger.info(
                f"Train source loader size is {len(train_source_loader)*self.batch_size}"
            )
            train_target_loader = DataLoader(
                data_train_target_labeled,
                batch_size=1,  # To limit the need of oversampling
                # sampler=train_target_sampler,
                sampler=labeled_sampler,
                num_workers=self.n_proc,
                worker_init_fn=pl_worker_init_function,
                # shuffle=True,  # len(data_train_target_labeled) < len(data_train_source),
                drop_last=True,
            )
            logger.info(
                f"Train target labeled loader size oversample is {len(train_target_loader)}"
            )

            data_train_target_labeled.df = data_train_target_labeled.df[
                ["participant_id", "session_id", "diagnosis", "cohort", "domain"]
            ]

            train_target_unl_loader = DataLoader(
                data_target_unlabeled,
                batch_size=self.batch_size,
                num_workers=self.n_proc,
                # sampler=unlabeled_sampler,
                worker_init_fn=pl_worker_init_function,
                shuffle=True,
                drop_last=True,
            )

            logger.info(
                f"Train target unlabeled loader size is {len(train_target_unl_loader)*self.batch_size}"
            )

            valid_loader_source = DataLoader(
                data_valid_source,
                batch_size=self.batch_size,
                shuffle=False,
                num_workers=self.n_proc,
            )
            logger.info(
                f"Validation loader source size is {len(valid_loader_source)*self.batch_size}"
            )

            valid_loader_target = DataLoader(
                data_valid_target_labeled,
                batch_size=self.batch_size,  # To check
                shuffle=False,
                num_workers=self.n_proc,
            )
            logger.info(
                f"Validation loader target size is {len(valid_loader_target)*self.batch_size}"
            )

            self._train_ssdann(
                train_source_loader,
                train_target_loader,
                train_target_unl_loader,
                valid_loader_target,
                valid_loader_source,
                split,
                resume=resume,
            )

            self._ensemble_prediction(
                "train",
                split,
                self.selection_metrics,
            )
            self._ensemble_prediction(
                "validation",
                split,
                self.selection_metrics,
            )

            self._erase_tmp(split)

    def _train(
        self,
        train_loader,
        valid_loader,
        split,
        network=None,
        resume=False,
        callbacks=[],
    ):
        """
        Core function shared by train and resume.

        Args:
            train_loader (torch.utils.data.DataLoader): DataLoader wrapping the training set.
            valid_loader (torch.utils.data.DataLoader): DataLoader wrapping the validation set.
            split (int): Index of the split trained.
            network (int): Index of the network trained (used in multi-network setting only).
            resume (bool): If True the job is resumed from the checkpoint.
        """
        self.callback_handler.on_train_begin(self.data_config)
        model, beginning_epoch = self.data_config._init_model(
            split=split,
            resume=resume,
            transfer_path=self.data_config.transfer_path,
            transfer_selection=self.data_config.transfer_selection_metric,
            nb_unfrozen_layer=self.data_config.nb_unfrozen_layer,
        )
        model = DDP(model)
        criterion = self.data_config.task_manager.get_criterion(self.data_config.loss)

        logger.info(f"Criterion for {self.data_config.network_task} is {criterion}")

        optimizer = self.data_config._init_optimizer(model, split=split, resume=resume)
        logger.debug(f"Optimizer used for training is {optimizer}")

        model.train()
        train_loader.dataset.train()

        early_stopping = EarlyStopping(
            "min",
            min_delta=self.data_config.tolerance,
            patience=self.data_config.patience,
        )
        metrics_valid = {"loss": None}

        if cluster.master:
            log_writer = LogWriter(
                self.data_config.maps_path,
                self.data_config.task_manager.evaluation_metrics + ["loss"],
                split,
                resume=resume,
                beginning_epoch=beginning_epoch,
                network=network,
            )
            retain_best = RetainBest(
                selection_metrics=list(self.data_config.selection_metrics)
            )
        epoch = beginning_epoch

        retain_best = RetainBest(
            selection_metrics=list(self.data_config.selection_metrics)
        )

        scaler = GradScaler(enabled=self.data_config.amp)
        profiler = self.data_config._init_profiler()

        if self.data_config.track_exp == "wandb":
            from clinicadl.utils.tracking_exp import WandB_handler

            run = WandB_handler(
                split, self.data_config.__dict__, self.data_config.maps_path.name
            )

        if self.data_config.track_exp == "mlflow":
            from clinicadl.utils.tracking_exp import Mlflow_handler

            run = Mlflow_handler(
                split, self.data_config.__dict__, self.data_config.maps_path.name
            )

        while epoch < self.data_config.epochs and not early_stopping.step(
            metrics_valid["loss"]
        ):
            logger.info(f"Beginning epoch {epoch}.")

            if isinstance(train_loader.sampler, DistributedSampler):
                # It should always be true for a random sampler. But just in case
                # we get a WeightedRandomSampler or a forgotten RandomSampler,
                # we do not want to execute this line.
                train_loader.sampler.set_epoch(epoch)

            model.zero_grad(set_to_none=True)
            evaluation_flag, step_flag = True, True

            with profiler:
                for i, data in enumerate(train_loader):
                    update: bool = (i + 1) % self.data_config.accumulation_steps == 0
                    sync = nullcontext() if update else model.no_sync()
                    with sync:
                        with autocast(enabled=self.data_config.amp):
                            _, loss_dict = model(data, criterion)
                        logger.debug(f"Train loss dictionnary {loss_dict}")
                        loss = loss_dict["loss"]
                        scaler.scale(loss).backward()

                    if update:
                        step_flag = False
                        scaler.step(optimizer)
                        scaler.update()
                        optimizer.zero_grad(set_to_none=True)

                        del loss

                        # Evaluate the model only when no gradients are accumulated
                        if (
                            self.data_config.evaluation_steps != 0
                            and (i + 1) % self.data_config.evaluation_steps == 0
                        ):
                            evaluation_flag = False

                            _, metrics_train = self.data_config.task_manager.test(
                                model, train_loader, criterion, amp=self.data_config.amp
                            )
                            _, metrics_valid = self.data_config.task_manager.test(
                                model, valid_loader, criterion, amp=self.data_config.amp
                            )

                            model.train()
                            train_loader.dataset.train()

                            if cluster.master:
                                log_writer.step(
                                    epoch,
                                    i,
                                    metrics_train,
                                    metrics_valid,
                                    len(train_loader),
                                )
                            logger.info(
                                f"{self.data_config.mode} level training loss is {metrics_train['loss']} "
                                f"at the end of iteration {i}"
                            )
                            logger.info(
                                f"{self.data_config.mode} level validation loss is {metrics_valid['loss']} "
                                f"at the end of iteration {i}"
                            )

                    profiler.step()

                # If no step has been performed, raise Exception
                if step_flag:
                    raise Exception(
                        "The model has not been updated once in the epoch. The accumulation step may be too large."
                    )

                # If no evaluation has been performed, warn the user
                elif evaluation_flag and self.data_config.evaluation_steps != 0:
                    logger.warning(
                        f"Your evaluation steps {self.data_config.evaluation_steps} are too big "
                        f"compared to the size of the dataset. "
                        f"The model is evaluated only once at the end epochs."
                    )

                # Update weights one last time if gradients were computed without update
                if (i + 1) % self.data_config.accumulation_steps != 0:
                    scaler.step(optimizer)
                    scaler.update()
                    optimizer.zero_grad(set_to_none=True)

                # Always test the results and save them once at the end of the epoch
                model.zero_grad(set_to_none=True)
                logger.debug(f"Last checkpoint at the end of the epoch {epoch}")

                _, metrics_train = self.data_config.task_manager.test(
                    model, train_loader, criterion, amp=self.data_config.amp
                )
                _, metrics_valid = self.data_config.task_manager.test(
                    model, valid_loader, criterion, amp=self.data_config.amp
                )

                model.train()
                train_loader.dataset.train()

                if cluster.master:
                    log_writer.step(
                        epoch, i, metrics_train, metrics_valid, len(train_loader)
                    )
                logger.info(
                    f"{self.data_config.mode} level training loss is {metrics_train['loss']} "
                    f"at the end of iteration {i}"
                )
                logger.info(
                    f"{self.data_config.mode} level validation loss is {metrics_valid['loss']} "
                    f"at the end of iteration {i}"
                )

                if self.data_config.track_exp == "wandb":
                    run.log_metrics(
                        run._wandb,
                        self.data_config.track_exp,
                        self.data_config.network_task,
                        metrics_train,
                        metrics_valid,
                    )

                if self.data_config.track_exp == "mlflow":
                    run.log_metrics(
                        run._mlflow,
                        self.data_config.track_exp,
                        self.data_config.network_task,
                        metrics_train,
                        metrics_valid,
                    )

<<<<<<< HEAD
            log_writer.step(epoch, i, metrics_train, metrics_valid, len(train_loader))
            logger.info(
                f"{self.data_config.mode} level training loss is {metrics_train['loss']} "
                f"at the end of iteration {i}"
            )
            logger.info(
                f"{self.data_config.mode} level validation loss is {metrics_valid['loss']} "
                f"at the end of iteration {i}"
            )
            if self.data_config.track_exp == "wandb":
                run.log_metrics(
                    run._wandb,
                    self.data_config.track_exp,
                    self.data_config.network_task,
                    metrics_train,
                    metrics_valid,
                )

            if self.data_config.track_exp == "mlflow":
                run.log_metrics(
                    run._mlflow,
                    self.data_config.track_exp,
                    self.data_config.network_task,
                    metrics_train,
                    metrics_valid,
                )
=======
            # log_writer.step(epoch, i, metrics_train, metrics_valid, len(train_loader))
            # logger.info(
            #     f"{self.mode} level training loss is {metrics_train['loss']} "
            #     f"at the end of iteration {i}"
            # )
            # logger.info(
            #     f"{self.mode} level validation loss is {metrics_valid['loss']} "
            #     f"at the end of iteration {i}"
            # )
            # if self.track_exp == "wandb":
            #     run.log_metrics(
            #         run._wandb,
            #         self.track_exp,
            #         self.network_task,
            #         metrics_train,
            #         metrics_valid,
            #     )

            # if self.track_exp == "mlflow":
            #     run.log_metrics(
            #         run._mlflow,
            #         self.track_exp,
            #         self.network_task,
            #         metrics_train,
            #         metrics_valid,
            #     )
>>>>>>> 2d5c33a2
            if cluster.master:
                # Save checkpoints and best models
                best_dict = retain_best.step(metrics_valid)
                self._write_weights(
                    self.data_config.split_name,
                    self.data_config.maps_path,
                    {
                        "model": model.state_dict(),
                        "epoch": epoch,
                        "name": self.data_config.architecture,
                    },
                    best_dict,
                    split,
                    network=network,
                    save_all_models=self.parameters["save_all_models"],
                )
                self._write_weights(
                    self.data_config.split_name,
                    self.data_config.maps_path,
                    {
                        "optimizer": optimizer.state_dict(),
                        "epoch": epoch,
                        "name": self.data_config.optimizer,
                    },
                    None,
                    split,
                    filename="optimizer.pth.tar",
                    save_all_models=self.parameters["save_all_models"],
                )

            epoch += 1

        if self.data_config.track_exp == "mlflow":
            run._mlflow.end_run()

        if self.data_config.track_exp == "wandb":
            run._wandb.finish()

        del model
        self._test_loader(
            train_loader,
            criterion,
            "train",
            split,
            self.data_config.selection_metrics,
            network=network,
        )
        self._test_loader(
            valid_loader,
            criterion,
            "validation",
            split,
            self.data_config.selection_metrics,
            network=network,
        )

        if self.data_config.task_manager.save_outputs:
            self._compute_output_tensors(
                train_loader.dataset,
                "train",
                split,
                self.data_config.selection_metrics,
                nb_images=1,
                network=network,
            )
            self._compute_output_tensors(
                train_loader.dataset,
                "validation",
                split,
                self.data_config.selection_metrics,
                nb_images=1,
                network=network,
            )
        self.callback_handler.on_train_end(self.data_config)

    def _train_ssdann(
        self,
        train_source_loader,
        train_target_loader,
        train_target_unl_loader,
        valid_loader,
        valid_source_loader,
        split,
        network=None,
        resume=False,
        evaluate_source=True,  # TO MODIFY
    ):
        """
        Core function shared by train and resume.

        Args:
            train_loader (torch.utils.data.DataLoader): DataLoader wrapping the training set.
            valid_loader (torch.utils.data.DataLoader): DataLoader wrapping the validation set.
            split (int): Index of the split trained.
            network (int): Index of the network trained (used in multi-network setting only).
            resume (bool): If True the job is resumed from the checkpoint.
        """

        model, beginning_epoch = self._init_model(
            split=split,
            resume=resume,
            transfer_path=self.transfer_path,
            transfer_selection=self.transfer_selection_metric,
        )

        criterion = self.task_manager.get_criterion(self.loss)
        logger.debug(f"Criterion for {self.network_task} is {criterion}")
        optimizer = self._init_optimizer(model, split=split, resume=resume)

        logger.debug(f"Optimizer used for training is optimizer")

        model.train()
        train_source_loader.dataset.train()
        train_target_loader.dataset.train()
        train_target_unl_loader.dataset.train()

        early_stopping = EarlyStopping(
            "min", min_delta=self.tolerance, patience=self.patience
        )

        metrics_valid_target = {"loss": None}
        metrics_valid_source = {"loss": None}

        log_writer = LogWriter(
            self.maps_path,
            self.task_manager.evaluation_metrics + ["loss"],
            split,
            resume=resume,
            beginning_epoch=beginning_epoch,
            network=network,
        )
        epoch = log_writer.beginning_epoch

        retain_best = RetainBest(selection_metrics=list(self.selection_metrics))
        import numpy as np

        while epoch < self.epochs and not early_stopping.step(
            metrics_valid_target["loss"]
        ):
            logger.info(f"Beginning epoch {epoch}.")

            model.zero_grad()
            evaluation_flag, step_flag = True, True

            for i, (data_source, data_target, data_target_unl) in enumerate(
                zip(train_source_loader, train_target_loader, train_target_unl_loader)
            ):
                p = (
                    float(epoch * len(train_target_loader))
                    / 10
                    / len(train_target_loader)
                )
                alpha = 2.0 / (1.0 + np.exp(-10 * p)) - 1
                # alpha = 0
                _, _, loss_dict = model.compute_outputs_and_loss(
                    data_source, data_target, data_target_unl, criterion, alpha
                )  # TO CHECK
                logger.debug(f"Train loss dictionnary {loss_dict}")
                loss = loss_dict["loss"]
                loss.backward()
                if (i + 1) % self.accumulation_steps == 0:
                    step_flag = False
                    optimizer.step()
                    optimizer.zero_grad()

                    del loss

                    # Evaluate the model only when no gradients are accumulated
                    if (
                        self.evaluation_steps != 0
                        and (i + 1) % self.evaluation_steps == 0
                    ):
                        evaluation_flag = False

                        # Evaluate on taget data
                        logger.info("Evaluation on target data")
                        _, metrics_train_target = self.task_manager.test_da(
                            model,
                            train_target_loader,
                            criterion,
                            alpha,
                            target=True,
                        )  # TO CHECK

                        _, metrics_valid_target = self.task_manager.test_da(
                            model,
                            valid_loader,
                            criterion,
                            alpha,
                            target=True,
                        )

                        model.train()
                        train_target_loader.dataset.train()

                        log_writer.step(
                            epoch,
                            i,
                            metrics_train_target,
                            metrics_valid_target,
                            len(train_target_loader),
                            "training_target.tsv",
                        )
                        logger.info(
                            f"{self.mode} level training loss for target data is {metrics_train_target['loss']} "
                            f"at the end of iteration {i}"
                        )
                        logger.info(
                            f"{self.mode} level validation loss for target data is {metrics_valid_target['loss']} "
                            f"at the end of iteration {i}"
                        )

                        # Evaluate on source data
                        logger.info("Evaluation on source data")
                        _, metrics_train_source = self.task_manager.test_da(
                            model, train_source_loader, criterion, alpha
                        )
                        _, metrics_valid_source = self.task_manager.test_da(
                            model, valid_source_loader, criterion, alpha
                        )

                        model.train()
                        train_source_loader.dataset.train()

                        log_writer.step(
                            epoch,
                            i,
                            metrics_train_source,
                            metrics_valid_source,
                            len(train_source_loader),
                        )
                        logger.info(
                            f"{self.mode} level training loss for source data is {metrics_train_source['loss']} "
                            f"at the end of iteration {i}"
                        )
                        logger.info(
                            f"{self.mode} level validation loss for source data is {metrics_valid_source['loss']} "
                            f"at the end of iteration {i}"
                        )

            # If no step has been performed, raise Exception
            if step_flag:
                raise Exception(
                    "The model has not been updated once in the epoch. The accumulation step may be too large."
                )

            # If no evaluation has been performed, warn the user
            elif evaluation_flag and self.evaluation_steps != 0:
                logger.warning(
                    f"Your evaluation steps {self.evaluation_steps} are too big "
                    f"compared to the size of the dataset. "
                    f"The model is evaluated only once at the end epochs."
                )

            # Update weights one last time if gradients were computed without update
            if (i + 1) % self.accumulation_steps != 0:
                optimizer.step()
                optimizer.zero_grad()
            # Always test the results and save them once at the end of the epoch
            model.zero_grad()
            logger.debug(f"Last checkpoint at the end of the epoch {epoch}")

            if evaluate_source:
                logger.info(
                    f"Evaluate source data at the end of the epoch {epoch} with alpha: {alpha}."
                )
                _, metrics_train_source = self.task_manager.test_da(
                    model,
                    train_source_loader,
                    criterion,
                    alpha,
                    True,
                    False,
                )
                _, metrics_valid_source = self.task_manager.test_da(
                    model,
                    valid_source_loader,
                    criterion,
                    alpha,
                    True,
                    False,
                )

                log_writer.step(
                    epoch,
                    i,
                    metrics_train_source,
                    metrics_valid_source,
                    len(train_source_loader),
                )

                logger.info(
                    f"{self.mode} level training loss for source data is {metrics_train_source['loss']} "
                    f"at the end of iteration {i}"
                )
                logger.info(
                    f"{self.mode} level validation loss for source data is {metrics_valid_source['loss']} "
                    f"at the end of iteration {i}"
                )

            _, metrics_train_target = self.task_manager.test_da(
                model,
                train_target_loader,
                criterion,
                alpha,
                target=True,
            )
            _, metrics_valid_target = self.task_manager.test_da(
                model,
                valid_loader,
                criterion,
                alpha,
                target=True,
            )

            model.train()
            train_source_loader.dataset.train()
            train_target_loader.dataset.train()

            log_writer.step(
                epoch,
                i,
                metrics_train_target,
                metrics_valid_target,
                len(train_target_loader),
                "training_target.tsv",
            )

            logger.info(
                f"{self.mode} level training loss for target data is {metrics_train_target['loss']} "
                f"at the end of iteration {i}"
            )
            logger.info(
                f"{self.mode} level validation loss for target data is {metrics_valid_target['loss']} "
                f"at the end of iteration {i}"
            )

            # Save checkpoints and best models
            best_dict = retain_best.step(metrics_valid_target)
            self._write_weights(
                {
                    "model": model.state_dict(),
                    "epoch": epoch,
                    "name": self.architecture,
                },
                best_dict,
                split,
                network=network,
                save_all_models=False,
            )
            self._write_weights(
                {
                    "optimizer": optimizer.state_dict(),  # TO MODIFY
                    "epoch": epoch,
                    "name": self.optimizer,
                },
                None,
                split,
                filename="optimizer.pth.tar",
                save_all_models=False,
            )

            epoch += 1

        self._test_loader_ssda(
            train_target_loader,
            criterion,
            data_group="train",
            split=split,
            selection_metrics=self.selection_metrics,
            network=network,
            target=True,
            alpha=0,
        )
        self._test_loader_ssda(
            valid_loader,
            criterion,
            data_group="validation",
            split=split,
            selection_metrics=self.selection_metrics,
            network=network,
            target=True,
            alpha=0,
        )

        if self.task_manager.save_outputs:
            self._compute_output_tensors(
                train_target_loader.dataset,
                "train",
                split,
                self.selection_metrics,
                nb_images=1,
                network=network,
            )
            self._compute_output_tensors(
                train_target_loader.dataset,
                "validation",
                split,
                self.selection_metrics,
                nb_images=1,
                network=network,
            )

    def _test_loader(
        self,
        dataloader,
        criterion,
        data_group,
        split,
        selection_metrics,
        use_labels=True,
        # gpu=None,
        # amp=False,
        network=None,
    ):
        """
        Launches the testing task on a dataset wrapped by a DataLoader and writes prediction TSV files.

        Args:
            dataloader (torch.utils.data.DataLoader): DataLoader wrapping the test CapsDataset.
            criterion (torch.nn.modules.loss._Loss): optimization criterion used during training.
            data_group (str): name of the data group used for the testing task.
            split (int): Index of the split used to train the model tested.
            selection_metrics (list[str]): List of metrics used to select the best models which are tested.
            use_labels (bool): If True, the labels must exist in test meta-data and metrics are computed.
            gpu (bool): If given, a new value for the device of the model will be computed.
            amp (bool): If enabled, uses Automatic Mixed Precision (requires GPU usage).
            network (int): Index of the network tested (only used in multi-network setting).
        """
        for selection_metric in selection_metrics:
            if cluster.master:
                log_dir = (
                    self.data_config.maps_path
                    / f"{self.data_config.split_name}-{split}"
                    / f"best-{selection_metric}"
                    / data_group
                )
                self.write_description_log(
                    log_dir,
                    data_group,
                    dataloader.dataset.caps_dict,
                    dataloader.dataset.df,
                )

            # load the best trained model during the training
            model, _ = self.data_config._init_model(
                transfer_path=self.data_config.maps_path,
                split=split,
                transfer_selection=selection_metric,
                gpu=self.data_config.gpu,
                network=network,
            )
            model = DDP(model)

            prediction_df, metrics = self.data_config.task_manager.test(
                model,
                dataloader,
                criterion,
                use_labels=use_labels,
                amp=self.data_config.amp,
            )
            if use_labels:
                if network is not None:
                    metrics[f"{self.data_config.mode}_id"] = network
                logger.info(
                    f"{self.data_config.mode} level {data_group} loss is {metrics['loss']} for model selected on {selection_metric}"
                )

            if cluster.master:
                # Replace here
                self._mode_level_to_tsv(
                    prediction_df,
                    metrics,
                    split,
                    selection_metric,
                    data_group=data_group,
                )

    def _test_loader_ssda(
        self,
        dataloader,
        criterion,
        alpha,
        data_group,
        split,
        selection_metrics,
        use_labels=True,
        gpu=None,
        network=None,
        target=False,
    ):
        """
        Launches the testing task on a dataset wrapped by a DataLoader and writes prediction TSV files.

        Args:
            dataloader (torch.utils.data.DataLoader): DataLoader wrapping the test CapsDataset.
            criterion (torch.nn.modules.loss._Loss): optimization criterion used during training.
            data_group (str): name of the data group used for the testing task.
            split (int): Index of the split used to train the model tested.
            selection_metrics (list[str]): List of metrics used to select the best models which are tested.
            use_labels (bool): If True, the labels must exist in test meta-data and metrics are computed.
            gpu (bool): If given, a new value for the device of the model will be computed.
            network (int): Index of the network tested (only used in multi-network setting).
        """
        for selection_metric in selection_metrics:
            log_dir = (
                self.maps_path
                / f"{self.split_name}-{split}"
                / f"best-{selection_metric}"
                / data_group
            )
            self.write_description_log(
                log_dir,
                data_group,
                dataloader.dataset.caps_dict,
                dataloader.dataset.df,
            )

            # load the best trained model during the training
            model, _ = self._init_model(
                transfer_path=self.maps_path,
                split=split,
                transfer_selection=selection_metric,
                gpu=gpu,
                network=network,
            )
            prediction_df, metrics = self.task_manager.test_da(
                model,
                dataloader,
                criterion,
                target=target,
            )
            if use_labels:
                if network is not None:
                    metrics[f"{self.mode}_id"] = network
                logger.info(
                    f"{self.mode} level {data_group} loss is {metrics['loss']} for model selected on {selection_metric}"
                )

            # Replace here
            self._mode_level_to_tsv(
                prediction_df, metrics, split, selection_metric, data_group=data_group
            )

    @torch.no_grad()
    def _compute_output_nifti(
        self,
        dataset,
        data_group,
        split,
        selection_metrics,
        gpu=None,
        network=None,
    ):
        """
        Computes the output nifti images and saves them in the MAPS.

        Args:
            dataset (clinicadl.utils.caps_dataset.data.CapsDataset): wrapper of the data set.
            data_group (str): name of the data group used for the task.
            split (int): split number.
            selection_metrics (list[str]): metrics used for model selection.
            gpu (bool): If given, a new value for the device of the model will be computed.
            network (int): Index of the network tested (only used in multi-network setting).
        # Raise an error if mode is not image
        """
        import nibabel as nib
        from numpy import eye

        for selection_metric in selection_metrics:
            # load the best trained model during the training
            model, _ = self._init_model(
                transfer_path=self.maps_path,
                split=split,
                transfer_selection=selection_metric,
                gpu=gpu,
                network=network,
                nb_unfrozen_layer=self.nb_unfrozen_layer,
            )
            model = DDP(model)

            nifti_path = (
                self.maps_path
                / f"{self.split_name}-{split}"
                / f"best-{selection_metric}"
                / data_group
                / "nifti_images"
            )
            if cluster.master:
                nifti_path.mkdir(parents=True, exist_ok=True)
            dist.barrier()

            nb_imgs = len(dataset)
            for i in range(cluster.rank, nb_imgs, cluster.world_size):
                data = dataset[i]
                image = data["image"]
                x = image.unsqueeze(0).to(model.device)
                with autocast(enabled=self.amp):
                    output = model.predict(x)
                output = output.squeeze(0).detach().cpu().float()
                # Convert tensor to nifti image with appropriate affine
                input_nii = nib.Nifti1Image(image[0].detach().cpu().numpy(), eye(4))
                output_nii = nib.Nifti1Image(output[0].numpy(), eye(4))
                # Create file name according to participant and session id
                participant_id = data["participant_id"]
                session_id = data["session_id"]
                input_filename = f"{participant_id}_{session_id}_image_input.nii.gz"
                output_filename = f"{participant_id}_{session_id}_image_output.nii.gz"
                nib.save(input_nii, nifti_path / input_filename)
                nib.save(output_nii, nifti_path / output_filename)

    @torch.no_grad()
    def _compute_output_tensors(
        self,
        dataset,
        data_group,
        split,
        selection_metrics,
        nb_images=None,
        gpu=None,
        network=None,
    ):
        """
        Compute the output tensors and saves them in the MAPS.

        Args:
            dataset (clinicadl.utils.caps_dataset.data.CapsDataset): wrapper of the data set.
            data_group (str): name of the data group used for the task.
            split (int): split number.
            selection_metrics (list[str]): metrics used for model selection.
            nb_images (int): number of full images to write. Default computes the outputs of the whole data set.
            gpu (bool): If given, a new value for the device of the model will be computed.
            network (int): Index of the network tested (only used in multi-network setting).
        """
        for selection_metric in selection_metrics:
            # load the best trained model during the training
            model, _ = self._init_model(
                transfer_path=self.maps_path,
                split=split,
                transfer_selection=selection_metric,
                gpu=gpu,
                network=network,
                nb_unfrozen_layer=self.nb_unfrozen_layer,
            )
            model = DDP(model)

            tensor_path = (
                self.maps_path
                / f"{self.split_name}-{split}"
                / f"best-{selection_metric}"
                / data_group
                / "tensors"
            )
            if cluster.master:
                tensor_path.mkdir(parents=True, exist_ok=True)
            dist.barrier()

            if nb_images is None:  # Compute outputs for the whole data set
                nb_modes = len(dataset)
            else:
                nb_modes = nb_images * dataset.elem_per_image

            for i in range(cluster.rank, nb_modes, cluster.world_size):
                data = dataset[i]
                image = data["image"]
                x = image.unsqueeze(0).to(model.device)
                with autocast(enabled=self.amp):
                    output = model.predict(x)
                output = output.squeeze(0).cpu().float()
                participant_id = data["participant_id"]
                session_id = data["session_id"]
                mode_id = data[f"{self.mode}_id"]
                input_filename = (
                    f"{participant_id}_{session_id}_{self.mode}-{mode_id}_input.pt"
                )
                output_filename = (
                    f"{participant_id}_{session_id}_{self.mode}-{mode_id}_output.pt"
                )
                torch.save(image, tensor_path / input_filename)
                torch.save(output, tensor_path / output_filename)
                logger.debug(f"File saved at {[input_filename, output_filename]}")

    def _compute_latent_tensors(
        self,
        dataset,
        data_group,
        split,
        selection_metrics,
        nb_images=None,
        gpu=None,
        network=None,
    ):
        """
        Compute the output tensors and saves them in the MAPS.

        Args:
            dataset (clinicadl.utils.caps_dataset.data.CapsDataset): wrapper of the data set.
            data_group (str): name of the data group used for the task.
            split (int): split number.
            selection_metrics (list[str]): metrics used for model selection.
            nb_images (int): number of full images to write. Default computes the outputs of the whole data set.
            gpu (bool): If given, a new value for the device of the model will be computed.
            network (int): Index of the network tested (only used in multi-network setting).
        """
        for selection_metric in selection_metrics:
            # load the best trained model during the training
            model, _ = self._init_model(
                transfer_path=self.maps_path,
                split=split,
                transfer_selection=selection_metric,
                gpu=gpu,
                network=network,
                nb_unfrozen_layer=self.nb_unfrozen_layer,
            )
            model = DDP(model)

            tensor_path = (
                self.maps_path
                / f"{self.split_name}-{split}"
                / f"best-{selection_metric}"
                / data_group
                / "latent_tensors"
            )
            if cluster.master:
                tensor_path.mkdir(parents=True, exist_ok=True)
            dist.barrier()

            if nb_images is None:  # Compute outputs for the whole data set
                nb_modes = len(dataset)
            else:
                nb_modes = nb_images * dataset.elem_per_image

            for i in range(cluster.rank, nb_modes, cluster.world_size):
                data = dataset[i]
                image = data["image"]
                logger.debug(f"Image for latent representation {image}")
                with autocast(enabled=self.amp):
                    _, latent, _ = model._forward(image.unsqueeze(0).to(model.device))
                latent = latent.squeeze(0).cpu().float()
                participant_id = data["participant_id"]
                session_id = data["session_id"]
                mode_id = data[f"{self.mode}_id"]
                output_filename = (
                    f"{participant_id}_{session_id}_{self.mode}-{mode_id}_latent.pt"
                )
                torch.save(latent, tensor_path / output_filename)

    def _ensemble_prediction(
        self,
        data_group,
        split,
        selection_metrics,
        use_labels=True,
    ):
        """Computes the results on the image-level."""

        if not selection_metrics:
            selection_metrics = self._find_selection_metrics(split)

        for selection_metric in selection_metrics:
            # Soft voting
            if self.data_config.num_networks > 1:
                self._ensemble_to_tsv(
                    split,
                    selection=selection_metric,
                    data_group=data_group,
                    use_labels=use_labels,
                )
            elif self.data_config.mode != "image":
                self._mode_to_image_tsv(
                    split,
                    selection=selection_metric,
                    data_group=data_group,
                    use_labels=use_labels,
                )

    ###############################
    # Checks                      #
    ###############################
    def _check_args(self, parameters):
        """
        Check the training parameters integrity
        """
        logger.debug("Checking arguments...")
        mandatory_arguments = [
            "caps_directory",
            "tsv_path",
            "preprocessing_dict",
            "mode",
            "network_task",
        ]
        for arg in mandatory_arguments:
            if arg not in parameters:
                raise ClinicaDLArgumentError(
                    f"The values of mandatory arguments {mandatory_arguments} should be set. "
                    f"No value was given for {arg}."
                )
        self.parameters = add_default_values(parameters)
        self.parameters = change_str_to_path(parameters)
        if self.parameters["gpu"]:
            check_gpu()
        elif self.parameters["amp"]:
            raise ClinicaDLArgumentError(
                "AMP is designed to work with modern GPUs. Please add the --gpu flag."
            )

        _, transformations = get_transforms(
            normalize=self.normalize,
            size_reduction=self.size_reduction,
            size_reduction_factor=self.size_reduction_factor,
        )

        split_manager = self._init_split_manager(None)
        train_df = split_manager[0]["train"]
        if "label" not in self.parameters:
            self.parameters["label"] = None

        self.task_manager = self._init_task_manager(df=train_df)

        if self.parameters["architecture"] == "default":
            self.parameters["architecture"] = self.task_manager.get_default_network()
        if "selection_threshold" not in self.parameters:
            self.parameters["selection_threshold"] = None
        if (
            "label_code" not in self.parameters
            or len(self.parameters["label_code"]) == 0
        ):  # Allows to set custom label code in TOML
            self.parameters["label_code"] = self.task_manager.generate_label_code(
                train_df, self.label
            )

        full_dataset = return_dataset(
            self.caps_directory,
            train_df,
            self.preprocessing_dict,
            multi_cohort=self.multi_cohort,
            label=self.label,
            label_code=self.parameters["label_code"],
            train_transformations=None,
            all_transformations=transformations,
        )
        self.parameters.update(
            {
                "num_networks": full_dataset.elem_per_image,
                "output_size": self.task_manager.output_size(
                    full_dataset.size, full_dataset.df, self.label
                ),
                "input_size": full_dataset.size,
            }
        )

        self.parameters["seed"] = get_seed(self.parameters["seed"])

        if self.parameters["num_networks"] < 2 and self.multi_network:
            raise ClinicaDLConfigurationError(
                f"Invalid training configuration: cannot train a multi-network "
                f"framework with only {self.parameters['num_networks']} element "
                f"per image."
            )
        possible_selection_metrics_set = set(self.task_manager.evaluation_metrics) | {
            "loss"
        }
        if not set(self.parameters["selection_metrics"]).issubset(
            possible_selection_metrics_set
        ):
            raise ClinicaDLConfigurationError(
                f"Selection metrics {self.parameters['selection_metrics']} "
                f"must be a subset of metrics used for evaluation "
                f"{possible_selection_metrics_set}."
            )

    def _find_splits(self):
        """Find which splits were trained in the MAPS."""
        return [
            int(split.name.split("-")[1])
            for split in list(self.maps_path.iterdir())
            if split.name.startswith(f"{self.split_name}-")
        ]

    def _find_selection_metrics(self, split):
        """Find which selection metrics are available in MAPS for a given split."""

        split_path = self.maps_path / f"{self.data_config.split_name}-{split}"
        if not split_path.is_dir():
            raise MAPSError(
                f"Training of split {split} was not performed."
                f"Please execute maps_manager.train(split_list=[{split}])"
            )

        return [
            metric.name.split("-")[1]
            for metric in list(split_path.iterdir())
            if metric.name[:5:] == "best-"
        ]

    def _check_selection_metric(self, split, selection_metric=None):
        """Check that a given selection metric is available for a given split."""
        available_metrics = self._find_selection_metrics(split)
        if not selection_metric:
            if len(available_metrics) > 1:
                raise ClinicaDLArgumentError(
                    f"Several metrics are available for split {split}. "
                    f"Please choose which one you want to read among {available_metrics}"
                )
            else:
                selection_metric = available_metrics[0]
        else:
            if selection_metric not in available_metrics:
                raise ClinicaDLArgumentError(
                    f"The metric {selection_metric} is not available."
                    f"Please choose among is the available metrics {available_metrics}."
                )
        return selection_metric

    def _check_leakage(self, data_group, test_df):
        """
        Checks that no intersection exist between the participants used for training and those used for testing.

        Args:
            data_group (str): name of the data group
            test_df (pd.DataFrame): Table of participant_id / session_id of the data group
        Raises:
            ClinicaDLDataLeakageError: if data_group not in ["train", "validation"] and there is an intersection
                between the participant IDs in test_df and the ones used for training.
        """
        if data_group not in ["train", "validation"]:
            train_path = self.maps_path / "groups" / "train+validation.tsv"
            train_df = pd.read_csv(train_path, sep="\t")
            participants_train = set(train_df.participant_id.values)
            participants_test = set(test_df.participant_id.values)
            intersection = participants_test & participants_train

            if len(intersection) > 0:
                raise ClinicaDLDataLeakageError(
                    "Your evaluation set contains participants who were already seen during "
                    "the training step. The list of common participants is the following: "
                    f"{intersection}."
                )

    def _check_data_group(
        self,
        data_group,
        # caps_directory=None,
        df=None,
        # multi_cohort=False,
        # overwrite=False,
        # label=None,
    ):
        """
        Check if a data group is already available if other arguments are None.
        Else creates a new data_group.

        Args:
            data_group (str): name of the data group
            caps_directory  (str): input CAPS directory
            df (pd.DataFrame): Table of participant_id / session_id of the data group
            multi_cohort (bool): indicates if the input data comes from several CAPS
            overwrite (bool): If True former definition of data group is erased
            label (str): label name if applicable

        Raises:
            MAPSError when trying to overwrite train or validation data groups
            ClinicaDLArgumentError:
                when caps_directory or df are given but data group already exists
                when caps_directory or df are not given and data group does not exist
        """
        group_dir = self.maps_path / "groups" / data_group
        logger.debug(f"Group path {group_dir}")
        if group_dir.is_dir():  # Data group already exists
            if self.data_config.overwrite:
                if data_group in ["train", "validation"]:
                    raise MAPSError("Cannot overwrite train or validation data group.")
                else:
                    shutil.rmtree(group_dir)
                    split_list = self._find_splits()
                    for split in split_list:
                        selection_metrics = self._find_selection_metrics(split)
                        for selection in selection_metrics:
                            results_path = (
                                self.data_config.maps_path
                                / f"{self.data_config.split_name}-{split}"
                                / f"best-{selection}"
                                / data_group
                            )
                            if results_path.is_dir():
                                shutil.rmtree(results_path)
            elif df is not None or self.data_config.caps_directory is not None:
                raise ClinicaDLArgumentError(
                    f"Data group {data_group} is already defined. "
                    f"Please do not give any caps_directory, tsv_path or multi_cohort to use it. "
                    f"To erase {data_group} please set overwrite to True."
                )

        if not group_dir.is_dir() and (
            self.data_config.caps_directory is None or df is None
        ):  # Data group does not exist yet / was overwritten + missing data
            raise ClinicaDLArgumentError(
                f"The data group {data_group} does not already exist. "
                f"Please specify a caps_directory and a tsv_path to create this data group."
            )
        elif (
            not group_dir.is_dir()
        ):  # Data group does not exist yet / was overwritten + all data is provided
            self._check_leakage(data_group, df)
            self._write_data_group(
                data_group,
                df,
                self.data_config.caps_directory,
                self.data_config.multi_cohort,
                label=self.data_config.label,
            )

    ###############################
    # File writers                #
    ###############################

    def _write_data_group(
        self,
        data_group,
        df,
        caps_directory: Path = None,
        multi_cohort: bool = None,
        label=None,
    ):
        """
        Check that a data_group is not already written and writes the characteristics of the data group
        (TSV file with a list of participant / session + JSON file containing the CAPS and the preprocessing).

        Args:
            data_group (str): name whose presence is checked.
            df (pd.DataFrame): DataFrame containing the participant_id and session_id (and label if use_labels is True)
            caps_directory (str): caps_directory if different from the training caps_directory,
            multi_cohort (bool): multi_cohort used if different from the training multi_cohort.
        """
        group_path = self.maps_path / "groups" / data_group
        group_path.mkdir(parents=True)

        columns = ["participant_id", "session_id", "cohort"]
        if self.label in df.columns.values:
            columns += [self.label]
        if label is not None and label in df.columns.values:
            columns += [label]

        df.to_csv(group_path / "data.tsv", sep="\t", columns=columns, index=False)
        self.write_parameters(
            group_path,
            {
                "caps_directory": caps_directory
                if caps_directory is not None
                else self.caps_directory,
                "multi_cohort": multi_cohort
                if multi_cohort is not None
                else self.multi_cohort,
            },
        )

    def _write_weights(
        self,
        split_name,
        maps_path,
        state: Dict[str, Any],
        metrics_dict: Optional[Dict[str, bool]],
        split: int,
        network: int = None,
        filename: str = "checkpoint.pth.tar",
        save_all_models: bool = False,
    ):
        """
        Update checkpoint and save the best model according to a set of metrics.
        If no metrics_dict is given, only the checkpoint is saved.

        Args:
            state: state of the training (model weights, epoch...).
            metrics_dict: output of RetainBest step.
            split: split number.
            network: network number (multi-network framework).
            filename: name of the checkpoint file.
        """
        checkpoint_dir = maps_path / f"{split_name}-{split}" / "tmp"
        checkpoint_dir.mkdir(parents=True, exist_ok=True)
        checkpoint_path = checkpoint_dir / filename
        torch.save(state, checkpoint_path)

        if save_all_models:
            all_models_dir = (
                self.maps_path / f"{self.split_name}-{split}" / "all_models"
            )
            all_models_dir.mkdir(parents=True, exist_ok=True)
            torch.save(state, all_models_dir / f"model_epoch_{state['epoch']}.pth.tar")

        best_filename = "model.pth.tar"
        if network is not None:
            best_filename = f"network-{network}_model.pth.tar"

        # Save model according to several metrics
        if metrics_dict is not None:
            for metric_name, metric_bool in metrics_dict.items():
                metric_path = (
                    maps_path / f"{split_name}-{split}" / f"best-{metric_name}"
                )
                if metric_bool:
                    metric_path.mkdir(parents=True, exist_ok=True)
                    shutil.copyfile(checkpoint_path, metric_path / best_filename)

    def _erase_tmp(self, split):
        """Erase checkpoints of the model and optimizer at the end of training."""
        tmp_path = self.maps_path / f"{self.data_config.split_name}-{split}" / "tmp"
        shutil.rmtree(tmp_path)

    @staticmethod
    def write_description_log(
        log_dir: Path,
        data_group,
        caps_dict,
        df,
    ):
        """
        Write description log file associated to a data group.

        Args:
            log_dir (str): path to the log file directory.
            data_group (str): name of the data group used for the task.
            caps_dict (dict[str, str]): Dictionary of the CAPS folders used for the task
            df (pd.DataFrame): DataFrame of the meta-data used for the task.
        """
        log_dir.mkdir(parents=True, exist_ok=True)
        log_path = log_dir / "description.log"
        with log_path.open(mode="w") as f:
            f.write(f"Prediction {data_group} group - {datetime.now()}\n")
            f.write(f"Data loaded from CAPS directories: {caps_dict}\n")
            f.write(f"Number of participants: {df.participant_id.nunique()}\n")
            f.write(f"Number of sessions: {len(df)}\n")

    def _mode_level_to_tsv(
        self,
        results_df: pd.DataFrame,
        metrics: Union[Dict, pd.DataFrame],
        split: int,
        selection: str,
        data_group: str = "train",
    ):
        """
        Writes the outputs of the test function in tsv files.

        Args:
            results_df: the individual results per patch.
            metrics: the performances obtained on a series of metrics.
            split: the split for which the performances were obtained.
            selection: the metrics on which the model was selected (BA, loss...)
            data_group: the name referring to the data group on which evaluation is performed.
        """
        performance_dir = (
            self.data_config.maps_path
            / f"{self.data_config.split_name}-{split}"
            / f"best-{selection}"
            / data_group
        )
        performance_dir.mkdir(parents=True, exist_ok=True)
        performance_path = (
            performance_dir
            / f"{data_group}_{self.data_config.mode}_level_prediction.tsv"
        )
        if not performance_path.is_file():
            results_df.to_csv(performance_path, index=False, sep="\t")
        else:
            results_df.to_csv(
                performance_path, index=False, sep="\t", mode="a", header=False
            )

        metrics_path = (
            performance_dir / f"{data_group}_{self.data_config.mode}_level_metrics.tsv"
        )
        if metrics is not None:
            if not metrics_path.is_file():
                pd.DataFrame(metrics, index=[0]).to_csv(
                    metrics_path, index=False, sep="\t"
                )
            else:
                pd.DataFrame(metrics, index=[0]).to_csv(
                    metrics_path, index=False, sep="\t", mode="a", header=False
                )

    def _ensemble_to_tsv(
        self,
        split: int,
        selection: str,
        data_group: str = "test",
        use_labels: bool = True,
    ):
        """
        Writes image-level performance files from mode level performances.

        Args:
            split: split number of the cross-validation.
            selection: metric on which the model is selected (for example loss or BA).
            data_group: the name referring to the data group on which evaluation is performed.
                If different from training or validation, the weights of soft voting will be computed
                on validation accuracies.
            use_labels: If True the labels are added to the final tsv
        """
        # Choose which dataset is used to compute the weights of soft voting.
        if data_group in ["train", "validation"]:
            validation_dataset = data_group
        else:
            validation_dataset = "validation"
        test_df = self.get_prediction(
            data_group, split, selection, self.data_config.mode, verbose=False
        )
        validation_df = self.get_prediction(
            validation_dataset, split, selection, self.data_config.mode, verbose=False
        )

        performance_dir = (
            self.data_config.maps_path
            / f"{self.data_config.split_name}-{split}"
            / f"best-{selection}"
            / data_group
        )

        performance_dir.mkdir(parents=True, exist_ok=True)

        df_final, metrics = self.data_config.task_manager.ensemble_prediction(
            test_df,
            validation_df,
            selection_threshold=self.data_config.selection_threshold,
            use_labels=use_labels,
        )

        if df_final is not None:
            df_final.to_csv(
                performance_dir / f"{data_group}_image_level_prediction.tsv",
                index=False,
                sep="\t",
            )
        if metrics is not None:
            pd.DataFrame(metrics, index=[0]).to_csv(
                performance_dir / f"{data_group}_image_level_metrics.tsv",
                index=False,
                sep="\t",
            )

    def _mode_to_image_tsv(
        self,
        split: int,
        selection: str,
        data_group: str = "test",
        use_labels: bool = True,
    ):
        """
        Copy mode-level TSV files to name them as image-level TSV files

        Args:
            split: split number of the cross-validation.
            selection: metric on which the model is selected (for example loss or BA)
            data_group: the name referring to the data group on which evaluation is performed.
            use_labels: If True the labels are added to the final tsv

        """
        sub_df = self.get_prediction(
            data_group, split, selection, self.mode, verbose=False
        )
        sub_df.rename(columns={f"{self.mode}_id": "image_id"}, inplace=True)

        performance_dir = (
            self.maps_path
            / f"{self.split_name}-{split}"
            / f"best-{selection}"
            / data_group
        )
        sub_df.to_csv(
            performance_dir / f"{data_group}_image_level_prediction.tsv",
            index=False,
            sep="\t",
        )
        if use_labels:
            metrics_df = pd.read_csv(
                performance_dir / f"{data_group}_{self.mode}_level_metrics.tsv",
                sep="\t",
            )
            if f"{self.mode}_id" in metrics_df:
                del metrics_df[f"{self.mode}_id"]
            metrics_df.to_csv(
                (performance_dir / f"{data_group}_image_level_metrics.tsv"),
                index=False,
                sep="\t",
            )

    ###############################
<<<<<<< HEAD
=======
    # Objects initialization      #
    ###############################
    def _init_model(
        self,
        transfer_path: Path = None,
        transfer_selection=None,
        nb_unfrozen_layer=0,
        split=None,
        resume=False,
        gpu=None,
        network=None,
    ):
        """
        Instantiate the model

        Args:
            transfer_path (str): path to a MAPS in which a model's weights are used for transfer learning.
            transfer_selection (str): name of the metric used to find the source model.
            split (int): Index of the split (only used if transfer_path is not None of not resume).
            resume (bool): If True initialize the network with the checkpoint weights.
            gpu (bool): If given, a new value for the device of the model will be computed.
            network (int): Index of the network trained (used in multi-network setting only).
        """
        import clinicadl.utils.network as network_package

        logger.debug(f"Initialization of model {self.architecture}")
        # or choose to implement a dictionary
        model_class = getattr(network_package, self.architecture)
        args = list(
            model_class.__init__.__code__.co_varnames[
                : model_class.__init__.__code__.co_argcount
            ]
        )
        args.remove("self")
        kwargs = dict()
        for arg in args:
            kwargs[arg] = self.parameters[arg]

        # Change device from the training parameters
        if gpu is not None:
            kwargs["gpu"] = gpu

        model = model_class(**kwargs)
        logger.debug(f"Model:\n{model.layers}")

        device = "cpu"
        if device != model.device:
            device = model.device
            logger.info(f"Working on {device}")
        current_epoch = 0

        if resume:
            checkpoint_path = (
                self.maps_path
                / f"{self.split_name}-{split}"
                / "tmp"
                / "checkpoint.pth.tar"
            )
            checkpoint_state = torch.load(checkpoint_path, map_location=device)
            model.load_state_dict(checkpoint_state["model"])
            current_epoch = checkpoint_state["epoch"]
        elif transfer_path:
            logger.debug(f"Transfer weights from MAPS at {transfer_path}")
            transfer_maps = MapsManager(transfer_path)
            transfer_state = transfer_maps.get_state_dict(
                split,
                selection_metric=transfer_selection,
                network=network,
                map_location=model.device,
            )
            transfer_class = getattr(network_package, transfer_maps.architecture)
            logger.debug(f"Transfer from {transfer_class}")
            model.transfer_weights(transfer_state["model"], transfer_class)

            if nb_unfrozen_layer != 0:
                list_name = [name for (name, _) in model.named_parameters()]
                list_param = [param for (_, param) in model.named_parameters()]

                for param, _ in zip(list_param, list_name):
                    param.requires_grad = False

                for i in range(nb_unfrozen_layer * 2):  # Unfreeze the last layers
                    param = list_param[len(list_param) - i - 1]
                    name = list_name[len(list_name) - i - 1]
                    param.requires_grad = True
                    logger.info(f"Layer {name} unfrozen {param.requires_grad}")

        return model, current_epoch

    def _init_optimizer(self, model, split=None, resume=False):
        """Initialize the optimizer and use checkpoint weights if resume is True."""

        optimizer_cls = getattr(torch.optim, self.optimizer)
        parameters = filter(lambda x: x.requires_grad, model.parameters())
        optimizer_kwargs = dict(
            lr=self.learning_rate,
            weight_decay=self.weight_decay,
        )

        if not self.fully_sharded_data_parallel:
            optimizer = optimizer_cls(parameters, **optimizer_kwargs)
        else:
            from torch.distributed.optim import ZeroRedundancyOptimizer

            optimizer = ZeroRedundancyOptimizer(
                parameters, optimizer_class=optimizer_cls, **optimizer_kwargs
            )

        if resume:
            checkpoint_path = (
                self.maps_path
                / f"{self.split_name}-{split}"
                / "tmp"
                / "optimizer.pth.tar"
            )
            checkpoint_state = torch.load(checkpoint_path, map_location=model.device)
            optimizer.load_state_dict(checkpoint_state["optimizer"])

        return optimizer

    def _init_split_manager(self, split_list=None):
        from clinicadl.utils import split_manager

        split_class = getattr(split_manager, self.validation)
        args = list(
            split_class.__init__.__code__.co_varnames[
                : split_class.__init__.__code__.co_argcount
            ]
        )
        args.remove("self")
        args.remove("split_list")
        kwargs = {"split_list": split_list}
        for arg in args:
            kwargs[arg] = self.parameters[arg]
        return split_class(**kwargs)

    def _init_split_manager_ssda(self, caps_dir, tsv_dir, split_list=None):
        # A intégrer directement dans _init_split_manager
        from clinicadl.utils import split_manager

        split_class = getattr(split_manager, self.validation)
        args = list(
            split_class.__init__.__code__.co_varnames[
                : split_class.__init__.__code__.co_argcount
            ]
        )
        args.remove("self")
        args.remove("split_list")
        kwargs = {"split_list": split_list}
        for arg in args:
            kwargs[arg] = self.parameters[arg]

        kwargs["caps_directory"] = Path(caps_dir)
        kwargs["tsv_path"] = Path(tsv_dir)

        return split_class(**kwargs)

    def _init_task_manager(self, df=None, n_classes=None):
        from clinicadl.utils.task_manager import (
            ClassificationManager,
            ReconstructionManager,
            RegressionManager,
        )

        if self.network_task == "classification":
            if n_classes is not None:
                return ClassificationManager(self.mode, n_classes=n_classes)
            else:
                return ClassificationManager(self.mode, df=df, label=self.label)
        elif self.network_task == "regression":
            return RegressionManager(self.mode)
        elif self.network_task == "reconstruction":
            return ReconstructionManager(self.mode)
        else:
            raise NotImplementedError(
                f"Task {self.network_task} is not implemented in ClinicaDL. "
                f"Please choose between classification, regression and reconstruction."
            )

    def _init_profiler(self):
        if self.profiler:
            from clinicadl.utils.maps_manager.cluster.profiler import (
                ProfilerActivity,
                profile,
                schedule,
                tensorboard_trace_handler,
            )

            time = datetime.now().strftime("%H:%M:%S")
            filename = [self.maps_path / "profiler" / f"clinicadl_{time}"]
            dist.broadcast_object_list(filename, src=0)
            profiler = profile(
                activities=[ProfilerActivity.CPU, ProfilerActivity.CUDA],
                schedule=schedule(wait=2, warmup=2, active=30, repeat=1),
                on_trace_ready=tensorboard_trace_handler(filename[0]),
                profile_memory=True,
                record_shapes=False,
                with_stack=False,
                with_flops=False,
            )
        else:
            profiler = nullcontext()
            profiler.step = lambda *args, **kwargs: None
        return profiler
>>>>>>> 2d5c33a2

    ###############################
    # Getters                     #
    ###############################
    def _print_description_log(
        self,
        data_group,
        split,
        selection_metric,
    ):
        """
        Print the description log associated to a prediction or interpretation.

        Args:
            data_group (str): name of the data group used for the task.
            split (int): Index of the split used for training.
            selection_metric (str): Metric used for best weights selection.
        """
        log_dir = (
            self.maps_path
            / f"{self.split_name}-{split}"
            / f"best-{selection_metric}"
            / data_group
        )
        log_path = log_dir / "description.log"
        with log_path.open(mode="r") as f:
            content = f.read()

    def get_group_info(
        self, data_group: str, split: int = None
    ) -> Tuple[pd.DataFrame, Dict[str, Any]]:
        """
        Gets information from corresponding data group
        (list of participant_id / session_id + configuration parameters).
        split is only needed if data_group is train or validation.
        """
        group_path = self.maps_path / "groups" / data_group
        if not group_path.is_dir():
            raise MAPSError(
                f"Data group {data_group} is not defined. "
                f"Please run a prediction to create this data group."
            )
        if data_group in ["train", "validation"]:
            if split is None:
                raise MAPSError(
                    f"Information on train or validation data can only be "
                    f"loaded if a split number is given"
                )
            elif not (group_path / f"{self.split_name}-{split}").is_dir():
                raise MAPSError(
                    f"Split {split} is not available for data group {data_group}."
                )
            else:
                group_path = group_path / f"{self.split_name}-{split}"

        df = pd.read_csv(group_path / "data.tsv", sep="\t")
        json_path = group_path / "maps.json"
        with json_path.open(mode="r") as f:
            parameters = json.load(f)
        parameters = change_str_to_path(parameters)
        return df, parameters

<<<<<<< HEAD
    def get_model(
        self, split: int = 0, selection_metric: str = None, network: int = None
    ) -> Network:
        selection_metric = self._check_selection_metric(split, selection_metric)
        if self.multi_network:
            if network is None:
                raise ClinicaDLArgumentError(
                    "Please precise the network number that must be loaded."
                )
        return self._init_model(
            self.maps_path,
            selection_metric,
            split,
            network=network,
            nb_unfrozen_layer=self.nb_unfrozen_layer,
        )[0]

    def get_best_epoch(
        self, split: int = 0, selection_metric: str = None, network: int = None
    ) -> int:
        selection_metric = self._check_selection_metric(split, selection_metric)
        if self.multi_network:
            if network is None:
                raise ClinicaDLArgumentError(
                    "Please precise the network number that must be loaded."
                )
        return self.get_state_dict(split=split, selection_metric=selection_metric)[
            "epoch"
        ]
=======
    def get_parameters(self):
        """Returns the training parameters dictionary."""
        json_path = self.maps_path / "maps.json"
        return read_json(json_path)

    # def get_model(
    #     self, split: int = 0, selection_metric: str = None, network: int = None
    # ) -> Network:
    #     selection_metric = self._check_selection_metric(split, selection_metric)
    #     if self.multi_network:
    #         if network is None:
    #             raise ClinicaDLArgumentError(
    #                 "Please precise the network number that must be loaded."
    #             )
    #     return self._init_model(
    #         self.maps_path,
    #         selection_metric,
    #         split,
    #         network=network,
    #         nb_unfrozen_layer=self.nb_unfrozen_layer,
    #     )[0]

    # def get_best_epoch(
    #     self, split: int = 0, selection_metric: str = None, network: int = None
    # ) -> int:
    #     selection_metric = self._check_selection_metric(split, selection_metric)
    #     if self.multi_network:
    #         if network is None:
    #             raise ClinicaDLArgumentError(
    #                 "Please precise the network number that must be loaded."
    #             )
    #     return self.get_state_dict(split=split, selection_metric=selection_metric)[
    #         "epoch"
    #     ]
>>>>>>> 2d5c33a2

    def get_state_dict(
        self, split=0, selection_metric=None, network=None, map_location=None
    ):
        """
        Get the model trained corresponding to one split and one metric evaluated on the validation set.

        Args:
            split (int): Index of the split used for training.
            selection_metric (str): name of the metric used for the selection.
            network (int): Index of the network trained (used in multi-network setting only).
            map_location (str): torch.device object or a string containing a device tag,
                it indicates the location where all tensors should be loaded.
                (see https://pytorch.org/docs/stable/generated/torch.load.html).
        Returns:
            (Dict): dictionary of results (weights, epoch number, metrics values)
        """
        selection_metric = self._check_selection_metric(split, selection_metric)
        if self.multi_network:
            if network is None:
                raise ClinicaDLArgumentError(
                    "Please precise the network number that must be loaded."
                )
            else:
                model_path = (
                    self.maps_path
                    / f"{self.split_name}-{split}"
                    / f"best-{selection_metric}"
                    / f"network-{network}_model.pth.tar"
                )
        else:
            model_path = (
                self.maps_path
                / f"{self.split_name}-{split}"
                / f"best-{selection_metric}"
                / "model.pth.tar"
            )

        logger.info(
            f"Loading model trained for split {split} "
            f"selected according to best validation {selection_metric} "
            f"at path {model_path}."
        )
        return torch.load(model_path, map_location=map_location)

    def get_prediction(
        self, data_group, split=0, selection_metric=None, mode="image", verbose=False
    ):
        """
        Get the individual predictions for each participant corresponding to one group
        of participants identified by its data group.

        Args:
            data_group (str): name of the data group used for the prediction task.
            split (int): Index of the split used for training.
            selection_metric (str): Metric used for best weights selection.
            mode (str): level of the prediction.
            verbose (bool): if True will print associated prediction.log.
        Returns:
            (DataFrame): Results indexed by columns 'participant_id' and 'session_id' which
            identifies the image in the BIDS / CAPS.
        """
        selection_metric = self._check_selection_metric(split, selection_metric)
        if verbose:
            self._print_description_log(data_group, split, selection_metric)
        prediction_dir = (
            self.maps_path
            / f"{self.data_config.split_name}-{split}"
            / f"best-{selection_metric}"
            / data_group
        )
        if not prediction_dir.is_dir():
            raise MAPSError(
                f"No prediction corresponding to data group {data_group} was found."
            )
        df = pd.read_csv(
            prediction_dir / f"{data_group}_{mode}_level_prediction.tsv",
            sep="\t",
        )
        df.set_index(["participant_id", "session_id"], inplace=True, drop=True)
        return df

    def get_metrics(
        self, data_group, split=0, selection_metric=None, mode="image", verbose=True
    ):
        """
        Get the metrics corresponding to a group of participants identified by its data_group.

        Args:
            data_group (str): name of the data group used for the prediction task.
            split (int): Index of the split used for training.
            selection_metric (str): Metric used for best weights selection.
            mode (str): level of the prediction
            verbose (bool): if True will print associated prediction.log
        Returns:
            (dict[str:float]): Values of the metrics
        """
        selection_metric = self._check_selection_metric(split, selection_metric)
        if verbose:
            self._print_description_log(data_group, split, selection_metric)
        prediction_dir = (
            self.maps_path
            / f"{self.split_name}-{split}"
            / f"best-{selection_metric}"
            / data_group
        )
        if not prediction_dir.is_dir():
            raise MAPSError(
                f"No prediction corresponding to data group {data_group} was found."
            )
        df = pd.read_csv(
            prediction_dir / f"{data_group}_{mode}_level_metrics.tsv", sep="\t"
        )
        return df.to_dict("records")[0]

    def get_interpretation(
        self,
        data_group,
        name,
        split=0,
        selection_metric=None,
        verbose=True,
        participant_id=None,
        session_id=None,
        mode_id=0,
    ) -> torch.Tensor:
        """
        Get the individual interpretation maps for one session if participant_id and session_id are filled.
        Else load the mean interpretation map.

        Args:
            data_group (str): Name of the data group used for the interpretation task.
            name (str): name of the interpretation task.
            split (int): Index of the split used for training.
            selection_metric (str): Metric used for best weights selection.
            verbose (bool): if True will print associated prediction.log.
            participant_id (str): ID of the participant (if not given load mean map).
            session_id (str): ID of the session (if not give load the mean map).
            mode_id (int): Index of the mode used.
        Returns:
            (torch.Tensor): Tensor of the interpretability map.
        """

        selection_metric = self._check_selection_metric(split, selection_metric)
        if verbose:
            self._print_description_log(data_group, split, selection_metric)
        map_dir = (
            self.maps_path
            / f"{self.split_name}-{split}"
            / f"best-{selection_metric}"
            / data_group
            / f"interpret-{name}"
        )
        if not map_dir.is_dir():
            raise MAPSError(
                f"No prediction corresponding to data group {data_group} and "
                f"interpretation {name} was found."
            )
        if participant_id is None and session_id is None:
            map_pt = torch.load(map_dir / f"mean_{self.mode}-{mode_id}_map.pt")
        elif participant_id is None or session_id is None:
            raise ValueError(
                f"To load the mean interpretation map, "
                f"please do not give any participant_id or session_id.\n "
                f"Else specify both parameters"
            )
        else:
            map_pt = torch.load(
                map_dir / f"{participant_id}_{session_id}_{self.mode}-{mode_id}_map.pt"
            )
        return map_pt

    def _init_callbacks(self):
        from clinicadl.utils.callbacks.callbacks import Callback, CallbacksHandler

        # if self.callbacks is None:
        #     self.callbacks = [Callback()]

        self.callback_handler = CallbacksHandler()  # callbacks=self.callbacks)

        if self.data_config.emissions_calculator:
            from clinicadl.utils.callbacks.callbacks import CodeCarbonTracker

            self.callback_handler.add_callback(CodeCarbonTracker())

        # self.callback_handler.add_callback(ProgressBarCallback())
        # self.callback_handler.add_callback(MetricConsolePrinterCallback())<|MERGE_RESOLUTION|>--- conflicted
+++ resolved
@@ -61,7 +61,6 @@
         verbose: str
             Logging level ("debug", "info", "warning")
         """
-<<<<<<< HEAD
         self.maps_path = data_config.maps_path.resolve()
 
         if verbose is not None:
@@ -78,51 +77,6 @@
 
         init_ddp(gpu=data_config.gpu, logger=logger)
         self.data_config = data_config
-=======
-        self.maps_path = maps_path.resolve()
-
-        # Existing MAPS
-        if parameters is None:
-            if not (maps_path / "maps.json").is_file():
-                raise MAPSError(
-                    f"MAPS was not found at {maps_path}."
-                    f"To initiate a new MAPS please give a train_dict."
-                )
-            test_parameters = self.get_parameters()
-            test_parameters = change_str_to_path(test_parameters)
-            self.parameters = add_default_values(test_parameters)
-            self.ssda_network = False  # A MODIFIER
-            self.save_all_models = self.parameters["save_all_models"]
-            self.task_manager = self._init_task_manager(n_classes=self.output_size)
-            self.split_name = (
-                self._check_split_wording()
-            )  # Used only for retro-compatibility
-
-        # Initiate MAPS
-        else:
-            self._check_args(parameters)
-            parameters["tsv_path"] = Path(parameters["tsv_path"])
-
-            self.split_name = "split"  # Used only for retro-compatibility
-            if cluster.master:
-                if (maps_path.is_dir() and maps_path.is_file()) or (  # Non-folder file
-                    maps_path.is_dir() and list(maps_path.iterdir())  # Non empty folder
-                ):
-                    raise MAPSError(
-                        f"You are trying to create a new MAPS at {maps_path} but "
-                        f"this already corresponds to a file or a non-empty folder. \n"
-                        f"Please remove it or choose another location."
-                    )
-                (maps_path / "groups").mkdir(parents=True)
-
-                logger.info(f"A new MAPS was created at {maps_path}")
-
-                self.write_parameters(self.maps_path, self.parameters)
-                self._write_requirements_version()
-                self._write_training_data()
-                self._write_train_val_groups()
-                self._write_information()
->>>>>>> 2d5c33a2
 
     # def __getattr__(self, name):
     #     """Allow to directly get the values in parameters attribute"""
@@ -1304,34 +1258,6 @@
                         metrics_valid,
                     )
 
-<<<<<<< HEAD
-            log_writer.step(epoch, i, metrics_train, metrics_valid, len(train_loader))
-            logger.info(
-                f"{self.data_config.mode} level training loss is {metrics_train['loss']} "
-                f"at the end of iteration {i}"
-            )
-            logger.info(
-                f"{self.data_config.mode} level validation loss is {metrics_valid['loss']} "
-                f"at the end of iteration {i}"
-            )
-            if self.data_config.track_exp == "wandb":
-                run.log_metrics(
-                    run._wandb,
-                    self.data_config.track_exp,
-                    self.data_config.network_task,
-                    metrics_train,
-                    metrics_valid,
-                )
-
-            if self.data_config.track_exp == "mlflow":
-                run.log_metrics(
-                    run._mlflow,
-                    self.data_config.track_exp,
-                    self.data_config.network_task,
-                    metrics_train,
-                    metrics_valid,
-                )
-=======
             # log_writer.step(epoch, i, metrics_train, metrics_valid, len(train_loader))
             # logger.info(
             #     f"{self.mode} level training loss is {metrics_train['loss']} "
@@ -1358,7 +1284,7 @@
             #         metrics_train,
             #         metrics_valid,
             #     )
->>>>>>> 2d5c33a2
+
             if cluster.master:
                 # Save checkpoints and best models
                 best_dict = retain_best.step(metrics_valid)
@@ -2647,215 +2573,6 @@
             )
 
     ###############################
-<<<<<<< HEAD
-=======
-    # Objects initialization      #
-    ###############################
-    def _init_model(
-        self,
-        transfer_path: Path = None,
-        transfer_selection=None,
-        nb_unfrozen_layer=0,
-        split=None,
-        resume=False,
-        gpu=None,
-        network=None,
-    ):
-        """
-        Instantiate the model
-
-        Args:
-            transfer_path (str): path to a MAPS in which a model's weights are used for transfer learning.
-            transfer_selection (str): name of the metric used to find the source model.
-            split (int): Index of the split (only used if transfer_path is not None of not resume).
-            resume (bool): If True initialize the network with the checkpoint weights.
-            gpu (bool): If given, a new value for the device of the model will be computed.
-            network (int): Index of the network trained (used in multi-network setting only).
-        """
-        import clinicadl.utils.network as network_package
-
-        logger.debug(f"Initialization of model {self.architecture}")
-        # or choose to implement a dictionary
-        model_class = getattr(network_package, self.architecture)
-        args = list(
-            model_class.__init__.__code__.co_varnames[
-                : model_class.__init__.__code__.co_argcount
-            ]
-        )
-        args.remove("self")
-        kwargs = dict()
-        for arg in args:
-            kwargs[arg] = self.parameters[arg]
-
-        # Change device from the training parameters
-        if gpu is not None:
-            kwargs["gpu"] = gpu
-
-        model = model_class(**kwargs)
-        logger.debug(f"Model:\n{model.layers}")
-
-        device = "cpu"
-        if device != model.device:
-            device = model.device
-            logger.info(f"Working on {device}")
-        current_epoch = 0
-
-        if resume:
-            checkpoint_path = (
-                self.maps_path
-                / f"{self.split_name}-{split}"
-                / "tmp"
-                / "checkpoint.pth.tar"
-            )
-            checkpoint_state = torch.load(checkpoint_path, map_location=device)
-            model.load_state_dict(checkpoint_state["model"])
-            current_epoch = checkpoint_state["epoch"]
-        elif transfer_path:
-            logger.debug(f"Transfer weights from MAPS at {transfer_path}")
-            transfer_maps = MapsManager(transfer_path)
-            transfer_state = transfer_maps.get_state_dict(
-                split,
-                selection_metric=transfer_selection,
-                network=network,
-                map_location=model.device,
-            )
-            transfer_class = getattr(network_package, transfer_maps.architecture)
-            logger.debug(f"Transfer from {transfer_class}")
-            model.transfer_weights(transfer_state["model"], transfer_class)
-
-            if nb_unfrozen_layer != 0:
-                list_name = [name for (name, _) in model.named_parameters()]
-                list_param = [param for (_, param) in model.named_parameters()]
-
-                for param, _ in zip(list_param, list_name):
-                    param.requires_grad = False
-
-                for i in range(nb_unfrozen_layer * 2):  # Unfreeze the last layers
-                    param = list_param[len(list_param) - i - 1]
-                    name = list_name[len(list_name) - i - 1]
-                    param.requires_grad = True
-                    logger.info(f"Layer {name} unfrozen {param.requires_grad}")
-
-        return model, current_epoch
-
-    def _init_optimizer(self, model, split=None, resume=False):
-        """Initialize the optimizer and use checkpoint weights if resume is True."""
-
-        optimizer_cls = getattr(torch.optim, self.optimizer)
-        parameters = filter(lambda x: x.requires_grad, model.parameters())
-        optimizer_kwargs = dict(
-            lr=self.learning_rate,
-            weight_decay=self.weight_decay,
-        )
-
-        if not self.fully_sharded_data_parallel:
-            optimizer = optimizer_cls(parameters, **optimizer_kwargs)
-        else:
-            from torch.distributed.optim import ZeroRedundancyOptimizer
-
-            optimizer = ZeroRedundancyOptimizer(
-                parameters, optimizer_class=optimizer_cls, **optimizer_kwargs
-            )
-
-        if resume:
-            checkpoint_path = (
-                self.maps_path
-                / f"{self.split_name}-{split}"
-                / "tmp"
-                / "optimizer.pth.tar"
-            )
-            checkpoint_state = torch.load(checkpoint_path, map_location=model.device)
-            optimizer.load_state_dict(checkpoint_state["optimizer"])
-
-        return optimizer
-
-    def _init_split_manager(self, split_list=None):
-        from clinicadl.utils import split_manager
-
-        split_class = getattr(split_manager, self.validation)
-        args = list(
-            split_class.__init__.__code__.co_varnames[
-                : split_class.__init__.__code__.co_argcount
-            ]
-        )
-        args.remove("self")
-        args.remove("split_list")
-        kwargs = {"split_list": split_list}
-        for arg in args:
-            kwargs[arg] = self.parameters[arg]
-        return split_class(**kwargs)
-
-    def _init_split_manager_ssda(self, caps_dir, tsv_dir, split_list=None):
-        # A intégrer directement dans _init_split_manager
-        from clinicadl.utils import split_manager
-
-        split_class = getattr(split_manager, self.validation)
-        args = list(
-            split_class.__init__.__code__.co_varnames[
-                : split_class.__init__.__code__.co_argcount
-            ]
-        )
-        args.remove("self")
-        args.remove("split_list")
-        kwargs = {"split_list": split_list}
-        for arg in args:
-            kwargs[arg] = self.parameters[arg]
-
-        kwargs["caps_directory"] = Path(caps_dir)
-        kwargs["tsv_path"] = Path(tsv_dir)
-
-        return split_class(**kwargs)
-
-    def _init_task_manager(self, df=None, n_classes=None):
-        from clinicadl.utils.task_manager import (
-            ClassificationManager,
-            ReconstructionManager,
-            RegressionManager,
-        )
-
-        if self.network_task == "classification":
-            if n_classes is not None:
-                return ClassificationManager(self.mode, n_classes=n_classes)
-            else:
-                return ClassificationManager(self.mode, df=df, label=self.label)
-        elif self.network_task == "regression":
-            return RegressionManager(self.mode)
-        elif self.network_task == "reconstruction":
-            return ReconstructionManager(self.mode)
-        else:
-            raise NotImplementedError(
-                f"Task {self.network_task} is not implemented in ClinicaDL. "
-                f"Please choose between classification, regression and reconstruction."
-            )
-
-    def _init_profiler(self):
-        if self.profiler:
-            from clinicadl.utils.maps_manager.cluster.profiler import (
-                ProfilerActivity,
-                profile,
-                schedule,
-                tensorboard_trace_handler,
-            )
-
-            time = datetime.now().strftime("%H:%M:%S")
-            filename = [self.maps_path / "profiler" / f"clinicadl_{time}"]
-            dist.broadcast_object_list(filename, src=0)
-            profiler = profile(
-                activities=[ProfilerActivity.CPU, ProfilerActivity.CUDA],
-                schedule=schedule(wait=2, warmup=2, active=30, repeat=1),
-                on_trace_ready=tensorboard_trace_handler(filename[0]),
-                profile_memory=True,
-                record_shapes=False,
-                with_stack=False,
-                with_flops=False,
-            )
-        else:
-            profiler = nullcontext()
-            profiler.step = lambda *args, **kwargs: None
-        return profiler
->>>>>>> 2d5c33a2
-
-    ###############################
     # Getters                     #
     ###############################
     def _print_description_log(
@@ -2916,7 +2633,6 @@
         parameters = change_str_to_path(parameters)
         return df, parameters
 
-<<<<<<< HEAD
     def get_model(
         self, split: int = 0, selection_metric: str = None, network: int = None
     ) -> Network:
@@ -2946,42 +2662,10 @@
         return self.get_state_dict(split=split, selection_metric=selection_metric)[
             "epoch"
         ]
-=======
     def get_parameters(self):
         """Returns the training parameters dictionary."""
         json_path = self.maps_path / "maps.json"
         return read_json(json_path)
-
-    # def get_model(
-    #     self, split: int = 0, selection_metric: str = None, network: int = None
-    # ) -> Network:
-    #     selection_metric = self._check_selection_metric(split, selection_metric)
-    #     if self.multi_network:
-    #         if network is None:
-    #             raise ClinicaDLArgumentError(
-    #                 "Please precise the network number that must be loaded."
-    #             )
-    #     return self._init_model(
-    #         self.maps_path,
-    #         selection_metric,
-    #         split,
-    #         network=network,
-    #         nb_unfrozen_layer=self.nb_unfrozen_layer,
-    #     )[0]
-
-    # def get_best_epoch(
-    #     self, split: int = 0, selection_metric: str = None, network: int = None
-    # ) -> int:
-    #     selection_metric = self._check_selection_metric(split, selection_metric)
-    #     if self.multi_network:
-    #         if network is None:
-    #             raise ClinicaDLArgumentError(
-    #                 "Please precise the network number that must be loaded."
-    #             )
-    #     return self.get_state_dict(split=split, selection_metric=selection_metric)[
-    #         "epoch"
-    #     ]
->>>>>>> 2d5c33a2
 
     def get_state_dict(
         self, split=0, selection_metric=None, network=None, map_location=None
