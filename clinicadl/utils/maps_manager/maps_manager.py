##kzejazlkejzaklejla

import json
import shutil
import subprocess
from contextlib import nullcontext
from datetime import datetime
from logging import getLogger
from pathlib import Path
from typing import Any, Dict, List, Optional, Tuple, Union

import pandas as pd
import torch
import torch.distributed as dist
from torch.cuda.amp import GradScaler, autocast
from torch.utils.data import DataLoader
from torch.utils.data.distributed import DistributedSampler

from clinicadl.utils.callbacks.callbacks import Callback, CallbacksHandler
from clinicadl.utils.caps_dataset.data import (
    get_transforms,
    load_data_test,
    return_dataset,
)
from clinicadl.utils.cmdline_utils import check_gpu
from clinicadl.utils.early_stopping import EarlyStopping
from clinicadl.utils.exceptions import (
    ClinicaDLArgumentError,
    ClinicaDLConfigurationError,
    ClinicaDLDataLeakageError,
    MAPSError,
)
from clinicadl.utils.logger import setup_logging
from clinicadl.utils.maps_manager.ddp import DDP, cluster, init_ddp
from clinicadl.utils.maps_manager.logwriter import LogWriter
from clinicadl.utils.maps_manager.maps_manager_utils import (
    add_default_values,
    change_path_to_str,
    change_str_to_path,
    read_json,
)
from clinicadl.utils.metric_module import RetainBest
from clinicadl.utils.network.network import Network
from clinicadl.utils.seed import get_seed, pl_worker_init_function, seed_everything

logger = getLogger("clinicadl.maps_manager")
level_list: List[str] = ["warning", "info", "debug"]


# TODO save weights on CPU for better compatibility


class MapsManager:
    def __init__(
        self,
        maps_path: Path,
        parameters: Dict[str, Any] = None,
        verbose: str = "info",
    ):
        """

        Parameters
        ----------
        maps_path: str (path)
            Path of the MAPS
        parameters: Dict[str, Any]
            Parameters of the training step. If given a new MAPS is created.
        verbose: str
            Logging level ("debug", "info", "warning")
        """
        self.maps_path = maps_path.resolve()

        # Existing MAPS
        if parameters is None:
            if not (maps_path / "maps.json").is_file():
                raise MAPSError(
                    f"MAPS was not found at {maps_path}."
                    f"To initiate a new MAPS please give a train_dict."
                )
            test_parameters = self.get_parameters()
            test_parameters = change_str_to_path(test_parameters)
            self.parameters = add_default_values(test_parameters)
            self.ssda_network = False  # A MODIFIER
            self.save_all_models = self.parameters["save_all_models"]
            self.task_manager = self._init_task_manager(n_classes=self.output_size)
            self.split_name = (
                self._check_split_wording()
            )  # Used only for retro-compatibility

        # Initiate MAPS
        else:
            self._check_args(parameters)
            parameters["tsv_path"] = Path(parameters["tsv_path"])

            self.split_name = "split"  # Used only for retro-compatibility
            if cluster.master:
                if (maps_path.is_dir() and maps_path.is_file()) or (  # Non-folder file
                    maps_path.is_dir() and list(maps_path.iterdir())  # Non empty folder
                ):
                    raise MAPSError(
                        f"You are trying to create a new MAPS at {maps_path} but "
                        f"this already corresponds to a file or a non-empty folder. \n"
                        f"Please remove it or choose another location."
                    )
                (maps_path / "groups").mkdir(parents=True)

                logger.info(f"A new MAPS was created at {maps_path}")

                self.write_parameters(self.maps_path, self.parameters)
                self._write_requirements_version()
                self._write_training_data()
                self._write_train_val_groups()
                self._write_information()

        init_ddp(gpu=self.parameters["gpu"], logger=logger)

    def __getattr__(self, name):
        """Allow to directly get the values in parameters attribute"""
        if name in self.parameters:
            return self.parameters[name]
        else:
            raise AttributeError(f"'MapsManager' object has no attribute '{name}'")

    def train(self, split_list: List[int] = None, overwrite: bool = False):
        """
        Performs the training task for a defined list of splits

        Parameters
        ----------
        split_list: List[int]
            list of splits on which the training task is performed.
            Default trains all splits of the cross-validation.
        overwrite: bool
            If True previously trained splits that are going to be trained are erased.

        Raises
        ------
        Raises MAPSError, if splits specified in input already exist and overwrite is False.
        """
        existing_splits = []

        split_manager = self._init_split_manager(split_list)
        for split in split_manager.split_iterator():
            split_path = self.maps_path / f"{self.split_name}-{split}"
            if split_path.is_dir():
                if overwrite:
                    if cluster.master:
                        shutil.rmtree(split_path)
                else:
                    existing_splits.append(split)

        if len(existing_splits) > 0:
            raise MAPSError(
                f"Splits {existing_splits} already exist. Please "
                f"specify a list of splits not intersecting the previous list, "
                f"or use overwrite to erase previously trained splits."
            )

        if self.multi_network:
            self._train_multi(split_list, resume=False)
        elif self.ssda_network:
            self._train_ssda(split_list, resume=False)
        else:
            self._train_single(split_list, resume=False)

    def resume(self, split_list: List[int] = None):
        """
        Resumes the training task for a defined list of splits.

        Args:
            split_list: list of splits on which the training task is performed.
                Default trains all splits.

        Raises:
            MAPSError: If splits specified in input do not exist.
        """
        missing_splits = []
        split_manager = self._init_split_manager(split_list)

        for split in split_manager.split_iterator():
            if not (self.maps_path / f"{self.split_name}-{split}" / "tmp").is_dir():
                missing_splits.append(split)

        if len(missing_splits) > 0:
            raise MAPSError(
                f"Splits {missing_splits} were not initialized. "
                f"Please try train command on these splits and resume only others."
            )

        if self.multi_network:
            self._train_multi(split_list, resume=True)
        elif self.ssda_network:
            self._train_ssda(split_list, resume=True)
        else:
            self._train_single(split_list, resume=True)

    def predict(
        self,
        data_group: str,
        caps_directory: Path = None,
        tsv_path: Path = None,
        split_list: List[int] = None,
        selection_metrics: List[str] = None,
        multi_cohort: bool = False,
        diagnoses: List[str] = (),
        use_labels: bool = True,
        batch_size: int = None,
        n_proc: int = None,
        gpu: bool = None,
        amp: bool = False,
        overwrite: bool = False,
        label: str = None,
        label_code: Optional[Dict[str, int]] = "default",
        save_tensor: bool = False,
        save_nifti: bool = False,
        save_latent_tensor: bool = False,
    ):
        """
        Performs the prediction task on a subset of caps_directory defined in a TSV file.

        Args:
            data_group: name of the data group tested.
            caps_directory: path to the CAPS folder. For more information please refer to
                [clinica documentation](https://aramislab.paris.inria.fr/clinica/docs/public/latest/CAPS/Introduction/).
                Default will load the value of an existing data group
            tsv_path: path to a TSV file containing the list of participants and sessions to test.
                Default will load the DataFrame of an existing data group
            split_list: list of splits to test. Default perform prediction on all splits available.
            selection_metrics (list[str]): list of selection metrics to test.
                Default performs the prediction on all selection metrics available.
            multi_cohort: If True considers that tsv_path is the path to a multi-cohort TSV.
            diagnoses: List of diagnoses to load if tsv_path is a split_directory.
                Default uses the same as in training step.
            use_labels: If True, the labels must exist in test meta-data and metrics are computed.
            batch_size: If given, sets the value of batch_size, else use the same as in training step.
            n_proc: If given, sets the value of num_workers, else use the same as in training step.
            gpu: If given, a new value for the device of the model will be computed.
            amp: If enabled, uses Automatic Mixed Precision (requires GPU usage).
            overwrite: If True erase the occurrences of data_group.
            label: Target label used for training (if network_task in [`regression`, `classification`]).
            label_code: dictionary linking the target values to a node number.
        """
        if not split_list:
            split_list = self._find_splits()
        logger.debug(f"List of splits {split_list}")

        _, all_transforms = get_transforms(
            normalize=self.normalize,
            data_augmentation=self.data_augmentation,
            size_reduction=self.size_reduction,
            size_reduction_factor=self.size_reduction_factor,
        )

        group_df = None
        if tsv_path is not None:
            group_df = load_data_test(
                tsv_path,
                diagnoses if len(diagnoses) != 0 else self.diagnoses,
                multi_cohort=multi_cohort,
            )
        criterion = self.task_manager.get_criterion(self.loss)
        self._check_data_group(
            data_group,
            caps_directory,
            group_df,
            multi_cohort,
            overwrite,
            label=label,
        )
        for split in split_list:
            logger.info(f"Prediction of split {split}")
            group_df, group_parameters = self.get_group_info(data_group, split)
            # Find label code if not given
            if label is not None and label != self.label and label_code == "default":
                self.task_manager.generate_label_code(group_df, label)

            # Erase previous TSV files on master process
            if not selection_metrics:
                split_selection_metrics = self._find_selection_metrics(split)
            else:
                split_selection_metrics = selection_metrics
            for selection in split_selection_metrics:
                tsv_dir = (
                    self.maps_path
                    / f"{self.split_name}-{split}"
                    / f"best-{selection}"
                    / data_group
                )

                tsv_pattern = f"{data_group}*.tsv"

                for tsv_file in tsv_dir.glob(tsv_pattern):
                    tsv_file.unlink()

            if self.multi_network:
                for network in range(self.num_networks):
                    data_test = return_dataset(
                        group_parameters["caps_directory"],
                        group_df,
                        self.preprocessing_dict,
                        all_transformations=all_transforms,
                        multi_cohort=group_parameters["multi_cohort"],
                        label_presence=use_labels,
                        label=self.label if label is None else label,
                        label_code=self.label_code
                        if label_code == "default"
                        else label_code,
                        cnn_index=network,
                    )
                    test_loader = DataLoader(
                        data_test,
                        batch_size=batch_size
                        if batch_size is not None
                        else self.batch_size,
                        shuffle=False,
                        sampler=DistributedSampler(
                            data_test,
                            num_replicas=cluster.world_size,
                            rank=cluster.rank,
                            shuffle=False,
                        ),
                        num_workers=n_proc if n_proc is not None else self.n_proc,
                    )
                    self._test_loader(
                        test_loader,
                        criterion,
                        data_group,
                        split,
                        split_selection_metrics,
                        use_labels=use_labels,
                        gpu=gpu,
                        amp=amp,
                        network=network,
                    )
                    if save_tensor:
                        logger.debug("Saving tensors")
                        self._compute_output_tensors(
                            data_test,
                            data_group,
                            split,
                            selection_metrics,
                            gpu=gpu,
                            network=network,
                        )
                    if save_nifti:
                        self._compute_output_nifti(
                            data_test,
                            data_group,
                            split,
                            selection_metrics,
                            gpu=gpu,
                            network=network,
                        )
                    if save_latent_tensor:
                        self._compute_latent_tensors(
                            data_test,
                            data_group,
                            split,
                            selection_metrics,
                            gpu=gpu,
                            network=network,
                        )
            else:
                data_test = return_dataset(
                    group_parameters["caps_directory"],
                    group_df,
                    self.preprocessing_dict,
                    all_transformations=all_transforms,
                    multi_cohort=group_parameters["multi_cohort"],
                    label_presence=use_labels,
                    label=self.label if label is None else label,
                    label_code=self.label_code
                    if label_code == "default"
                    else label_code,
                )

                test_loader = DataLoader(
                    data_test,
                    batch_size=batch_size
                    if batch_size is not None
                    else self.batch_size,
                    shuffle=False,
                    sampler=DistributedSampler(
                        data_test,
                        num_replicas=cluster.world_size,
                        rank=cluster.rank,
                        shuffle=False,
                    ),
                    num_workers=n_proc if n_proc is not None else self.n_proc,
                )
                self._test_loader(
                    test_loader,
                    criterion,
                    data_group,
                    split,
                    split_selection_metrics,
                    use_labels=use_labels,
                    gpu=gpu,
                    amp=amp,
                )
                if save_tensor:
                    logger.debug("Saving tensors")
                    self._compute_output_tensors(
                        data_test,
                        data_group,
                        split,
                        selection_metrics,
                        gpu=gpu,
                    )
                if save_nifti:
                    self._compute_output_nifti(
                        data_test,
                        data_group,
                        split,
                        selection_metrics,
                        gpu=gpu,
                    )
                if save_latent_tensor:
                    self._compute_latent_tensors(
                        data_test,
                        data_group,
                        split,
                        selection_metrics,
                        gpu=gpu,
                    )

            if cluster.master:
                self._ensemble_prediction(
                    data_group, split, selection_metrics, use_labels
                )

    def interpret(
        self,
        data_group,
        name,
        method,
        caps_directory: Path = None,
        tsv_path: Path = None,
        split_list=None,
        selection_metrics=None,
        multi_cohort=False,
        diagnoses=(),
        target_node=0,
        save_individual=False,
        batch_size=None,
        n_proc=None,
        gpu=None,
        amp=False,
        overwrite=False,
        overwrite_name=False,
        level=None,
        save_nifti=False,
    ):
        """
        Performs the interpretation task on a subset of caps_directory defined in a TSV file.
        The mean interpretation is always saved, to save the individual interpretations set save_individual to True.

        Parameters
        ----------
        data_group: str
            Name of the data group interpreted.
        name: str
            Name of the interpretation procedure.
        method: str
            Method used for extraction (ex: gradients, grad-cam...).
        caps_directory: str (Path)
            Path to the CAPS folder. For more information please refer to
            [clinica documentation](https://aramislab.paris.inria.fr/clinica/docs/public/latest/CAPS/Introduction/).
            Default will load the value of an existing data group.
        tsv_path: str (Path)
            Path to a TSV file containing the list of participants and sessions to test.
            Default will load the DataFrame of an existing data group.
        split_list: list of int
            List of splits to interpret. Default perform interpretation on all splits available.
        selection_metrics: list of str
            List of selection metrics to interpret.
            Default performs the interpretation on all selection metrics available.
        multi_cohort: bool
            If True considers that tsv_path is the path to a multi-cohort TSV.
        diagnoses: list of str
            List of diagnoses to load if tsv_path is a split_directory.
            Default uses the same as in training step.
        target_node: int
            Node from which the interpretation is computed.
        save_individual: bool
            If True saves the individual map of each participant / session couple.
        batch_size: int
            If given, sets the value of batch_size, else use the same as in training step.
        n_proc: int
            If given, sets the value of num_workers, else use the same as in training step.
        gpu: bool
            If given, a new value for the device of the model will be computed.
        amp: bool
            If enabled, uses Automatic Mixed Precision (requires GPU usage).
        overwrite: bool
            If True erase the occurrences of data_group.
        overwrite_name: bool
            If True erase the occurrences of name.
        level: int
            Layer number in the convolutional part after which the feature map is chosen.
        save_nifi : bool
            If True, save the interpretation map in nifti format.
        """

        from clinicadl.interpret.gradients import method_dict

        if method not in method_dict.keys():
            raise NotImplementedError(
                f"Interpretation method {method} is not implemented. "
                f"Please choose in {method_dict.keys()}"
            )

        if not split_list:
            split_list = self._find_splits()
        logger.debug(f"List of splits {split_list}")

        if self.multi_network:
            raise NotImplementedError(
                "The interpretation of multi-network framework is not implemented."
            )

        _, all_transforms = get_transforms(
            normalize=self.normalize,
            data_augmentation=self.data_augmentation,
            size_reduction=self.size_reduction,
            size_reduction_factor=self.size_reduction_factor,
        )

        group_df = None
        if tsv_path is not None:
            group_df = load_data_test(
                tsv_path,
                diagnoses if len(diagnoses) != 0 else self.diagnoses,
                multi_cohort=multi_cohort,
            )
        self._check_data_group(
            data_group, caps_directory, group_df, multi_cohort, overwrite
        )

        for split in split_list:
            logger.info(f"Interpretation of split {split}")
            df_group, parameters_group = self.get_group_info(data_group, split)

            data_test = return_dataset(
                parameters_group["caps_directory"],
                df_group,
                self.preprocessing_dict,
                all_transformations=all_transforms,
                multi_cohort=parameters_group["multi_cohort"],
                label_presence=False,
                label_code=self.label_code,
                label=self.label,
            )

            test_loader = DataLoader(
                data_test,
                batch_size=batch_size if batch_size is not None else self.batch_size,
                shuffle=False,
                num_workers=n_proc if n_proc is not None else self.n_proc,
            )

            if not selection_metrics:
                selection_metrics = self._find_selection_metrics(split)

            for selection_metric in selection_metrics:
                logger.info(f"Interpretation of metric {selection_metric}")
                results_path = (
                    self.maps_path
                    / f"{self.split_name}-{split}"
                    / f"best-{selection_metric}"
                    / data_group
                    / f"interpret-{name}"
                )

                if (results_path).is_dir():
                    if overwrite_name:
                        shutil.rmtree(results_path)
                    else:
                        raise MAPSError(
                            f"Interpretation name {name} is already written. "
                            f"Please choose another name or set overwrite_name to True."
                        )
                results_path.mkdir(parents=True)

                model, _ = self._init_model(
                    transfer_path=self.maps_path,
                    split=split,
                    transfer_selection=selection_metric,
                    gpu=gpu,
                )

                interpreter = method_dict[method](model)

                cum_maps = [0] * data_test.elem_per_image
                for data in test_loader:
                    images = data["image"].to(model.device)

                    map_pt = interpreter.generate_gradients(
                        images, target_node, level=level, amp=amp
                    )
                    for i in range(len(data["participant_id"])):
                        mode_id = data[f"{self.mode}_id"][i]
                        cum_maps[mode_id] += map_pt[i]
                        if save_individual:
                            single_path = (
                                results_path
                                / f"{data['participant_id'][i]}_{data['session_id'][i]}_{self.mode}-{data[f'{self.mode}_id'][i]}_map.pt"
                            )
                            torch.save(map_pt[i], single_path)
                            if save_nifti:
                                import nibabel as nib
                                from numpy import eye

                                single_nifti_path = (
                                    results_path
                                    / f"{data['participant_id'][i]}_{data['session_id'][i]}_{self.mode}-{data[f'{self.mode}_id'][i]}_map.nii.gz"
                                )

                                output_nii = nib.Nifti1Image(map_pt[i].numpy(), eye(4))
                                nib.save(output_nii, single_nifti_path)

                for i, mode_map in enumerate(cum_maps):
                    mode_map /= len(data_test)

                    torch.save(
                        mode_map,
                        results_path / f"mean_{self.mode}-{i}_map.pt",
                    )
                    if save_nifti:
                        import nibabel as nib
                        from numpy import eye

                        output_nii = nib.Nifti1Image(mode_map, eye(4))
                        nib.save(
                            output_nii,
                            results_path / f"mean_{self.mode}-{i}_map.nii.gz",
                        )

    ###################################
    # High-level functions templates  #
    ###################################
    def _train_single(self, split_list=None, resume=False):
        """
        Trains a single CNN for all inputs.

        Args:
            split_list (list[int]): list of splits that are trained.
            resume (bool): If True the job is resumed from checkpoint.
        """
        train_transforms, all_transforms = get_transforms(
            normalize=self.normalize,
            data_augmentation=self.data_augmentation,
            size_reduction=self.size_reduction,
            size_reduction_factor=self.size_reduction_factor,
        )
        split_manager = self._init_split_manager(split_list)
        for split in split_manager.split_iterator():
            logger.info(f"Training split {split}")
            seed_everything(self.seed, self.deterministic, self.compensation)

            split_df_dict = split_manager[split]

            logger.debug("Loading training data...")
            data_train = return_dataset(
                self.caps_directory,
                split_df_dict["train"],
                self.preprocessing_dict,
                train_transformations=train_transforms,
                all_transformations=all_transforms,
                multi_cohort=self.multi_cohort,
                label=self.label,
                label_code=self.label_code,
            )
            logger.debug("Loading validation data...")
            data_valid = return_dataset(
                self.caps_directory,
                split_df_dict["validation"],
                self.preprocessing_dict,
                train_transformations=train_transforms,
                all_transformations=all_transforms,
                multi_cohort=self.multi_cohort,
                label=self.label,
                label_code=self.label_code,
            )
            train_sampler = self.task_manager.generate_sampler(
                data_train,
                self.sampler,
                dp_degree=cluster.world_size,
                rank=cluster.rank,
            )
            logger.debug(
                f"Getting train and validation loader with batch size {self.batch_size}"
            )
            train_loader = DataLoader(
                data_train,
                batch_size=self.batch_size,
                sampler=train_sampler,
                num_workers=self.n_proc,
                worker_init_fn=pl_worker_init_function,
            )
            logger.debug(f"Train loader size is {len(train_loader)}")
            valid_sampler = DistributedSampler(
                data_valid,
                num_replicas=cluster.world_size,
                rank=cluster.rank,
                shuffle=False,
            )
            valid_loader = DataLoader(
                data_valid,
                batch_size=self.batch_size,
                shuffle=False,
                num_workers=self.n_proc,
                sampler=valid_sampler,
            )
            logger.debug(f"Validation loader size is {len(valid_loader)}")
            from clinicadl.utils.callbacks.callbacks import CodeCarbonTracker

            self._train(
                train_loader,
                valid_loader,
                split,
                resume=resume,
                callbacks=[CodeCarbonTracker],
            )

            if cluster.master:
                self._ensemble_prediction(
                    "train",
                    split,
                    self.selection_metrics,
                )
                self._ensemble_prediction(
                    "validation",
                    split,
                    self.selection_metrics,
                )

                self._erase_tmp(split)

    def _train_multi(self, split_list: List[int] = None, resume: bool = False):
        """
        Trains a single CNN per element in the image.

        Args:
            split_list: list of splits that are trained.
            resume: If True the job is resumed from checkpoint.
        """
        train_transforms, all_transforms = get_transforms(
            normalize=self.normalize,
            data_augmentation=self.data_augmentation,
            size_reduction=self.size_reduction,
            size_reduction_factor=self.size_reduction_factor,
        )

        split_manager = self._init_split_manager(split_list)
        for split in split_manager.split_iterator():
            logger.info(f"Training split {split}")
            seed_everything(self.seed, self.deterministic, self.compensation)

            split_df_dict = split_manager[split]

            first_network = 0
            if resume:
                training_logs = [
                    int(network_folder.split("-")[1])
                    for network_folder in list(
                        (
                            self.maps_path
                            / f"{self.split_name}-{split}"
                            / "training_logs"
                        ).iterdir()
                    )
                ]
                first_network = max(training_logs)
                if not (self.maps_path / "tmp").is_dir():
                    first_network += 1
                    resume = False

            for network in range(first_network, self.num_networks):
                logger.info(f"Train network {network}")

                data_train = return_dataset(
                    self.caps_directory,
                    split_df_dict["train"],
                    self.preprocessing_dict,
                    train_transformations=train_transforms,
                    all_transformations=all_transforms,
                    multi_cohort=self.multi_cohort,
                    label=self.label,
                    label_code=self.label_code,
                    cnn_index=network,
                )
                data_valid = return_dataset(
                    self.caps_directory,
                    split_df_dict["validation"],
                    self.preprocessing_dict,
                    train_transformations=train_transforms,
                    all_transformations=all_transforms,
                    multi_cohort=self.multi_cohort,
                    label=self.label,
                    label_code=self.label_code,
                    cnn_index=network,
                )

                train_sampler = self.task_manager.generate_sampler(
                    data_train,
                    self.sampler,
                    dp_degree=cluster.world_size,
                    rank=cluster.rank,
                )
                train_loader = DataLoader(
                    data_train,
                    batch_size=self.batch_size,
                    sampler=train_sampler,
                    num_workers=self.n_proc,
                    worker_init_fn=pl_worker_init_function,
                )

                valid_sampler = DistributedSampler(
                    data_valid,
                    num_replicas=cluster.world_size,
                    rank=cluster.rank,
                    shuffle=False,
                )
                valid_loader = DataLoader(
                    data_valid,
                    batch_size=self.batch_size,
                    shuffle=False,
                    num_workers=self.n_proc,
                    sampler=valid_sampler,
                )
                from clinicadl.utils.callbacks.callbacks import CodeCarbonTracker

                self._train(
                    train_loader,
                    valid_loader,
                    split,
                    network,
                    resume=resume,
                    callbacks=[CodeCarbonTracker],
                )
                resume = False

            if cluster.master:
                self._ensemble_prediction(
                    "train",
                    split,
                    self.selection_metrics,
                )
                self._ensemble_prediction(
                    "validation",
                    split,
                    self.selection_metrics,
                )

                self._erase_tmp(split)

    def _train_ssda(self, split_list=None, resume=False):
        """
        Trains a single CNN for a source and target domain using semi-supervised domain adaptation.

        Args:
            split_list (list[int]): list of splits that are trained.
            resume (bool): If True the job is resumed from checkpoint.
        """
        from torch.utils.data import DataLoader

        train_transforms, all_transforms = get_transforms(
            normalize=self.normalize,
            data_augmentation=self.data_augmentation,
            size_reduction=self.size_reduction,
            size_reduction_factor=self.size_reduction_factor,
        )

        split_manager = self._init_split_manager(split_list)

        split_manager_target_lab = self._init_split_manager_ssda(
            self.caps_target, self.tsv_target_lab, split_list
        )

        for split in split_manager.split_iterator():
            logger.info(f"Training split {split}")
            seed_everything(self.seed, self.deterministic, self.compensation)

            split_df_dict = split_manager[split]
            split_df_dict_target_lab = split_manager_target_lab[split]

            logger.debug("Loading source training data...")
            data_train_source = return_dataset(
                self.caps_directory,
                split_df_dict["train"],
                self.preprocessing_dict,
                train_transformations=train_transforms,
                all_transformations=all_transforms,
                multi_cohort=self.multi_cohort,
                label=self.label,
                label_code=self.label_code,
            )

            logger.debug("Loading target labelled training data...")
            data_train_target_labeled = return_dataset(
                Path(self.caps_target),  # TO CHECK
                split_df_dict_target_lab["train"],
                self.preprocessing_dict_target,
                train_transformations=train_transforms,
                all_transformations=all_transforms,
                multi_cohort=False,  # A checker
                label=self.label,
                label_code=self.label_code,
            )
            from torch.utils.data import ConcatDataset, DataLoader

            combined_dataset = ConcatDataset(
                [data_train_source, data_train_target_labeled]
            )

            logger.debug("Loading target unlabelled training data...")
            data_target_unlabeled = return_dataset(
                Path(self.caps_target),
                pd.read_csv(self.tsv_target_unlab, sep="\t"),
                self.preprocessing_dict_target,
                train_transformations=train_transforms,
                all_transformations=all_transforms,
                multi_cohort=False,  # A checker
                label=self.label,
                label_code=self.label_code,
            )

            logger.debug("Loading validation source data...")
            data_valid_source = return_dataset(
                self.caps_directory,
                split_df_dict["validation"],
                self.preprocessing_dict,
                train_transformations=train_transforms,
                all_transformations=all_transforms,
                multi_cohort=self.multi_cohort,
                label=self.label,
                label_code=self.label_code,
            )
            logger.debug("Loading validation target labelled data...")
            data_valid_target_labeled = return_dataset(
                Path(self.caps_target),
                split_df_dict_target_lab["validation"],
                self.preprocessing_dict_target,
                train_transformations=train_transforms,
                all_transformations=all_transforms,
                multi_cohort=False,
                label=self.label,
                label_code=self.label_code,
            )
            train_source_sampler = self.task_manager.generate_sampler(
                data_train_source, self.sampler
            )

            logger.info(
                f"Getting train and validation loader with batch size {self.batch_size}"
            )

            ## Oversampling of the target dataset
            from torch.utils.data import SubsetRandomSampler

            # Create index lists for target labeled dataset
            labeled_indices = list(range(len(data_train_target_labeled)))

            # Oversample the indices for the target labeld dataset to match the size of the labeled source dataset
            data_train_source_size = len(data_train_source) // self.batch_size
            labeled_oversampled_indices = labeled_indices * (
                data_train_source_size // len(labeled_indices)
            )

            # Append remaining indices to match the size of the largest dataset
            labeled_oversampled_indices += labeled_indices[
                : data_train_source_size % len(labeled_indices)
            ]

            # Create SubsetRandomSamplers using the oversampled indices
            labeled_sampler = SubsetRandomSampler(labeled_oversampled_indices)

            train_source_loader = DataLoader(
                data_train_source,
                batch_size=self.batch_size,
                sampler=train_source_sampler,
                # shuffle=True,  # len(data_train_source) < len(data_train_target_labeled),
                num_workers=self.n_proc,
                worker_init_fn=pl_worker_init_function,
                drop_last=True,
            )
            logger.info(
                f"Train source loader size is {len(train_source_loader)*self.batch_size}"
            )
            train_target_loader = DataLoader(
                data_train_target_labeled,
                batch_size=1,  # To limit the need of oversampling
                # sampler=train_target_sampler,
                sampler=labeled_sampler,
                num_workers=self.n_proc,
                worker_init_fn=pl_worker_init_function,
                # shuffle=True,  # len(data_train_target_labeled) < len(data_train_source),
                drop_last=True,
            )
            logger.info(
                f"Train target labeled loader size oversample is {len(train_target_loader)}"
            )

            data_train_target_labeled.df = data_train_target_labeled.df[
                ["participant_id", "session_id", "diagnosis", "cohort", "domain"]
            ]

            train_target_unl_loader = DataLoader(
                data_target_unlabeled,
                batch_size=self.batch_size,
                num_workers=self.n_proc,
                # sampler=unlabeled_sampler,
                worker_init_fn=pl_worker_init_function,
                shuffle=True,
                drop_last=True,
            )

            logger.info(
                f"Train target unlabeled loader size is {len(train_target_unl_loader)*self.batch_size}"
            )

            valid_loader_source = DataLoader(
                data_valid_source,
                batch_size=self.batch_size,
                shuffle=False,
                num_workers=self.n_proc,
            )
            logger.info(
                f"Validation loader source size is {len(valid_loader_source)*self.batch_size}"
            )

            valid_loader_target = DataLoader(
                data_valid_target_labeled,
                batch_size=self.batch_size,  # To check
                shuffle=False,
                num_workers=self.n_proc,
            )
            logger.info(
                f"Validation loader target size is {len(valid_loader_target)*self.batch_size}"
            )

            self._train_ssdann(
                train_source_loader,
                train_target_loader,
                train_target_unl_loader,
                valid_loader_target,
                valid_loader_source,
                split,
                resume=resume,
            )

            self._ensemble_prediction(
                "train",
                split,
                self.selection_metrics,
            )
            self._ensemble_prediction(
                "validation",
                split,
                self.selection_metrics,
            )

            self._erase_tmp(split)

    def _train(
        self,
        train_loader,
        valid_loader,
        split,
        network=None,
        resume=False,
        callbacks=[],
    ):
        """
        Core function shared by train and resume.

        Args:
            train_loader (torch.utils.data.DataLoader): DataLoader wrapping the training set.
            valid_loader (torch.utils.data.DataLoader): DataLoader wrapping the validation set.
            split (int): Index of the split trained.
            network (int): Index of the network trained (used in multi-network setting only).
            resume (bool): If True the job is resumed from the checkpoint.
        """
        self._init_callbacks()
        self.callback_handler.on_train_begin(self.parameters)
        model, beginning_epoch = self._init_model(
            split=split,
            resume=resume,
            transfer_path=self.transfer_path,
            transfer_selection=self.transfer_selection_metric,
            nb_unfrozen_layer=self.nb_unfrozen_layer,
        )
        model = DDP(model, fsdp=self.fully_sharded_data_parallel, amp=self.amp)
        criterion = self.task_manager.get_criterion(self.loss)

        logger.info(f"Criterion for {self.network_task} is {criterion}")

        optimizer = self._init_optimizer(model, split=split, resume=resume)
        logger.debug(f"Optimizer used for training is {optimizer}")

        model.train()
        train_loader.dataset.train()

        early_stopping = EarlyStopping(
            "min", min_delta=self.tolerance, patience=self.patience
        )
        metrics_valid = {"loss": None}

        if cluster.master:
            log_writer = LogWriter(
                self.maps_path,
                self.task_manager.evaluation_metrics + ["loss"],
                split,
                resume=resume,
                beginning_epoch=beginning_epoch,
                network=network,
            )
            retain_best = RetainBest(selection_metrics=list(self.selection_metrics))
        epoch = beginning_epoch

        retain_best = RetainBest(selection_metrics=list(self.selection_metrics))

        scaler = GradScaler(enabled=self.std_amp)
        profiler = self._init_profiler()

        if self.parameters["track_exp"] == "wandb":
            from clinicadl.utils.tracking_exp import WandB_handler

            run = WandB_handler(split, self.parameters, self.maps_path.name)

        if self.parameters["track_exp"] == "mlflow":
            from clinicadl.utils.tracking_exp import Mlflow_handler

            run = Mlflow_handler(split, self.parameters, self.maps_path.name)

        while epoch < self.epochs and not early_stopping.step(metrics_valid["loss"]):
            logger.info(f"Beginning epoch {epoch}.")

            if isinstance(train_loader.sampler, DistributedSampler):
                # It should always be true for a random sampler. But just in case
                # we get a WeightedRandomSampler or a forgotten RandomSampler,
                # we do not want to execute this line.
                train_loader.sampler.set_epoch(epoch)

            model.zero_grad(set_to_none=True)
            evaluation_flag, step_flag = True, True

            with profiler:
                for i, data in enumerate(train_loader):
                    update: bool = (i + 1) % self.accumulation_steps == 0
                    sync = nullcontext() if update else model.no_sync()
                    with sync:
                        with autocast(enabled=self.std_amp):
                            _, loss_dict = model(data, criterion)
                        logger.debug(f"Train loss dictionnary {loss_dict}")
                        loss = loss_dict["loss"]
                        scaler.scale(loss).backward()

                    if update:
                        step_flag = False
                        scaler.step(optimizer)
                        scaler.update()
                        optimizer.zero_grad(set_to_none=True)

                        del loss

                        # Evaluate the model only when no gradients are accumulated
                        if (
                            self.evaluation_steps != 0
                            and (i + 1) % self.evaluation_steps == 0
                        ):
                            evaluation_flag = False

                            _, metrics_train = self.task_manager.test(
                                model, train_loader, criterion, amp=self.std_amp
                            )
                            _, metrics_valid = self.task_manager.test(
                                model, valid_loader, criterion, amp=self.std_amp
                            )

                            model.train()
                            train_loader.dataset.train()

                            if cluster.master:
                                log_writer.step(
                                    epoch,
                                    i,
                                    metrics_train,
                                    metrics_valid,
                                    len(train_loader),
                                )
                            logger.info(
                                f"{self.mode} level training loss is {metrics_train['loss']} "
                                f"at the end of iteration {i}"
                            )
                            logger.info(
                                f"{self.mode} level validation loss is {metrics_valid['loss']} "
                                f"at the end of iteration {i}"
                            )

                    profiler.step()

                # If no step has been performed, raise Exception
                if step_flag:
                    raise Exception(
                        "The model has not been updated once in the epoch. The accumulation step may be too large."
                    )

                # If no evaluation has been performed, warn the user
                elif evaluation_flag and self.evaluation_steps != 0:
                    logger.warning(
                        f"Your evaluation steps {self.evaluation_steps} are too big "
                        f"compared to the size of the dataset. "
                        f"The model is evaluated only once at the end epochs."
                    )

                # Update weights one last time if gradients were computed without update
                if (i + 1) % self.accumulation_steps != 0:
                    scaler.step(optimizer)
                    scaler.update()
                    optimizer.zero_grad(set_to_none=True)

                # Always test the results and save them once at the end of the epoch
                model.zero_grad(set_to_none=True)
                logger.debug(f"Last checkpoint at the end of the epoch {epoch}")

                _, metrics_train = self.task_manager.test(
                    model, train_loader, criterion, amp=self.std_amp
                )
                _, metrics_valid = self.task_manager.test(
                    model, valid_loader, criterion, amp=self.std_amp
                )

                model.train()
                train_loader.dataset.train()

                if cluster.master:
                    log_writer.step(
                        epoch, i, metrics_train, metrics_valid, len(train_loader)
                    )
                logger.info(
                    f"{self.mode} level training loss is {metrics_train['loss']} "
                    f"at the end of iteration {i}"
                )
                logger.info(
                    f"{self.mode} level validation loss is {metrics_valid['loss']} "
                    f"at the end of iteration {i}"
                )

                if self.track_exp == "wandb":
                    run.log_metrics(
                        run._wandb,
                        self.track_exp,
                        self.network_task,
                        metrics_train,
                        metrics_valid,
                    )

                if self.track_exp == "mlflow":
                    run.log_metrics(
                        run._mlflow,
                        self.track_exp,
                        self.network_task,
                        metrics_train,
                        metrics_valid,
                    )

<<<<<<< HEAD
            model_weights = {
                "model": model.state_dict(),
                "epoch": epoch,
                "name": self.architecture,
            }
            optimizer_weights = {
                "optimizer": model.optim_state_dict(optimizer),
                "epoch": epoch,
                "name": self.architecture,
            }
=======
            # log_writer.step(epoch, i, metrics_train, metrics_valid, len(train_loader))
            # logger.info(
            #     f"{self.mode} level training loss is {metrics_train['loss']} "
            #     f"at the end of iteration {i}"
            # )
            # logger.info(
            #     f"{self.mode} level validation loss is {metrics_valid['loss']} "
            #     f"at the end of iteration {i}"
            # )
            # if self.track_exp == "wandb":
            #     run.log_metrics(
            #         run._wandb,
            #         self.track_exp,
            #         self.network_task,
            #         metrics_train,
            #         metrics_valid,
            #     )

            # if self.track_exp == "mlflow":
            #     run.log_metrics(
            #         run._mlflow,
            #         self.track_exp,
            #         self.network_task,
            #         metrics_train,
            #         metrics_valid,
            #     )
>>>>>>> 46ffd286
            if cluster.master:
                # Save checkpoints and best models
                best_dict = retain_best.step(metrics_valid)
                self._write_weights(
                    model_weights,
                    best_dict,
                    split,
                    network=network,
                    save_all_models=self.parameters["save_all_models"],
                )
                self._write_weights(
                    optimizer_weights,
                    None,
                    split,
                    filename="optimizer.pth.tar",
                    save_all_models=self.parameters["save_all_models"],
                )

            epoch += 1

        if self.parameters["track_exp"] == "mlflow":
            run._mlflow.end_run()

        if self.parameters["track_exp"] == "wandb":
            run._wandb.finish()

        del model
        self._test_loader(
            train_loader,
            criterion,
            "train",
            split,
            self.selection_metrics,
            amp=self.std_amp,
            network=network,
        )
        self._test_loader(
            valid_loader,
            criterion,
            "validation",
            split,
            self.selection_metrics,
            amp=self.std_amp,
            network=network,
        )

        if self.task_manager.save_outputs:
            self._compute_output_tensors(
                train_loader.dataset,
                "train",
                split,
                self.selection_metrics,
                nb_images=1,
                network=network,
            )
            self._compute_output_tensors(
                valid_loader.dataset,
                "validation",
                split,
                self.selection_metrics,
                nb_images=1,
                network=network,
            )
        self.callback_handler.on_train_end(self.parameters)

    def _train_ssdann(
        self,
        train_source_loader,
        train_target_loader,
        train_target_unl_loader,
        valid_loader,
        valid_source_loader,
        split,
        network=None,
        resume=False,
        evaluate_source=True,  # TO MODIFY
    ):
        """
        Core function shared by train and resume.

        Args:
            train_loader (torch.utils.data.DataLoader): DataLoader wrapping the training set.
            valid_loader (torch.utils.data.DataLoader): DataLoader wrapping the validation set.
            split (int): Index of the split trained.
            network (int): Index of the network trained (used in multi-network setting only).
            resume (bool): If True the job is resumed from the checkpoint.
        """

        model, beginning_epoch = self._init_model(
            split=split,
            resume=resume,
            transfer_path=self.transfer_path,
            transfer_selection=self.transfer_selection_metric,
        )

        criterion = self.task_manager.get_criterion(self.loss)
        logger.debug(f"Criterion for {self.network_task} is {criterion}")
        optimizer = self._init_optimizer(model, split=split, resume=resume)

        logger.debug(f"Optimizer used for training is optimizer")

        model.train()
        train_source_loader.dataset.train()
        train_target_loader.dataset.train()
        train_target_unl_loader.dataset.train()

        early_stopping = EarlyStopping(
            "min", min_delta=self.tolerance, patience=self.patience
        )

        metrics_valid_target = {"loss": None}
        metrics_valid_source = {"loss": None}

        log_writer = LogWriter(
            self.maps_path,
            self.task_manager.evaluation_metrics + ["loss"],
            split,
            resume=resume,
            beginning_epoch=beginning_epoch,
            network=network,
        )
        epoch = log_writer.beginning_epoch

        retain_best = RetainBest(selection_metrics=list(self.selection_metrics))
        import numpy as np

        while epoch < self.epochs and not early_stopping.step(
            metrics_valid_target["loss"]
        ):
            logger.info(f"Beginning epoch {epoch}.")

            model.zero_grad()
            evaluation_flag, step_flag = True, True

            for i, (data_source, data_target, data_target_unl) in enumerate(
                zip(train_source_loader, train_target_loader, train_target_unl_loader)
            ):
                p = (
                    float(epoch * len(train_target_loader))
                    / 10
                    / len(train_target_loader)
                )
                alpha = 2.0 / (1.0 + np.exp(-10 * p)) - 1
                # alpha = 0
                _, _, loss_dict = model.compute_outputs_and_loss(
                    data_source, data_target, data_target_unl, criterion, alpha
                )  # TO CHECK
                logger.debug(f"Train loss dictionnary {loss_dict}")
                loss = loss_dict["loss"]
                loss.backward()
                if (i + 1) % self.accumulation_steps == 0:
                    step_flag = False
                    optimizer.step()
                    optimizer.zero_grad()

                    del loss

                    # Evaluate the model only when no gradients are accumulated
                    if (
                        self.evaluation_steps != 0
                        and (i + 1) % self.evaluation_steps == 0
                    ):
                        evaluation_flag = False

                        # Evaluate on taget data
                        logger.info("Evaluation on target data")
                        _, metrics_train_target = self.task_manager.test_da(
                            model,
                            train_target_loader,
                            criterion,
                            alpha,
                            target=True,
                        )  # TO CHECK

                        _, metrics_valid_target = self.task_manager.test_da(
                            model,
                            valid_loader,
                            criterion,
                            alpha,
                            target=True,
                        )

                        model.train()
                        train_target_loader.dataset.train()

                        log_writer.step(
                            epoch,
                            i,
                            metrics_train_target,
                            metrics_valid_target,
                            len(train_target_loader),
                            "training_target.tsv",
                        )
                        logger.info(
                            f"{self.mode} level training loss for target data is {metrics_train_target['loss']} "
                            f"at the end of iteration {i}"
                        )
                        logger.info(
                            f"{self.mode} level validation loss for target data is {metrics_valid_target['loss']} "
                            f"at the end of iteration {i}"
                        )

                        # Evaluate on source data
                        logger.info("Evaluation on source data")
                        _, metrics_train_source = self.task_manager.test_da(
                            model, train_source_loader, criterion, alpha
                        )
                        _, metrics_valid_source = self.task_manager.test_da(
                            model, valid_source_loader, criterion, alpha
                        )

                        model.train()
                        train_source_loader.dataset.train()

                        log_writer.step(
                            epoch,
                            i,
                            metrics_train_source,
                            metrics_valid_source,
                            len(train_source_loader),
                        )
                        logger.info(
                            f"{self.mode} level training loss for source data is {metrics_train_source['loss']} "
                            f"at the end of iteration {i}"
                        )
                        logger.info(
                            f"{self.mode} level validation loss for source data is {metrics_valid_source['loss']} "
                            f"at the end of iteration {i}"
                        )

            # If no step has been performed, raise Exception
            if step_flag:
                raise Exception(
                    "The model has not been updated once in the epoch. The accumulation step may be too large."
                )

            # If no evaluation has been performed, warn the user
            elif evaluation_flag and self.evaluation_steps != 0:
                logger.warning(
                    f"Your evaluation steps {self.evaluation_steps} are too big "
                    f"compared to the size of the dataset. "
                    f"The model is evaluated only once at the end epochs."
                )

            # Update weights one last time if gradients were computed without update
            if (i + 1) % self.accumulation_steps != 0:
                optimizer.step()
                optimizer.zero_grad()
            # Always test the results and save them once at the end of the epoch
            model.zero_grad()
            logger.debug(f"Last checkpoint at the end of the epoch {epoch}")

            if evaluate_source:
                logger.info(
                    f"Evaluate source data at the end of the epoch {epoch} with alpha: {alpha}."
                )
                _, metrics_train_source = self.task_manager.test_da(
                    model,
                    train_source_loader,
                    criterion,
                    alpha,
                    True,
                    False,
                )
                _, metrics_valid_source = self.task_manager.test_da(
                    model,
                    valid_source_loader,
                    criterion,
                    alpha,
                    True,
                    False,
                )

                log_writer.step(
                    epoch,
                    i,
                    metrics_train_source,
                    metrics_valid_source,
                    len(train_source_loader),
                )

                logger.info(
                    f"{self.mode} level training loss for source data is {metrics_train_source['loss']} "
                    f"at the end of iteration {i}"
                )
                logger.info(
                    f"{self.mode} level validation loss for source data is {metrics_valid_source['loss']} "
                    f"at the end of iteration {i}"
                )

            _, metrics_train_target = self.task_manager.test_da(
                model,
                train_target_loader,
                criterion,
                alpha,
                target=True,
            )
            _, metrics_valid_target = self.task_manager.test_da(
                model,
                valid_loader,
                criterion,
                alpha,
                target=True,
            )

            model.train()
            train_source_loader.dataset.train()
            train_target_loader.dataset.train()

            log_writer.step(
                epoch,
                i,
                metrics_train_target,
                metrics_valid_target,
                len(train_target_loader),
                "training_target.tsv",
            )

            logger.info(
                f"{self.mode} level training loss for target data is {metrics_train_target['loss']} "
                f"at the end of iteration {i}"
            )
            logger.info(
                f"{self.mode} level validation loss for target data is {metrics_valid_target['loss']} "
                f"at the end of iteration {i}"
            )

            # Save checkpoints and best models
            best_dict = retain_best.step(metrics_valid_target)
            self._write_weights(
                {
                    "model": model.state_dict(),
                    "epoch": epoch,
                    "name": self.architecture,
                },
                best_dict,
                split,
                network=network,
                save_all_models=False,
            )
            self._write_weights(
                {
                    "optimizer": optimizer.state_dict(),  # TO MODIFY
                    "epoch": epoch,
                    "name": self.optimizer,
                },
                None,
                split,
                filename="optimizer.pth.tar",
                save_all_models=False,
            )

            epoch += 1

        self._test_loader_ssda(
            train_target_loader,
            criterion,
            data_group="train",
            split=split,
            selection_metrics=self.selection_metrics,
            network=network,
            target=True,
            alpha=0,
        )
        self._test_loader_ssda(
            valid_loader,
            criterion,
            data_group="validation",
            split=split,
            selection_metrics=self.selection_metrics,
            network=network,
            target=True,
            alpha=0,
        )

        if self.task_manager.save_outputs:
            self._compute_output_tensors(
                train_target_loader.dataset,
                "train",
                split,
                self.selection_metrics,
                nb_images=1,
                network=network,
            )
            self._compute_output_tensors(
                train_target_loader.dataset,
                "validation",
                split,
                self.selection_metrics,
                nb_images=1,
                network=network,
            )

    def _test_loader(
        self,
        dataloader,
        criterion,
        data_group,
        split,
        selection_metrics,
        use_labels=True,
        gpu=None,
        amp=False,
        network=None,
    ):
        """
        Launches the testing task on a dataset wrapped by a DataLoader and writes prediction TSV files.

        Args:
            dataloader (torch.utils.data.DataLoader): DataLoader wrapping the test CapsDataset.
            criterion (torch.nn.modules.loss._Loss): optimization criterion used during training.
            data_group (str): name of the data group used for the testing task.
            split (int): Index of the split used to train the model tested.
            selection_metrics (list[str]): List of metrics used to select the best models which are tested.
            use_labels (bool): If True, the labels must exist in test meta-data and metrics are computed.
            gpu (bool): If given, a new value for the device of the model will be computed.
            amp (bool): If enabled, uses Automatic Mixed Precision (requires GPU usage).
            network (int): Index of the network tested (only used in multi-network setting).
        """
        for selection_metric in selection_metrics:
            if cluster.master:
                log_dir = (
                    self.maps_path
                    / f"{self.split_name}-{split}"
                    / f"best-{selection_metric}"
                    / data_group
                )
                self.write_description_log(
                    log_dir,
                    data_group,
                    dataloader.dataset.caps_dict,
                    dataloader.dataset.df,
                )

            # load the best trained model during the training
            model, _ = self._init_model(
                transfer_path=self.maps_path,
                split=split,
                transfer_selection=selection_metric,
                gpu=gpu,
                network=network,
            )
            model = DDP(model, fsdp=self.fully_sharded_data_parallel, amp=self.amp)

            prediction_df, metrics = self.task_manager.test(
                model, dataloader, criterion, use_labels=use_labels, amp=amp
            )
            if use_labels:
                if network is not None:
                    metrics[f"{self.mode}_id"] = network
                logger.info(
                    f"{self.mode} level {data_group} loss is {metrics['loss']} for model selected on {selection_metric}"
                )

            if cluster.master:
                # Replace here
                self._mode_level_to_tsv(
                    prediction_df,
                    metrics,
                    split,
                    selection_metric,
                    data_group=data_group,
                )

    def _test_loader_ssda(
        self,
        dataloader,
        criterion,
        alpha,
        data_group,
        split,
        selection_metrics,
        use_labels=True,
        gpu=None,
        network=None,
        target=False,
    ):
        """
        Launches the testing task on a dataset wrapped by a DataLoader and writes prediction TSV files.

        Args:
            dataloader (torch.utils.data.DataLoader): DataLoader wrapping the test CapsDataset.
            criterion (torch.nn.modules.loss._Loss): optimization criterion used during training.
            data_group (str): name of the data group used for the testing task.
            split (int): Index of the split used to train the model tested.
            selection_metrics (list[str]): List of metrics used to select the best models which are tested.
            use_labels (bool): If True, the labels must exist in test meta-data and metrics are computed.
            gpu (bool): If given, a new value for the device of the model will be computed.
            network (int): Index of the network tested (only used in multi-network setting).
        """
        for selection_metric in selection_metrics:
            log_dir = (
                self.maps_path
                / f"{self.split_name}-{split}"
                / f"best-{selection_metric}"
                / data_group
            )
            self.write_description_log(
                log_dir,
                data_group,
                dataloader.dataset.caps_dict,
                dataloader.dataset.df,
            )

            # load the best trained model during the training
            model, _ = self._init_model(
                transfer_path=self.maps_path,
                split=split,
                transfer_selection=selection_metric,
                gpu=gpu,
                network=network,
            )
            prediction_df, metrics = self.task_manager.test_da(
                model,
                dataloader,
                criterion,
                target=target,
            )
            if use_labels:
                if network is not None:
                    metrics[f"{self.mode}_id"] = network
                logger.info(
                    f"{self.mode} level {data_group} loss is {metrics['loss']} for model selected on {selection_metric}"
                )

            # Replace here
            self._mode_level_to_tsv(
                prediction_df, metrics, split, selection_metric, data_group=data_group
            )

    @torch.no_grad()
    def _compute_output_nifti(
        self,
        dataset,
        data_group,
        split,
        selection_metrics,
        gpu=None,
        network=None,
    ):
        """
        Computes the output nifti images and saves them in the MAPS.

        Args:
            dataset (clinicadl.utils.caps_dataset.data.CapsDataset): wrapper of the data set.
            data_group (str): name of the data group used for the task.
            split (int): split number.
            selection_metrics (list[str]): metrics used for model selection.
            gpu (bool): If given, a new value for the device of the model will be computed.
            network (int): Index of the network tested (only used in multi-network setting).
        # Raise an error if mode is not image
        """
        import nibabel as nib
        from numpy import eye

        for selection_metric in selection_metrics:
            # load the best trained model during the training
            model, _ = self._init_model(
                transfer_path=self.maps_path,
                split=split,
                transfer_selection=selection_metric,
                gpu=gpu,
                network=network,
                nb_unfrozen_layer=self.nb_unfrozen_layer,
            )
            model = DDP(model, fsdp=self.fully_sharded_data_parallel, amp=self.amp)
            model.eval()

            nifti_path = (
                self.maps_path
                / f"{self.split_name}-{split}"
                / f"best-{selection_metric}"
                / data_group
                / "nifti_images"
            )
            if cluster.master:
                nifti_path.mkdir(parents=True, exist_ok=True)
            dist.barrier()

            nb_imgs = len(dataset)
            for i in [
                *range(cluster.rank, nb_modes, cluster.world_size),
                *range(int(nb_modes % cluster.world_size <= cluster.rank)),
            ]:
                data = dataset[i]
                image = data["image"]
                x = image.unsqueeze(0).to(model.device)
                with autocast(enabled=self.std_amp):
                    output = model(x)
                output = output.squeeze(0).detach().cpu().float()
                # Convert tensor to nifti image with appropriate affine
                input_nii = nib.Nifti1Image(image[0].detach().cpu().numpy(), eye(4))
                output_nii = nib.Nifti1Image(output[0].numpy(), eye(4))
                # Create file name according to participant and session id
                participant_id = data["participant_id"]
                session_id = data["session_id"]
                input_filename = f"{participant_id}_{session_id}_image_input.nii.gz"
                output_filename = f"{participant_id}_{session_id}_image_output.nii.gz"
                nib.save(input_nii, nifti_path / input_filename)
                nib.save(output_nii, nifti_path / output_filename)

    @torch.no_grad()
    def _compute_output_tensors(
        self,
        dataset,
        data_group,
        split,
        selection_metrics,
        nb_images=None,
        gpu=None,
        network=None,
    ):
        """
        Compute the output tensors and saves them in the MAPS.

        Args:
            dataset (clinicadl.utils.caps_dataset.data.CapsDataset): wrapper of the data set.
            data_group (str): name of the data group used for the task.
            split (int): split number.
            selection_metrics (list[str]): metrics used for model selection.
            nb_images (int): number of full images to write. Default computes the outputs of the whole data set.
            gpu (bool): If given, a new value for the device of the model will be computed.
            network (int): Index of the network tested (only used in multi-network setting).
        """
        for selection_metric in selection_metrics:
            # load the best trained model during the training
            model, _ = self._init_model(
                transfer_path=self.maps_path,
                split=split,
                transfer_selection=selection_metric,
                gpu=gpu,
                network=network,
                nb_unfrozen_layer=self.nb_unfrozen_layer,
            )
            model = DDP(model, fsdp=self.fully_sharded_data_parallel, amp=self.amp)
            model.eval()

            tensor_path = (
                self.maps_path
                / f"{self.split_name}-{split}"
                / f"best-{selection_metric}"
                / data_group
                / "tensors"
            )
            if cluster.master:
                tensor_path.mkdir(parents=True, exist_ok=True)
            dist.barrier()

            if nb_images is None:  # Compute outputs for the whole data set
                nb_modes = len(dataset)
            else:
                nb_modes = nb_images * dataset.elem_per_image

            for i in [
                *range(cluster.rank, nb_modes, cluster.world_size),
                *range(int(nb_modes % cluster.world_size <= cluster.rank)),
            ]:
                data = dataset[i]
                image = data["image"]
                x = image.unsqueeze(0).to(model.device)
                with autocast(enabled=self.std_amp):
                    output = model(x)
                output = output.squeeze(0).cpu().float()
                participant_id = data["participant_id"]
                session_id = data["session_id"]
                mode_id = data[f"{self.mode}_id"]
                input_filename = (
                    f"{participant_id}_{session_id}_{self.mode}-{mode_id}_input.pt"
                )
                output_filename = (
                    f"{participant_id}_{session_id}_{self.mode}-{mode_id}_output.pt"
                )
                torch.save(image, tensor_path / input_filename)
                torch.save(output, tensor_path / output_filename)
                logger.debug(f"File saved at {[input_filename, output_filename]}")

    def _compute_latent_tensors(
        self,
        dataset,
        data_group,
        split,
        selection_metrics,
        nb_images=None,
        gpu=None,
        network=None,
    ):
        """
        Compute the output tensors and saves them in the MAPS.

        Args:
            dataset (clinicadl.utils.caps_dataset.data.CapsDataset): wrapper of the data set.
            data_group (str): name of the data group used for the task.
            split (int): split number.
            selection_metrics (list[str]): metrics used for model selection.
            nb_images (int): number of full images to write. Default computes the outputs of the whole data set.
            gpu (bool): If given, a new value for the device of the model will be computed.
            network (int): Index of the network tested (only used in multi-network setting).
        """
        for selection_metric in selection_metrics:
            # load the best trained model during the training
            model, _ = self._init_model(
                transfer_path=self.maps_path,
                split=split,
                transfer_selection=selection_metric,
                gpu=gpu,
                network=network,
                nb_unfrozen_layer=self.nb_unfrozen_layer,
            )
            assert (
                not self.fully_sharded_data_parallel
            ), "FSDP cannot be used to compute latent tensors."
            model = DDP(model, fsdp=self.fully_sharded_data_parallel, amp=self.amp)
            model.eval()

            tensor_path = (
                self.maps_path
                / f"{self.split_name}-{split}"
                / f"best-{selection_metric}"
                / data_group
                / "latent_tensors"
            )
            if cluster.master:
                tensor_path.mkdir(parents=True, exist_ok=True)
            dist.barrier()

            if nb_images is None:  # Compute outputs for the whole data set
                nb_modes = len(dataset)
            else:
                nb_modes = nb_images * dataset.elem_per_image

            for i in range(cluster.rank, nb_modes, cluster.world_size):
                data = dataset[i]
                image = data["image"]
                logger.debug(f"Image for latent representation {image}")
                with autocast(enabled=self.std_amp):
                    _, latent, _ = model.module._forward(
                        image.unsqueeze(0).to(model.device)
                    )
                latent = latent.squeeze(0).cpu().float()
                participant_id = data["participant_id"]
                session_id = data["session_id"]
                mode_id = data[f"{self.mode}_id"]
                output_filename = (
                    f"{participant_id}_{session_id}_{self.mode}-{mode_id}_latent.pt"
                )
                torch.save(latent, tensor_path / output_filename)

    def _ensemble_prediction(
        self,
        data_group,
        split,
        selection_metrics,
        use_labels=True,
    ):
        """Computes the results on the image-level."""

        if not selection_metrics:
            selection_metrics = self._find_selection_metrics(split)

        for selection_metric in selection_metrics:
            # Soft voting
            if self.num_networks > 1:
                self._ensemble_to_tsv(
                    split,
                    selection=selection_metric,
                    data_group=data_group,
                    use_labels=use_labels,
                )
            elif self.mode != "image":
                self._mode_to_image_tsv(
                    split,
                    selection=selection_metric,
                    data_group=data_group,
                    use_labels=use_labels,
                )

    ###############################
    # Checks                      #
    ###############################
    def _check_args(self, parameters):
        """
        Check the training parameters integrity
        """
        logger.debug("Checking arguments...")
        mandatory_arguments = [
            "caps_directory",
            "tsv_path",
            "preprocessing_dict",
            "mode",
            "network_task",
        ]
        for arg in mandatory_arguments:
            if arg not in parameters:
                raise ClinicaDLArgumentError(
                    f"The values of mandatory arguments {mandatory_arguments} should be set. "
                    f"No value was given for {arg}."
                )
        self.parameters = add_default_values(parameters)
        self.parameters = change_str_to_path(parameters)
        if self.parameters["gpu"]:
            check_gpu()
        elif self.parameters["amp"]:
            raise ClinicaDLArgumentError(
                "AMP is designed to work with modern GPUs. Please add the --gpu flag."
            )

        _, transformations = get_transforms(
            normalize=self.normalize,
            size_reduction=self.size_reduction,
            size_reduction_factor=self.size_reduction_factor,
        )

        split_manager = self._init_split_manager(None)
        train_df = split_manager[0]["train"]
        if "label" not in self.parameters:
            self.parameters["label"] = None

        self.task_manager = self._init_task_manager(df=train_df)

        if self.parameters["architecture"] == "default":
            self.parameters["architecture"] = self.task_manager.get_default_network()
        if "selection_threshold" not in self.parameters:
            self.parameters["selection_threshold"] = None
        if (
            "label_code" not in self.parameters
            or len(self.parameters["label_code"]) == 0
        ):  # Allows to set custom label code in TOML
            self.parameters["label_code"] = self.task_manager.generate_label_code(
                train_df, self.label
            )

        full_dataset = return_dataset(
            self.caps_directory,
            train_df,
            self.preprocessing_dict,
            multi_cohort=self.multi_cohort,
            label=self.label,
            label_code=self.parameters["label_code"],
            train_transformations=None,
            all_transformations=transformations,
        )
        self.parameters.update(
            {
                "num_networks": full_dataset.elem_per_image,
                "output_size": self.task_manager.output_size(
                    full_dataset.size, full_dataset.df, self.label
                ),
                "input_size": full_dataset.size,
            }
        )

        self.parameters["seed"] = get_seed(self.parameters["seed"])

        if self.parameters["num_networks"] < 2 and self.multi_network:
            raise ClinicaDLConfigurationError(
                f"Invalid training configuration: cannot train a multi-network "
                f"framework with only {self.parameters['num_networks']} element "
                f"per image."
            )
        possible_selection_metrics_set = set(self.task_manager.evaluation_metrics) | {
            "loss"
        }
        if not set(self.parameters["selection_metrics"]).issubset(
            possible_selection_metrics_set
        ):
            raise ClinicaDLConfigurationError(
                f"Selection metrics {self.parameters['selection_metrics']} "
                f"must be a subset of metrics used for evaluation "
                f"{possible_selection_metrics_set}."
            )

    def _check_split_wording(self):
        """Finds if MAPS structure uses 'fold-X' or 'split-X' folders."""

        if len(list(self.maps_path.glob("fold-*"))) > 0:
            return "fold"
        else:
            return "split"

    def _find_splits(self):
        """Find which splits were trained in the MAPS."""
        return [
            int(split.name.split("-")[1])
            for split in list(self.maps_path.iterdir())
            if split.name.startswith(f"{self.split_name}-")
        ]

    def _find_selection_metrics(self, split):
        """Find which selection metrics are available in MAPS for a given split."""

        split_path = self.maps_path / f"{self.split_name}-{split}"
        if not split_path.is_dir():
            raise MAPSError(
                f"Training of split {split} was not performed."
                f"Please execute maps_manager.train(split_list=[{split}])"
            )

        return [
            metric.name.split("-")[1]
            for metric in list(split_path.iterdir())
            if metric.name[:5:] == "best-"
        ]

    def _check_selection_metric(self, split, selection_metric=None):
        """Check that a given selection metric is available for a given split."""
        available_metrics = self._find_selection_metrics(split)
        if not selection_metric:
            if len(available_metrics) > 1:
                raise ClinicaDLArgumentError(
                    f"Several metrics are available for split {split}. "
                    f"Please choose which one you want to read among {available_metrics}"
                )
            else:
                selection_metric = available_metrics[0]
        else:
            if selection_metric not in available_metrics:
                raise ClinicaDLArgumentError(
                    f"The metric {selection_metric} is not available."
                    f"Please choose among is the available metrics {available_metrics}."
                )
        return selection_metric

    def _check_leakage(self, data_group, test_df):
        """
        Checks that no intersection exist between the participants used for training and those used for testing.

        Args:
            data_group (str): name of the data group
            test_df (pd.DataFrame): Table of participant_id / session_id of the data group
        Raises:
            ClinicaDLDataLeakageError: if data_group not in ["train", "validation"] and there is an intersection
                between the participant IDs in test_df and the ones used for training.
        """
        if data_group not in ["train", "validation"]:
            train_path = self.maps_path / "groups" / "train+validation.tsv"
            train_df = pd.read_csv(train_path, sep="\t")
            participants_train = set(train_df.participant_id.values)
            participants_test = set(test_df.participant_id.values)
            intersection = participants_test & participants_train

            if len(intersection) > 0:
                raise ClinicaDLDataLeakageError(
                    "Your evaluation set contains participants who were already seen during "
                    "the training step. The list of common participants is the following: "
                    f"{intersection}."
                )

    def _check_data_group(
        self,
        data_group,
        caps_directory=None,
        df=None,
        multi_cohort=False,
        overwrite=False,
        label=None,
    ):
        """
        Check if a data group is already available if other arguments are None.
        Else creates a new data_group.

        Args:
            data_group (str): name of the data group
            caps_directory  (str): input CAPS directory
            df (pd.DataFrame): Table of participant_id / session_id of the data group
            multi_cohort (bool): indicates if the input data comes from several CAPS
            overwrite (bool): If True former definition of data group is erased
            label (str): label name if applicable

        Raises:
            MAPSError when trying to overwrite train or validation data groups
            ClinicaDLArgumentError:
                when caps_directory or df are given but data group already exists
                when caps_directory or df are not given and data group does not exist
        """
        group_dir = self.maps_path / "groups" / data_group
        logger.debug(f"Group path {group_dir}")
        if group_dir.is_dir():  # Data group already exists
            if overwrite:
                if data_group in ["train", "validation"]:
                    raise MAPSError("Cannot overwrite train or validation data group.")
                else:
                    shutil.rmtree(group_dir)
                    split_list = self._find_splits()
                    for split in split_list:
                        selection_metrics = self._find_selection_metrics(split)
                        for selection in selection_metrics:
                            results_path = (
                                self.maps_path
                                / f"{self.split_name}-{split}"
                                / f"best-{selection}"
                                / data_group
                            )
                            if results_path.is_dir():
                                shutil.rmtree(results_path)
            elif df is not None or caps_directory is not None:
                raise ClinicaDLArgumentError(
                    f"Data group {data_group} is already defined. "
                    f"Please do not give any caps_directory, tsv_path or multi_cohort to use it. "
                    f"To erase {data_group} please set overwrite to True."
                )

        if not group_dir.is_dir() and (
            caps_directory is None or df is None
        ):  # Data group does not exist yet / was overwritten + missing data
            raise ClinicaDLArgumentError(
                f"The data group {data_group} does not already exist. "
                f"Please specify a caps_directory and a tsv_path to create this data group."
            )
        elif (
            not group_dir.is_dir()
        ):  # Data group does not exist yet / was overwritten + all data is provided
            self._check_leakage(data_group, df)
            self._write_data_group(
                data_group, df, caps_directory, multi_cohort, label=label
            )

    ###############################
    # File writers                #
    ###############################
    @staticmethod
    def write_parameters(json_path: Path, parameters, verbose=True):
        """Write JSON files of parameters."""
        logger.debug("Writing parameters...")
        json_path.mkdir(parents=True, exist_ok=True)

        parameters = change_path_to_str(parameters)
        # save to json file
        json_data = json.dumps(parameters, skipkeys=True, indent=4)
        json_path = json_path / "maps.json"
        if verbose:
            logger.info(f"Path of json file: {json_path}")
        with json_path.open(mode="w") as f:
            f.write(json_data)
        parameters = change_str_to_path(parameters)

    def _write_requirements_version(self):
        """Writes the environment.txt file."""
        logger.debug("Writing requirement version...")
        try:
            env_variables = subprocess.check_output("pip freeze", shell=True).decode(
                "utf-8"
            )
            with (self.maps_path / "environment.txt").open(mode="w") as file:
                file.write(env_variables)
        except subprocess.CalledProcessError:
            logger.warning(
                "You do not have the right to execute pip freeze. Your environment will not be written"
            )

    def _write_training_data(self):
        """Writes the TSV file containing the participant and session IDs used for training."""
        logger.debug("Writing training data...")
        from clinicadl.utils.caps_dataset.data import load_data_test

        train_df = load_data_test(
            self.tsv_path,
            self.diagnoses,
            baseline=False,
            multi_cohort=self.multi_cohort,
        )
        train_df = train_df[["participant_id", "session_id"]]
        if self.transfer_path:
            transfer_train_path = self.transfer_path / "groups" / "train+validation.tsv"
            transfer_train_df = pd.read_csv(transfer_train_path, sep="\t")
            transfer_train_df = transfer_train_df[["participant_id", "session_id"]]
            train_df = pd.concat([train_df, transfer_train_df])
            train_df.drop_duplicates(inplace=True)
        train_df.to_csv(
            self.maps_path / "groups" / "train+validation.tsv", sep="\t", index=False
        )

    def _write_data_group(
        self,
        data_group,
        df,
        caps_directory: Path = None,
        multi_cohort: bool = None,
        label=None,
    ):
        """
        Check that a data_group is not already written and writes the characteristics of the data group
        (TSV file with a list of participant / session + JSON file containing the CAPS and the preprocessing).

        Args:
            data_group (str): name whose presence is checked.
            df (pd.DataFrame): DataFrame containing the participant_id and session_id (and label if use_labels is True)
            caps_directory (str): caps_directory if different from the training caps_directory,
            multi_cohort (bool): multi_cohort used if different from the training multi_cohort.
        """
        group_path = self.maps_path / "groups" / data_group
        group_path.mkdir(parents=True)

        columns = ["participant_id", "session_id", "cohort"]
        if self.label in df.columns.values:
            columns += [self.label]
        if label is not None and label in df.columns.values:
            columns += [label]

        df.to_csv(group_path / "data.tsv", sep="\t", columns=columns, index=False)
        self.write_parameters(
            group_path,
            {
                "caps_directory": caps_directory
                if caps_directory is not None
                else self.caps_directory,
                "multi_cohort": multi_cohort
                if multi_cohort is not None
                else self.multi_cohort,
            },
        )

    def _write_train_val_groups(self):
        """Defines the training and validation groups at the initialization"""
        logger.debug("Writing training and validation groups...")
        split_manager = self._init_split_manager()
        for split in split_manager.split_iterator():
            for data_group in ["train", "validation"]:
                df = split_manager[split][data_group]
                group_path = (
                    self.maps_path
                    / "groups"
                    / data_group
                    / f"{self.split_name}-{split}"
                )
                group_path.mkdir(parents=True, exist_ok=True)

                columns = ["participant_id", "session_id", "cohort"]
                if self.label is not None:
                    columns.append(self.label)
                df.to_csv(group_path / "data.tsv", sep="\t", columns=columns)
                self.write_parameters(
                    group_path,
                    {
                        "caps_directory": self.caps_directory,
                        "multi_cohort": self.multi_cohort,
                    },
                    verbose=False,
                )

    def _write_weights(
        self,
        state: Dict[str, Any],
        metrics_dict: Optional[Dict[str, bool]],
        split: int,
        network: int = None,
        filename: str = "checkpoint.pth.tar",
        save_all_models: bool = False,
    ):
        """
        Update checkpoint and save the best model according to a set of metrics.
        If no metrics_dict is given, only the checkpoint is saved.

        Args:
            state: state of the training (model weights, epoch...).
            metrics_dict: output of RetainBest step.
            split: split number.
            network: network number (multi-network framework).
            filename: name of the checkpoint file.
        """
        checkpoint_dir = self.maps_path / f"{self.split_name}-{split}" / "tmp"
        checkpoint_dir.mkdir(parents=True, exist_ok=True)
        checkpoint_path = checkpoint_dir / filename
        torch.save(state, checkpoint_path)

        if save_all_models:
            all_models_dir = (
                self.maps_path / f"{self.split_name}-{split}" / "all_models"
            )
            all_models_dir.mkdir(parents=True, exist_ok=True)
            torch.save(state, all_models_dir / f"model_epoch_{state['epoch']}.pth.tar")

        best_filename = "model.pth.tar"
        if network is not None:
            best_filename = f"network-{network}_model.pth.tar"

        # Save model according to several metrics
        if metrics_dict is not None:
            for metric_name, metric_bool in metrics_dict.items():
                metric_path = (
                    self.maps_path
                    / f"{self.split_name}-{split}"
                    / f"best-{metric_name}"
                )
                if metric_bool:
                    metric_path.mkdir(parents=True, exist_ok=True)
                    shutil.copyfile(checkpoint_path, metric_path / best_filename)

    def _write_information(self):
        """
        Writes model architecture of the MAPS in MAPS root.
        """
        from datetime import datetime

        import clinicadl.utils.network as network_package

        model_class = getattr(network_package, self.architecture)
        args = list(
            model_class.__init__.__code__.co_varnames[
                : model_class.__init__.__code__.co_argcount
            ]
        )
        args.remove("self")
        kwargs = dict()
        for arg in args:
            kwargs[arg] = self.parameters[arg]
        kwargs["gpu"] = False

        model = model_class(**kwargs)

        file_name = "information.log"

        with (self.maps_path / file_name).open(mode="w") as f:
            f.write(f"- Date :\t{datetime.now().strftime('%d %b %Y, %H:%M:%S')}\n\n")
            f.write(f"- Path :\t{self.maps_path}\n\n")
            # f.write("- Job ID :\t{}\n".format(os.getenv('SLURM_JOBID')))
            f.write(f"- Model :\t{model.layers}\n\n")

        del model

    def _erase_tmp(self, split):
        """Erase checkpoints of the model and optimizer at the end of training."""
        tmp_path = self.maps_path / f"{self.split_name}-{split}" / "tmp"
        shutil.rmtree(tmp_path)

    @staticmethod
    def write_description_log(
        log_dir: Path,
        data_group,
        caps_dict,
        df,
    ):
        """
        Write description log file associated to a data group.

        Args:
            log_dir (str): path to the log file directory.
            data_group (str): name of the data group used for the task.
            caps_dict (dict[str, str]): Dictionary of the CAPS folders used for the task
            df (pd.DataFrame): DataFrame of the meta-data used for the task.
        """
        log_dir.mkdir(parents=True, exist_ok=True)
        log_path = log_dir / "description.log"
        with log_path.open(mode="w") as f:
            f.write(f"Prediction {data_group} group - {datetime.now()}\n")
            f.write(f"Data loaded from CAPS directories: {caps_dict}\n")
            f.write(f"Number of participants: {df.participant_id.nunique()}\n")
            f.write(f"Number of sessions: {len(df)}\n")

    def _mode_level_to_tsv(
        self,
        results_df: pd.DataFrame,
        metrics: Union[Dict, pd.DataFrame],
        split: int,
        selection: str,
        data_group: str = "train",
    ):
        """
        Writes the outputs of the test function in tsv files.

        Args:
            results_df: the individual results per patch.
            metrics: the performances obtained on a series of metrics.
            split: the split for which the performances were obtained.
            selection: the metrics on which the model was selected (BA, loss...)
            data_group: the name referring to the data group on which evaluation is performed.
        """
        performance_dir = (
            self.maps_path
            / f"{self.split_name}-{split}"
            / f"best-{selection}"
            / data_group
        )
        performance_dir.mkdir(parents=True, exist_ok=True)
        performance_path = (
            performance_dir / f"{data_group}_{self.mode}_level_prediction.tsv"
        )
        if not performance_path.is_file():
            results_df.to_csv(performance_path, index=False, sep="\t")
        else:
            results_df.to_csv(
                performance_path, index=False, sep="\t", mode="a", header=False
            )

        metrics_path = performance_dir / f"{data_group}_{self.mode}_level_metrics.tsv"
        if metrics is not None:
            if not metrics_path.is_file():
                pd.DataFrame(metrics, index=[0]).to_csv(
                    metrics_path, index=False, sep="\t"
                )
            else:
                pd.DataFrame(metrics, index=[0]).to_csv(
                    metrics_path, index=False, sep="\t", mode="a", header=False
                )

    def _ensemble_to_tsv(
        self,
        split: int,
        selection: str,
        data_group: str = "test",
        use_labels: bool = True,
    ):
        """
        Writes image-level performance files from mode level performances.

        Args:
            split: split number of the cross-validation.
            selection: metric on which the model is selected (for example loss or BA).
            data_group: the name referring to the data group on which evaluation is performed.
                If different from training or validation, the weights of soft voting will be computed
                on validation accuracies.
            use_labels: If True the labels are added to the final tsv
        """
        # Choose which dataset is used to compute the weights of soft voting.
        if data_group in ["train", "validation"]:
            validation_dataset = data_group
        else:
            validation_dataset = "validation"
        test_df = self.get_prediction(
            data_group, split, selection, self.mode, verbose=False
        )
        validation_df = self.get_prediction(
            validation_dataset, split, selection, self.mode, verbose=False
        )

        performance_dir = (
            self.maps_path
            / f"{self.split_name}-{split}"
            / f"best-{selection}"
            / data_group
        )

        performance_dir.mkdir(parents=True, exist_ok=True)

        df_final, metrics = self.task_manager.ensemble_prediction(
            test_df,
            validation_df,
            selection_threshold=self.selection_threshold,
            use_labels=use_labels,
        )

        if df_final is not None:
            df_final.to_csv(
                performance_dir / f"{data_group}_image_level_prediction.tsv",
                index=False,
                sep="\t",
            )
        if metrics is not None:
            pd.DataFrame(metrics, index=[0]).to_csv(
                performance_dir / f"{data_group}_image_level_metrics.tsv",
                index=False,
                sep="\t",
            )

    def _mode_to_image_tsv(
        self,
        split: int,
        selection: str,
        data_group: str = "test",
        use_labels: bool = True,
    ):
        """
        Copy mode-level TSV files to name them as image-level TSV files

        Args:
            split: split number of the cross-validation.
            selection: metric on which the model is selected (for example loss or BA)
            data_group: the name referring to the data group on which evaluation is performed.
            use_labels: If True the labels are added to the final tsv

        """
        sub_df = self.get_prediction(
            data_group, split, selection, self.mode, verbose=False
        )
        sub_df.rename(columns={f"{self.mode}_id": "image_id"}, inplace=True)

        performance_dir = (
            self.maps_path
            / f"{self.split_name}-{split}"
            / f"best-{selection}"
            / data_group
        )
        sub_df.to_csv(
            performance_dir / f"{data_group}_image_level_prediction.tsv",
            index=False,
            sep="\t",
        )
        if use_labels:
            metrics_df = pd.read_csv(
                performance_dir / f"{data_group}_{self.mode}_level_metrics.tsv",
                sep="\t",
            )
            if f"{self.mode}_id" in metrics_df:
                del metrics_df[f"{self.mode}_id"]
            metrics_df.to_csv(
                (performance_dir / f"{data_group}_image_level_metrics.tsv"),
                index=False,
                sep="\t",
            )

    ###############################
    # Objects initialization      #
    ###############################
    def _init_model(
        self,
        transfer_path: Path = None,
        transfer_selection=None,
        nb_unfrozen_layer=0,
        split=None,
        resume=False,
        gpu=None,
        network=None,
    ):
        """
        Instantiate the model

        Args:
            transfer_path (str): path to a MAPS in which a model's weights are used for transfer learning.
            transfer_selection (str): name of the metric used to find the source model.
            split (int): Index of the split (only used if transfer_path is not None of not resume).
            resume (bool): If True initialize the network with the checkpoint weights.
            gpu (bool): If given, a new value for the device of the model will be computed.
            network (int): Index of the network trained (used in multi-network setting only).
        """
        import clinicadl.utils.network as network_package

        logger.debug(f"Initialization of model {self.architecture}")
        # or choose to implement a dictionary
        model_class = getattr(network_package, self.architecture)
        args = list(
            model_class.__init__.__code__.co_varnames[
                : model_class.__init__.__code__.co_argcount
            ]
        )
        args.remove("self")
        kwargs = dict()
        for arg in args:
            kwargs[arg] = self.parameters[arg]

        # Change device from the training parameters
        if gpu is not None:
            kwargs["gpu"] = gpu

        model = model_class(**kwargs)
        logger.debug(f"Model:\n{model.layers}")

        device = "cpu"
        if device != model.device:
            device = model.device
            logger.info(f"Working on {device}")
        current_epoch = 0

        if resume:
            checkpoint_path = (
                self.maps_path
                / f"{self.split_name}-{split}"
                / "tmp"
                / "checkpoint.pth.tar"
            )
            checkpoint_state = torch.load(checkpoint_path, map_location=device)
            model.load_state_dict(checkpoint_state["model"])
            current_epoch = checkpoint_state["epoch"]
        elif transfer_path:
            logger.debug(f"Transfer weights from MAPS at {transfer_path}")
            transfer_maps = MapsManager(transfer_path)
            transfer_state = transfer_maps.get_state_dict(
                split,
                selection_metric=transfer_selection,
                network=network,
                map_location=model.device,
            )
            transfer_class = getattr(network_package, transfer_maps.architecture)
            logger.debug(f"Transfer from {transfer_class}")
            model.transfer_weights(transfer_state["model"], transfer_class)

            if nb_unfrozen_layer != 0:
                list_name = [name for (name, _) in model.named_parameters()]
                list_param = [param for (_, param) in model.named_parameters()]

                for param, _ in zip(list_param, list_name):
                    param.requires_grad = False

                for i in range(nb_unfrozen_layer * 2):  # Unfreeze the last layers
                    param = list_param[len(list_param) - i - 1]
                    name = list_name[len(list_name) - i - 1]
                    param.requires_grad = True
                    logger.info(f"Layer {name} unfrozen {param.requires_grad}")

        return model, current_epoch

    def _init_optimizer(self, model: DDP, split=None, resume=False):
        """Initialize the optimizer and use checkpoint weights if resume is True."""

        optimizer_cls = getattr(torch.optim, self.optimizer)
        parameters = filter(lambda x: x.requires_grad, model.parameters())
        optimizer_kwargs = dict(
            lr=self.learning_rate,
            weight_decay=self.weight_decay,
        )

        optimizer = optimizer_cls(parameters, **optimizer_kwargs)

        if resume:
            checkpoint_path = (
                self.maps_path
                / f"{self.split_name}-{split}"
                / "tmp"
                / "optimizer.pth.tar"
            )
            checkpoint_state = torch.load(checkpoint_path, map_location=model.device)
            model.load_optim_state_dict(optimizer, checkpoint_state["optimizer"])

        return optimizer

    def _init_split_manager(self, split_list=None):
        from clinicadl.utils import split_manager

        split_class = getattr(split_manager, self.validation)
        args = list(
            split_class.__init__.__code__.co_varnames[
                : split_class.__init__.__code__.co_argcount
            ]
        )
        args.remove("self")
        args.remove("split_list")
        kwargs = {"split_list": split_list}
        for arg in args:
            kwargs[arg] = self.parameters[arg]
        return split_class(**kwargs)

    def _init_split_manager_ssda(self, caps_dir, tsv_dir, split_list=None):
        # A intégrer directement dans _init_split_manager
        from clinicadl.utils import split_manager

        split_class = getattr(split_manager, self.validation)
        args = list(
            split_class.__init__.__code__.co_varnames[
                : split_class.__init__.__code__.co_argcount
            ]
        )
        args.remove("self")
        args.remove("split_list")
        kwargs = {"split_list": split_list}
        for arg in args:
            kwargs[arg] = self.parameters[arg]

        kwargs["caps_directory"] = Path(caps_dir)
        kwargs["tsv_path"] = Path(tsv_dir)

        return split_class(**kwargs)

    def _init_task_manager(self, df=None, n_classes=None):
        from clinicadl.utils.task_manager import (
            ClassificationManager,
            ReconstructionManager,
            RegressionManager,
        )

        if self.network_task == "classification":
            if n_classes is not None:
                return ClassificationManager(self.mode, n_classes=n_classes)
            else:
                return ClassificationManager(self.mode, df=df, label=self.label)
        elif self.network_task == "regression":
            return RegressionManager(self.mode)
        elif self.network_task == "reconstruction":
            return ReconstructionManager(self.mode)
        else:
            raise NotImplementedError(
                f"Task {self.network_task} is not implemented in ClinicaDL. "
                f"Please choose between classification, regression and reconstruction."
            )

    def _init_profiler(self):
        if self.profiler:
            from clinicadl.utils.maps_manager.cluster.profiler import (
                ProfilerActivity,
                profile,
                schedule,
                tensorboard_trace_handler,
            )

            time = datetime.now().strftime("%H:%M:%S")
            filename = [self.maps_path / "profiler" / f"clinicadl_{time}"]
            dist.broadcast_object_list(filename, src=0)
            profiler = profile(
                activities=[ProfilerActivity.CPU, ProfilerActivity.CUDA],
                schedule=schedule(wait=2, warmup=2, active=30, repeat=1),
                on_trace_ready=tensorboard_trace_handler(filename[0]),
                profile_memory=True,
                record_shapes=False,
                with_stack=False,
                with_flops=False,
            )
        else:
            profiler = nullcontext()
            profiler.step = lambda *args, **kwargs: None
        return profiler

    ###############################
    # Getters                     #
    ###############################
    def _print_description_log(
        self,
        data_group,
        split,
        selection_metric,
    ):
        """
        Print the description log associated to a prediction or interpretation.

        Args:
            data_group (str): name of the data group used for the task.
            split (int): Index of the split used for training.
            selection_metric (str): Metric used for best weights selection.
        """
        log_dir = (
            self.maps_path
            / f"{self.split_name}-{split}"
            / f"best-{selection_metric}"
            / data_group
        )
        log_path = log_dir / "description.log"
        with log_path.open(mode="r") as f:
            content = f.read()

    def get_group_info(
        self, data_group: str, split: int = None
    ) -> Tuple[pd.DataFrame, Dict[str, Any]]:
        """
        Gets information from corresponding data group
        (list of participant_id / session_id + configuration parameters).
        split is only needed if data_group is train or validation.
        """
        group_path = self.maps_path / "groups" / data_group
        if not group_path.is_dir():
            raise MAPSError(
                f"Data group {data_group} is not defined. "
                f"Please run a prediction to create this data group."
            )
        if data_group in ["train", "validation"]:
            if split is None:
                raise MAPSError(
                    f"Information on train or validation data can only be "
                    f"loaded if a split number is given"
                )
            elif not (group_path / f"{self.split_name}-{split}").is_dir():
                raise MAPSError(
                    f"Split {split} is not available for data group {data_group}."
                )
            else:
                group_path = group_path / f"{self.split_name}-{split}"

        df = pd.read_csv(group_path / "data.tsv", sep="\t")
        json_path = group_path / "maps.json"
        with json_path.open(mode="r") as f:
            parameters = json.load(f)
        parameters = change_str_to_path(parameters)
        return df, parameters

    def get_parameters(self):
        """Returns the training parameters dictionary."""
        json_path = self.maps_path / "maps.json"
        return read_json(json_path)

    # def get_model(
    #     self, split: int = 0, selection_metric: str = None, network: int = None
    # ) -> Network:
    #     selection_metric = self._check_selection_metric(split, selection_metric)
    #     if self.multi_network:
    #         if network is None:
    #             raise ClinicaDLArgumentError(
    #                 "Please precise the network number that must be loaded."
    #             )
    #     return self._init_model(
    #         self.maps_path,
    #         selection_metric,
    #         split,
    #         network=network,
    #         nb_unfrozen_layer=self.nb_unfrozen_layer,
    #     )[0]

    # def get_best_epoch(
    #     self, split: int = 0, selection_metric: str = None, network: int = None
    # ) -> int:
    #     selection_metric = self._check_selection_metric(split, selection_metric)
    #     if self.multi_network:
    #         if network is None:
    #             raise ClinicaDLArgumentError(
    #                 "Please precise the network number that must be loaded."
    #             )
    #     return self.get_state_dict(split=split, selection_metric=selection_metric)[
    #         "epoch"
    #     ]

    def get_state_dict(
        self, split=0, selection_metric=None, network=None, map_location=None
    ):
        """
        Get the model trained corresponding to one split and one metric evaluated on the validation set.

        Args:
            split (int): Index of the split used for training.
            selection_metric (str): name of the metric used for the selection.
            network (int): Index of the network trained (used in multi-network setting only).
            map_location (str): torch.device object or a string containing a device tag,
                it indicates the location where all tensors should be loaded.
                (see https://pytorch.org/docs/stable/generated/torch.load.html).
        Returns:
            (Dict): dictionary of results (weights, epoch number, metrics values)
        """
        selection_metric = self._check_selection_metric(split, selection_metric)
        if self.multi_network:
            if network is None:
                raise ClinicaDLArgumentError(
                    "Please precise the network number that must be loaded."
                )
            else:
                model_path = (
                    self.maps_path
                    / f"{self.split_name}-{split}"
                    / f"best-{selection_metric}"
                    / f"network-{network}_model.pth.tar"
                )
        else:
            model_path = (
                self.maps_path
                / f"{self.split_name}-{split}"
                / f"best-{selection_metric}"
                / "model.pth.tar"
            )

        logger.info(
            f"Loading model trained for split {split} "
            f"selected according to best validation {selection_metric} "
            f"at path {model_path}."
        )
        return torch.load(model_path, map_location=map_location)

    def get_prediction(
        self, data_group, split=0, selection_metric=None, mode="image", verbose=False
    ):
        """
        Get the individual predictions for each participant corresponding to one group
        of participants identified by its data group.

        Args:
            data_group (str): name of the data group used for the prediction task.
            split (int): Index of the split used for training.
            selection_metric (str): Metric used for best weights selection.
            mode (str): level of the prediction.
            verbose (bool): if True will print associated prediction.log.
        Returns:
            (DataFrame): Results indexed by columns 'participant_id' and 'session_id' which
            identifies the image in the BIDS / CAPS.
        """
        selection_metric = self._check_selection_metric(split, selection_metric)
        if verbose:
            self._print_description_log(data_group, split, selection_metric)
        prediction_dir = (
            self.maps_path
            / f"{self.split_name}-{split}"
            / f"best-{selection_metric}"
            / data_group
        )
        if not prediction_dir.is_dir():
            raise MAPSError(
                f"No prediction corresponding to data group {data_group} was found."
            )
        df = pd.read_csv(
            prediction_dir / f"{data_group}_{mode}_level_prediction.tsv",
            sep="\t",
        )
        df.set_index(["participant_id", "session_id"], inplace=True, drop=True)
        return df

    def get_metrics(
        self, data_group, split=0, selection_metric=None, mode="image", verbose=True
    ):
        """
        Get the metrics corresponding to a group of participants identified by its data_group.

        Args:
            data_group (str): name of the data group used for the prediction task.
            split (int): Index of the split used for training.
            selection_metric (str): Metric used for best weights selection.
            mode (str): level of the prediction
            verbose (bool): if True will print associated prediction.log
        Returns:
            (dict[str:float]): Values of the metrics
        """
        selection_metric = self._check_selection_metric(split, selection_metric)
        if verbose:
            self._print_description_log(data_group, split, selection_metric)
        prediction_dir = (
            self.maps_path
            / f"{self.split_name}-{split}"
            / f"best-{selection_metric}"
            / data_group
        )
        if not prediction_dir.is_dir():
            raise MAPSError(
                f"No prediction corresponding to data group {data_group} was found."
            )
        df = pd.read_csv(
            prediction_dir / f"{data_group}_{mode}_level_metrics.tsv", sep="\t"
        )
        return df.to_dict("records")[0]

    def get_interpretation(
        self,
        data_group,
        name,
        split=0,
        selection_metric=None,
        verbose=True,
        participant_id=None,
        session_id=None,
        mode_id=0,
    ) -> torch.Tensor:
        """
        Get the individual interpretation maps for one session if participant_id and session_id are filled.
        Else load the mean interpretation map.

        Args:
            data_group (str): Name of the data group used for the interpretation task.
            name (str): name of the interpretation task.
            split (int): Index of the split used for training.
            selection_metric (str): Metric used for best weights selection.
            verbose (bool): if True will print associated prediction.log.
            participant_id (str): ID of the participant (if not given load mean map).
            session_id (str): ID of the session (if not give load the mean map).
            mode_id (int): Index of the mode used.
        Returns:
            (torch.Tensor): Tensor of the interpretability map.
        """

        selection_metric = self._check_selection_metric(split, selection_metric)
        if verbose:
            self._print_description_log(data_group, split, selection_metric)
        map_dir = (
            self.maps_path
            / f"{self.split_name}-{split}"
            / f"best-{selection_metric}"
            / data_group
            / f"interpret-{name}"
        )
        if not map_dir.is_dir():
            raise MAPSError(
                f"No prediction corresponding to data group {data_group} and "
                f"interpretation {name} was found."
            )
        if participant_id is None and session_id is None:
            map_pt = torch.load(map_dir / f"mean_{self.mode}-{mode_id}_map.pt")
        elif participant_id is None or session_id is None:
            raise ValueError(
                f"To load the mean interpretation map, "
                f"please do not give any participant_id or session_id.\n "
                f"Else specify both parameters"
            )
        else:
            map_pt = torch.load(
                map_dir / f"{participant_id}_{session_id}_{self.mode}-{mode_id}_map.pt"
            )
        return map_pt

    def _init_callbacks(self):
        from clinicadl.utils.callbacks.callbacks import Callback, CallbacksHandler

        # if self.callbacks is None:
        #     self.callbacks = [Callback()]

        self.callback_handler = CallbacksHandler()  # callbacks=self.callbacks)

        if self.parameters["emissions_calculator"]:
            from clinicadl.utils.callbacks.callbacks import CodeCarbonTracker

            self.callback_handler.add_callback(CodeCarbonTracker())

        # self.callback_handler.add_callback(ProgressBarCallback())
        # self.callback_handler.add_callback(MetricConsolePrinterCallback())

    @property
    def std_amp(self) -> bool:
        """
        Returns whether or not the standard PyTorch AMP should be enabled. It helps
        distinguishing the base DDP with AMP and the usage of FSDP with AMP which
        then calls the internal FSDP AMP mechanisms.
        """
        return self.amp and not self.fully_sharded_data_parallel<|MERGE_RESOLUTION|>--- conflicted
+++ resolved
@@ -1,5 +1,3 @@
-##kzejazlkejzaklejla
-
 import json
 import shutil
 import subprocess
@@ -1266,7 +1264,6 @@
                         metrics_valid,
                     )
 
-<<<<<<< HEAD
             model_weights = {
                 "model": model.state_dict(),
                 "epoch": epoch,
@@ -1277,34 +1274,7 @@
                 "epoch": epoch,
                 "name": self.architecture,
             }
-=======
-            # log_writer.step(epoch, i, metrics_train, metrics_valid, len(train_loader))
-            # logger.info(
-            #     f"{self.mode} level training loss is {metrics_train['loss']} "
-            #     f"at the end of iteration {i}"
-            # )
-            # logger.info(
-            #     f"{self.mode} level validation loss is {metrics_valid['loss']} "
-            #     f"at the end of iteration {i}"
-            # )
-            # if self.track_exp == "wandb":
-            #     run.log_metrics(
-            #         run._wandb,
-            #         self.track_exp,
-            #         self.network_task,
-            #         metrics_train,
-            #         metrics_valid,
-            #     )
-
-            # if self.track_exp == "mlflow":
-            #     run.log_metrics(
-            #         run._mlflow,
-            #         self.track_exp,
-            #         self.network_task,
-            #         metrics_train,
-            #         metrics_valid,
-            #     )
->>>>>>> 46ffd286
+
             if cluster.master:
                 # Save checkpoints and best models
                 best_dict = retain_best.step(metrics_valid)
