import json
import shutil
import subprocess
from contextlib import nullcontext
from datetime import datetime
from logging import getLogger
from pathlib import Path
from typing import Any, Dict, List, Optional, Tuple, Union

import pandas as pd
import torch
import torch.distributed as dist
from torch.cuda.amp import GradScaler, autocast
from torch.utils.data import DataLoader
from torch.utils.data.distributed import DistributedSampler

from clinicadl.utils.caps_dataset.data import (
    get_transforms,
    load_data_test,
    return_dataset,
)
from clinicadl.utils.cmdline_utils import check_gpu
from clinicadl.utils.early_stopping import EarlyStopping
from clinicadl.utils.exceptions import (
    ClinicaDLArgumentError,
    ClinicaDLConfigurationError,
    ClinicaDLDataLeakageError,
    MAPSError,
)
from clinicadl.utils.logger import setup_logging
from clinicadl.utils.maps_manager.ddp import DDP, cluster, init_ddp
from clinicadl.utils.maps_manager.logwriter import LogWriter
from clinicadl.utils.maps_manager.maps_manager_utils import (
    add_default_values,
    change_path_to_str,
    change_str_to_path,
    read_json,
)
from clinicadl.utils.metric_module import RetainBest
from clinicadl.utils.network.network import Network
from clinicadl.utils.seed import get_seed, pl_worker_init_function, seed_everything

logger = getLogger("clinicadl.maps_manager")


level_list: List[str] = ["warning", "info", "debug"]
# TODO save weights on CPU for better compatibility


class MapsManager:
    def __init__(
        self,
        maps_path: Path,
        parameters: Dict[str, Any] = None,
        verbose: str = "info",
    ):
        """

        Parameters
        ----------
        maps_path: str (path)
            Path of the MAPS
        parameters: Dict[str, Any]
            Parameters of the training step. If given a new MAPS is created.
        verbose: str
            Logging level ("debug", "info", "warning")
        """
        self.maps_path = maps_path.resolve()
        if verbose is not None:
            if verbose not in level_list:
                raise ValueError(f"verbose value {verbose} must be in {level_list}.")
            setup_logging(level_list.index(verbose))

        # Existing MAPS
        if parameters is None:
            if not (maps_path / "maps.json").is_file():
                raise MAPSError(
                    f"MAPS was not found at {maps_path}."
                    f"To initiate a new MAPS please give a train_dict."
                )
            test_parameters = self.get_parameters()
            self.parameters = change_str_to_path(test_parameters)
            init_ddp(gpu=self.parameters["gpu"], logger=logger)
            self.task_manager = self._init_task_manager(n_classes=self.output_size)
            self.split_name = (
                self._check_split_wording()
            )  # Used only for retro-compatibility

        # Initiate MAPS
        else:
            self._check_args(parameters)
            init_ddp(gpu=self.parameters["gpu"], logger=logger)
            parameters["tsv_path"] = Path(parameters["tsv_path"])

            self.split_name = "split"  # Used only for retro-compatibility
            if cluster.master:
                if (maps_path.is_dir() and maps_path.is_file()) or (  # Non-folder file
                    maps_path.is_dir() and list(maps_path.iterdir())  # Non empty folder
                ):
                    raise MAPSError(
                        f"You are trying to create a new MAPS at {maps_path} but "
                        f"this already corresponds to a file or a non-empty folder. \n"
                        f"Please remove it or choose another location."
                    )
                (maps_path / "groups").mkdir(parents=True)

                logger.info(f"A new MAPS was created at {maps_path}")

                self.write_parameters(self.maps_path, self.parameters)
                self._write_requirements_version()

                self._write_training_data()
                self._write_train_val_groups()
                self._write_information()

    def __getattr__(self, name):
        """Allow to directly get the values in parameters attribute"""
        if name in self.parameters:
            return self.parameters[name]
        else:
            raise AttributeError(f"'MapsManager' object has no attribute '{name}'")

    def train(self, split_list: List[int] = None, overwrite: bool = False):
        """
        Performs the training task for a defined list of splits

        Args:
            split_list: list of splits on which the training task is performed.
                Default trains all splits of the cross-validation.
            overwrite: If True previously trained splits that are going to be trained
                are erased.

        Raises:
            MAPSError: If splits specified in input already exist and overwrite is False.
        """
        existing_splits = []

        split_manager = self._init_split_manager(split_list)
        for split in split_manager.split_iterator():
            split_path = self.maps_path / f"{self.split_name}-{split}"
            if split_path.is_dir():
                if overwrite:
                    if cluster.master:
                        shutil.rmtree(split_path)
                else:
                    existing_splits.append(split)

        if len(existing_splits) > 0:
            raise MAPSError(
                f"Splits {existing_splits} already exist. Please "
                f"specify a list of splits not intersecting the previous list, "
                f"or use overwrite to erase previously trained splits."
            )
        if self.multi_network:
            self._train_multi(split_list, resume=False)
        else:
            self._train_single(split_list, resume=False)

    def resume(self, split_list: List[int] = None):
        """
        Resumes the training task for a defined list of splits.

        Args:
            split_list: list of splits on which the training task is performed.
                Default trains all splits.

        Raises:
            MAPSError: If splits specified in input do not exist.
        """
        missing_splits = []
        split_manager = self._init_split_manager(split_list)

        for split in split_manager.split_iterator():
            if not (self.maps_path / f"{self.split_name}-{split}" / "tmp").is_dir():
                missing_splits.append(split)

        if len(missing_splits) > 0:
            raise MAPSError(
                f"Splits {missing_splits} were not initialized. "
                f"Please try train command on these splits and resume only others."
            )

        if self.multi_network:
            self._train_multi(split_list, resume=True)
        else:
            self._train_single(split_list, resume=True)

    def predict(
        self,
        data_group: str,
        caps_directory: Path = None,
        tsv_path: Path = None,
        split_list: List[int] = None,
        selection_metrics: List[str] = None,
        multi_cohort: bool = False,
        diagnoses: List[str] = (),
        use_labels: bool = True,
        batch_size: int = None,
        n_proc: int = None,
        gpu: bool = None,
        amp: bool = False,
        overwrite: bool = False,
        label: str = None,
        label_code: Optional[Dict[str, int]] = "default",
        save_tensor: bool = False,
        save_nifti: bool = False,
        save_latent_tensor: bool = False,
    ):
        """
        Performs the prediction task on a subset of caps_directory defined in a TSV file.

        Args:
            data_group: name of the data group tested.
            caps_directory: path to the CAPS folder. For more information please refer to
                [clinica documentation](https://aramislab.paris.inria.fr/clinica/docs/public/latest/CAPS/Introduction/).
                Default will load the value of an existing data group
            tsv_path: path to a TSV file containing the list of participants and sessions to test.
                Default will load the DataFrame of an existing data group
            split_list: list of splits to test. Default perform prediction on all splits available.
            selection_metrics (list[str]): list of selection metrics to test.
                Default performs the prediction on all selection metrics available.
            multi_cohort: If True considers that tsv_path is the path to a multi-cohort TSV.
            diagnoses: List of diagnoses to load if tsv_path is a split_directory.
                Default uses the same as in training step.
            use_labels: If True, the labels must exist in test meta-data and metrics are computed.
            batch_size: If given, sets the value of batch_size, else use the same as in training step.
            n_proc: If given, sets the value of num_workers, else use the same as in training step.
            gpu: If given, a new value for the device of the model will be computed.
            amp: If enabled, uses Automatic Mixed Precision (requires GPU usage).
            overwrite: If True erase the occurrences of data_group.
            label: Target label used for training (if network_task in [`regression`, `classification`]).
            label_code: dictionary linking the target values to a node number.
        """
        if not split_list:
            split_list = self._find_splits()
        logger.debug(f"List of splits {split_list}")

        _, all_transforms = get_transforms(
            normalize=self.normalize,
            data_augmentation=self.data_augmentation,
            size_reduction=self.size_reduction,
            size_reduction_factor=self.size_reduction_factor,
        )

        group_df = None
        if tsv_path is not None:
            group_df = load_data_test(
                tsv_path,
                diagnoses if len(diagnoses) != 0 else self.diagnoses,
                multi_cohort=multi_cohort,
            )
        criterion = self.task_manager.get_criterion(self.loss)
        self._check_data_group(
            data_group,
            caps_directory,
            group_df,
            multi_cohort,
            overwrite,
            label=label,
        )
        for split in split_list:
            logger.info(f"Prediction of split {split}")
            group_df, group_parameters = self.get_group_info(data_group, split)
            # Find label code if not given
            if label is not None and label != self.label and label_code == "default":
                self.task_manager.generate_label_code(group_df, label)

            # Erase previous TSV files
            if not selection_metrics:
                split_selection_metrics = self._find_selection_metrics(split)
            else:
                split_selection_metrics = selection_metrics
            for selection in split_selection_metrics:
                tsv_dir = (
                    self.maps_path
                    / f"{self.split_name}-{split}"
                    / f"best-{selection}"
                    / data_group
                )

                tsv_pattern = f"{data_group}*.tsv"

                for tsv_file in tsv_dir.glob(tsv_pattern):
                    tsv_file.unlink()

            if self.multi_network:
                for network in range(self.num_networks):
                    data_test = return_dataset(
                        group_parameters["caps_directory"],
                        group_df,
                        self.preprocessing_dict,
                        all_transformations=all_transforms,
                        multi_cohort=group_parameters["multi_cohort"],
                        label_presence=use_labels,
                        label=self.label if label is None else label,
                        label_code=self.label_code
                        if label_code == "default"
                        else label_code,
                        cnn_index=network,
                    )
                    test_loader = DataLoader(
                        data_test,
                        batch_size=batch_size
                        if batch_size is not None
                        else self.batch_size,
                        shuffle=False,
                        num_workers=n_proc if n_proc is not None else self.n_proc,
                    )
                    self._test_loader(
                        test_loader,
                        criterion,
                        data_group,
                        split,
                        split_selection_metrics,
                        use_labels=use_labels,
                        gpu=gpu,
                        amp=amp,
                        network=network,
                    )
                    if save_tensor:
                        logger.debug("Saving tensors")
                        self._compute_output_tensors(
                            data_test,
                            data_group,
                            split,
                            selection_metrics,
                            gpu=gpu,
                            network=network,
                        )
                    if save_nifti:
                        self._compute_output_nifti(
                            data_test,
                            data_group,
                            split,
                            selection_metrics,
                            gpu=gpu,
                            network=network,
                        )
                    if save_latent_tensor:
                        self._compute_latent_tensors(
                            data_test,
                            data_group,
                            split,
                            selection_metrics,
                            gpu=gpu,
                            network=network,
                        )
            else:
                data_test = return_dataset(
                    group_parameters["caps_directory"],
                    group_df,
                    self.preprocessing_dict,
                    all_transformations=all_transforms,
                    multi_cohort=group_parameters["multi_cohort"],
                    label_presence=use_labels,
                    label=self.label if label is None else label,
                    label_code=self.label_code
                    if label_code == "default"
                    else label_code,
                )

                test_loader = DataLoader(
                    data_test,
                    batch_size=batch_size
                    if batch_size is not None
                    else self.batch_size,
                    shuffle=False,
                    num_workers=n_proc if n_proc is not None else self.n_proc,
                )
                self._test_loader(
                    test_loader,
                    criterion,
                    data_group,
                    split,
                    split_selection_metrics,
                    use_labels=use_labels,
                    gpu=gpu,
                    amp=amp,
                )
                if save_tensor:
                    logger.debug("Saving tensors")
                    self._compute_output_tensors(
                        data_test,
                        data_group,
                        split,
                        selection_metrics,
                        gpu=gpu,
                    )
                if save_nifti:
                    self._compute_output_nifti(
                        data_test,
                        data_group,
                        split,
                        selection_metrics,
                        gpu=gpu,
                    )
                if save_latent_tensor:
                    self._compute_latent_tensors(
                        data_test,
                        data_group,
                        split,
                        selection_metrics,
                        gpu=gpu,
                    )

            self._ensemble_prediction(data_group, split, selection_metrics, use_labels)

    def interpret(
        self,
        data_group,
        name,
        method,
        caps_directory: Path = None,
        tsv_path: Path = None,
        split_list=None,
        selection_metrics=None,
        multi_cohort=False,
        diagnoses=(),
        target_node=0,
        save_individual=False,
        batch_size=None,
        n_proc=None,
        gpu=None,
        amp=False,
        overwrite=False,
        overwrite_name=False,
        level=None,
        save_nifti=False,
    ):
        """
        Performs the interpretation task on a subset of caps_directory defined in a TSV file.
        The mean interpretation is always saved, to save the individual interpretations set save_individual to True.

        Parameters
        ----------
        data_group: str
            Name of the data group interpreted.
        name: str
            Name of the interpretation procedure.
        method: str
            Method used for extraction (ex: gradients, grad-cam...).
        caps_directory: str (Path)
            Path to the CAPS folder. For more information please refer to
            [clinica documentation](https://aramislab.paris.inria.fr/clinica/docs/public/latest/CAPS/Introduction/).
            Default will load the value of an existing data group.
        tsv_path: str (Path)
            Path to a TSV file containing the list of participants and sessions to test.
            Default will load the DataFrame of an existing data group.
        split_list: list of int
            List of splits to interpret. Default perform interpretation on all splits available.
        selection_metrics: list of str
            List of selection metrics to interpret.
            Default performs the interpretation on all selection metrics available.
        multi_cohort: bool
            If True considers that tsv_path is the path to a multi-cohort TSV.
        diagnoses: list of str
            List of diagnoses to load if tsv_path is a split_directory.
            Default uses the same as in training step.
        target_node: int
            Node from which the interpretation is computed.
        save_individual: bool
            If True saves the individual map of each participant / session couple.
        batch_size: int
            If given, sets the value of batch_size, else use the same as in training step.
        n_proc: int
            If given, sets the value of num_workers, else use the same as in training step.
        gpu: bool
            If given, a new value for the device of the model will be computed.
        amp: bool
            If enabled, uses Automatic Mixed Precision (requires GPU usage).
        overwrite: bool
            If True erase the occurrences of data_group.
        overwrite_name: bool
            If True erase the occurrences of name.
        level: int
            Layer number in the convolutional part after which the feature map is chosen.
        save_nifi : bool
            If True, save the interpretation map in nifti format.
        """

        from torch.utils.data import DataLoader

        from clinicadl.interpret.gradients import method_dict

        if method not in method_dict.keys():
            raise NotImplementedError(
                f"Interpretation method {method} is not implemented. "
                f"Please choose in {method_dict.keys()}"
            )

        if not split_list:
            split_list = self._find_splits()
        logger.debug(f"List of splits {split_list}")

        if self.multi_network:
            raise NotImplementedError(
                "The interpretation of multi-network framework is not implemented."
            )

        _, all_transforms = get_transforms(
            normalize=self.normalize,
            data_augmentation=self.data_augmentation,
            size_reduction=self.size_reduction,
            size_reduction_factor=self.size_reduction_factor,
        )

        group_df = None
        if tsv_path is not None:
            group_df = load_data_test(
                tsv_path,
                diagnoses if len(diagnoses) != 0 else self.diagnoses,
                multi_cohort=multi_cohort,
            )
        self._check_data_group(
            data_group, caps_directory, group_df, multi_cohort, overwrite
        )

        for split in split_list:
            logger.info(f"Interpretation of split {split}")
            df_group, parameters_group = self.get_group_info(data_group, split)

            data_test = return_dataset(
                parameters_group["caps_directory"],
                df_group,
                self.preprocessing_dict,
                all_transformations=all_transforms,
                multi_cohort=parameters_group["multi_cohort"],
                label_presence=False,
                label_code=self.label_code,
                label=self.label,
            )
            test_loader = DataLoader(
                data_test,
                batch_size=batch_size if batch_size is not None else self.batch_size,
                shuffle=False,
                num_workers=n_proc if n_proc is not None else self.n_proc,
            )

            if not selection_metrics:
                selection_metrics = self._find_selection_metrics(split)

            for selection_metric in selection_metrics:
                logger.info(f"Interpretation of metric {selection_metric}")
                results_path = (
                    self.maps_path
                    / f"{self.split_name}-{split}"
                    / f"best-{selection_metric}"
                    / data_group
                    / f"interpret-{name}"
                )

                if (results_path).is_dir():
                    if overwrite_name:
                        shutil.rmtree(results_path)
                    else:
                        raise MAPSError(
                            f"Interpretation name {name} is already written. "
                            f"Please choose another name or set overwrite_name to True."
                        )
                results_path.mkdir(parents=True)

                model, _ = self._init_model(
                    transfer_path=self.maps_path,
                    split=split,
                    transfer_selection=selection_metric,
                    gpu=gpu,
                )

                interpreter = method_dict[method](model)

                cum_maps = [0] * data_test.elem_per_image
                for data in test_loader:
                    images = data["image"].to(model.device)

                    map_pt = interpreter.generate_gradients(
                        images, target_node, level=level, amp=amp
                    )
                    for i in range(len(data["participant_id"])):
                        mode_id = data[f"{self.mode}_id"][i]
                        cum_maps[mode_id] += map_pt[i]
                        if save_individual:
                            single_path = (
                                results_path
                                / f"{data['participant_id'][i]}_{data['session_id'][i]}_{self.mode}-{data[f'{self.mode}_id'][i]}_map.pt"
                            )
                            torch.save(map_pt[i], single_path)
                            if save_nifti:
                                import nibabel as nib
                                from numpy import eye

                                single_nifti_path = (
                                    results_path
                                    / f"{data['participant_id'][i]}_{data['session_id'][i]}_{self.mode}-{data[f'{self.mode}_id'][i]}_map.nii.gz"
                                )

                                output_nii = nib.Nifti1Image(map_pt[i].numpy(), eye(4))
                                nib.save(output_nii, single_nifti_path)

                for i, mode_map in enumerate(cum_maps):
                    mode_map /= len(data_test)

                    torch.save(
                        mode_map,
                        results_path / f"mean_{self.mode}-{i}_map.pt",
                    )
                    if save_nifti:
                        import nibabel as nib
                        from numpy import eye

                        output_nii = nib.Nifti1Image(mode_map, eye(4))
                        nib.save(
                            output_nii,
                            results_path / f"mean_{self.mode}-{i}_map.nii.gz",
                        )

    ###################################
    # High-level functions templates  #
    ###################################
    def _train_single(self, split_list=None, resume=False):
        """
        Trains a single CNN for all inputs.

        Args:
            split_list (list[int]): list of splits that are trained.
            resume (bool): If True the job is resumed from checkpoint.
        """
        from torch.utils.data import DataLoader

        train_transforms, all_transforms = get_transforms(
            normalize=self.normalize,
            data_augmentation=self.data_augmentation,
            size_reduction=self.size_reduction,
            size_reduction_factor=self.size_reduction_factor,
        )
        split_manager = self._init_split_manager(split_list)
        for split in split_manager.split_iterator():
            logger.info(f"Training split {split}")
            seed_everything(self.seed, self.deterministic, self.compensation)

            split_df_dict = split_manager[split]

            logger.debug("Loading training data...")
            data_train = return_dataset(
                self.caps_directory,
                split_df_dict["train"],
                self.preprocessing_dict,
                train_transformations=train_transforms,
                all_transformations=all_transforms,
                multi_cohort=self.multi_cohort,
                label=self.label,
                label_code=self.label_code,
            )
            logger.debug("Loading validation data...")
            data_valid = return_dataset(
                self.caps_directory,
                split_df_dict["validation"],
                self.preprocessing_dict,
                train_transformations=train_transforms,
                all_transformations=all_transforms,
                multi_cohort=self.multi_cohort,
                label=self.label,
                label_code=self.label_code,
            )
            train_sampler = self.task_manager.generate_sampler(
                data_train,
                self.sampler,
                world_size=cluster.world_size,
                rank=cluster.rank,
            )
            logger.debug(
                f"Getting train and validation loader with batch size {self.batch_size}"
            )
            train_loader = DataLoader(
                data_train,
                batch_size=self.batch_size,
                sampler=train_sampler,
                num_workers=self.n_proc,
                worker_init_fn=pl_worker_init_function,
            )
            logger.debug(f"Train loader size is {len(train_loader)}")
            valid_sampler = DistributedSampler(
                data_valid,
                num_replicas=cluster.world_size,
                rank=cluster.rank,
                shuffle=False,
            )
            valid_loader = DataLoader(
                data_valid,
                batch_size=self.batch_size,
                shuffle=False,
                num_workers=self.n_proc,
                sampler=valid_sampler,
            )
            logger.debug(f"Validation loader size is {len(valid_loader)}")

            self._train(
                train_loader,
                valid_loader,
                split,
                resume=resume,
            )

            self._ensemble_prediction(
                "train",
                split,
                self.selection_metrics,
            )
            self._ensemble_prediction(
                "validation",
                split,
                self.selection_metrics,
            )

            if cluster.master:
                self._erase_tmp(split)

    def _train_multi(self, split_list: List[int] = None, resume: bool = False):
        """
        Trains a single CNN per element in the image.

        Args:
            split_list: list of splits that are trained.
            resume: If True the job is resumed from checkpoint.
        """
        from torch.utils.data import DataLoader

        train_transforms, all_transforms = get_transforms(
            normalize=self.normalize,
            data_augmentation=self.data_augmentation,
            size_reduction=self.size_reduction,
            size_reduction_factor=self.size_reduction_factor,
        )

        split_manager = self._init_split_manager(split_list)
        for split in split_manager.split_iterator():
            logger.info(f"Training split {split}")
            seed_everything(self.seed, self.deterministic, self.compensation)

            split_df_dict = split_manager[split]

            first_network = 0
            if resume:
                training_logs = [
                    int(network_folder.split("-")[1])
                    for network_folder in list(
                        (
                            self.maps_path
                            / f"{self.split_name}-{split}"
                            / "training_logs"
                        ).iterdir()
                    )
                ]
                first_network = max(training_logs)
                if not (self.maps_path / "tmp").is_dir():
                    first_network += 1
                    resume = False

            for network in range(first_network, self.num_networks):
                logger.info(f"Train network {network}")

                data_train = return_dataset(
                    self.caps_directory,
                    split_df_dict["train"],
                    self.preprocessing_dict,
                    train_transformations=train_transforms,
                    all_transformations=all_transforms,
                    multi_cohort=self.multi_cohort,
                    label=self.label,
                    label_code=self.label_code,
                    cnn_index=network,
                )
                data_valid = return_dataset(
                    self.caps_directory,
                    split_df_dict["validation"],
                    self.preprocessing_dict,
                    train_transformations=train_transforms,
                    all_transformations=all_transforms,
                    multi_cohort=self.multi_cohort,
                    label=self.label,
                    label_code=self.label_code,
                    cnn_index=network,
                )

                train_sampler = self.task_manager.generate_sampler(
                    data_train,
                    self.sampler,
                    world_size=cluster.world_size,
                    rank=cluster.rank,
                )
                train_loader = DataLoader(
                    data_train,
                    batch_size=self.batch_size,
                    sampler=train_sampler,
                    num_workers=self.n_proc,
                    worker_init_fn=pl_worker_init_function,
                )

                valid_sampler = DistributedSampler(
                    data_valid,
                    num_replicas=cluster.world_size,
                    rank=cluster.rank,
                    shuffle=False,
                )
                valid_loader = DataLoader(
                    data_valid,
                    batch_size=self.batch_size,
                    shuffle=False,
                    num_workers=self.n_proc,
                    sampler=valid_sampler,
                )

                self._train(
                    train_loader,
                    valid_loader,
                    split,
                    network,
                    resume=resume,
                )
                resume = False

            self._ensemble_prediction(
                "train",
                split,
                self.selection_metrics,
            )
            self._ensemble_prediction(
                "validation",
                split,
                self.selection_metrics,
            )

            self._erase_tmp(split)

    def _train(
        self,
        train_loader,
        valid_loader,
        split,
        network=None,
        resume=False,
    ):
        """
        Core function shared by train and resume.

        Args:
            train_loader (torch.utils.data.DataLoader): DataLoader wrapping the training set.
            valid_loader (torch.utils.data.DataLoader): DataLoader wrapping the validation set.
            split (int): Index of the split trained.
            network (int): Index of the network trained (used in multi-network setting only).
            resume (bool): If True the job is resumed from the checkpoint.
        """

        model, beginning_epoch = self._init_model(
            split=split,
            resume=resume,
            transfer_path=self.transfer_path,
            transfer_selection=self.transfer_selection_metric,
            nb_unfrozen_layer=self.nb_unfrozen_layer,
        )
        model = DDP(model)

        criterion = self.task_manager.get_criterion(self.loss)
        logger.info(f"Criterion for {self.network_task} is {criterion}")

        optimizer = self._init_optimizer(model, split=split, resume=resume)
        logger.debug(f"Optimizer used for training is optimizer")

        model.train()
        train_loader.dataset.train()

        early_stopping = EarlyStopping(
            "min", min_delta=self.tolerance, patience=self.patience
        )
        metrics_valid = {"loss": None}

        if cluster.master:
            log_writer = LogWriter(
                self.maps_path,
                self.task_manager.evaluation_metrics + ["loss"],
                split,
                resume=resume,
                beginning_epoch=beginning_epoch,
                network=network,
            )
            retain_best = RetainBest(selection_metrics=list(self.selection_metrics))
        epoch = beginning_epoch

        retain_best = RetainBest(selection_metrics=list(self.selection_metrics))

        scaler = GradScaler(enabled=self.amp)
        profiler = self._init_profiler()

        while epoch < self.epochs and not early_stopping.step(metrics_valid["loss"]):
            logger.info(f"Beginning epoch {epoch}.")

            if isinstance(train_loader.sampler, DistributedSampler):
                # It should always be true for a random sampler. But just in case
                # we get a WeightedRandomSampler or a forgotten RandomSampler,
                # we do not want to execute this line.
                train_loader.sampler.set_epoch(epoch)

            model.zero_grad(set_to_none=True)
            evaluation_flag, step_flag = True, True

            with profiler:
                for i, data in enumerate(train_loader):
                    update: bool = (i + 1) % self.accumulation_steps == 0
                    sync = nullcontext() if update else model.no_sync()
                    with sync:
                        with autocast(enabled=self.amp):
                            _, loss_dict = model(data, criterion)
                        logger.debug(f"Train loss dictionnary {loss_dict}")
                        loss = loss_dict["loss"]
                        scaler.scale(loss).backward()

                    if update:
                        step_flag = False
                        scaler.step(optimizer)
                        scaler.update()
                        optimizer.zero_grad(set_to_none=True)

                        del loss

                        # Evaluate the model only when no gradients are accumulated
                        if (
                            self.evaluation_steps != 0
                            and (i + 1) % self.evaluation_steps == 0
                        ):
                            evaluation_flag = False

                            _, metrics_train = self.task_manager.test(
                                model, train_loader, criterion, amp=self.amp
                            )
                            _, metrics_valid = self.task_manager.test(
                                model, valid_loader, criterion, amp=self.amp
                            )

                            model.train()
                            train_loader.dataset.train()

                            if cluster.master:
                                log_writer.step(
                                    epoch,
                                    i,
                                    metrics_train,
                                    metrics_valid,
                                    len(train_loader),
                                )
                            logger.info(
                                f"{self.mode} level training loss is {metrics_train['loss']} "
                                f"at the end of iteration {i}"
                            )
                            logger.info(
                                f"{self.mode} level validation loss is {metrics_valid['loss']} "
                                f"at the end of iteration {i}"
                            )

                    profiler.step()

                # If no step has been performed, raise Exception
                if step_flag:
                    raise Exception(
                        "The model has not been updated once in the epoch. The accumulation step may be too large."
                    )

                # If no evaluation has been performed, warn the user
                elif evaluation_flag and self.evaluation_steps != 0:
                    logger.warning(
                        f"Your evaluation steps {self.evaluation_steps} are too big "
                        f"compared to the size of the dataset. "
                        f"The model is evaluated only once at the end epochs."
                    )

                # Update weights one last time if gradients were computed without update
                if (i + 1) % self.accumulation_steps != 0:
                    scaler.step(optimizer)
                    scaler.update()
                    optimizer.zero_grad(set_to_none=True)

                # Always test the results and save them once at the end of the epoch
                model.zero_grad(set_to_none=True)
                logger.debug(f"Last checkpoint at the end of the epoch {epoch}")

                _, metrics_train = self.task_manager.test(
                    model, train_loader, criterion, amp=self.amp
                )
                _, metrics_valid = self.task_manager.test(
                    model, valid_loader, criterion, amp=self.amp
                )

                model.train()
                train_loader.dataset.train()

                if cluster.master:
                    log_writer.step(
                        epoch, i, metrics_train, metrics_valid, len(train_loader)
                    )
                logger.info(
                    f"{self.mode} level training loss is {metrics_train['loss']} "
                    f"at the end of iteration {i}"
                )
                logger.info(
                    f"{self.mode} level validation loss is {metrics_valid['loss']} "
                    f"at the end of iteration {i}"
                )

                if cluster.master:
                    # Save checkpoints and best models
                    best_dict = retain_best.step(metrics_valid)
                    self._write_weights(
                        {
                            "model": model.state_dict(),
                            "epoch": epoch,
                            "name": self.architecture,
                        },
                        best_dict,
                        split,
                        network=network,
                    )
                    self._write_weights(
                        {
                            "optimizer": optimizer.state_dict(),
                            "epoch": epoch,
                            "name": self.optimizer,
                        },
                        None,
                        split,
                        filename="optimizer.pth.tar",
                    )

                epoch += 1

        del model
        self._test_loader(
            train_loader,
            criterion,
            "train",
            split,
            self.selection_metrics,
            amp=self.amp,
            network=network,
        )
        self._test_loader(
            valid_loader,
            criterion,
            "validation",
            split,
            self.selection_metrics,
            amp=self.amp,
            network=network,
        )

        if self.task_manager.save_outputs:
            self._compute_output_tensors(
                train_loader.dataset,
                "train",
                split,
                self.selection_metrics,
                nb_images=1,
                network=network,
            )
            self._compute_output_tensors(
                train_loader.dataset,
                "validation",
                split,
                self.selection_metrics,
                nb_images=1,
                network=network,
            )

    def _test_loader(
        self,
        dataloader,
        criterion,
        data_group,
        split,
        selection_metrics,
        use_labels=True,
        gpu=None,
        amp=False,
        network=None,
    ):
        """
        Launches the testing task on a dataset wrapped by a DataLoader and writes prediction TSV files.

        Args:
            dataloader (torch.utils.data.DataLoader): DataLoader wrapping the test CapsDataset.
            criterion (torch.nn.modules.loss._Loss): optimization criterion used during training.
            data_group (str): name of the data group used for the testing task.
            split (int): Index of the split used to train the model tested.
            selection_metrics (list[str]): List of metrics used to select the best models which are tested.
            use_labels (bool): If True, the labels must exist in test meta-data and metrics are computed.
            gpu (bool): If given, a new value for the device of the model will be computed.
            amp (bool): If enabled, uses Automatic Mixed Precision (requires GPU usage).
            network (int): Index of the network tested (only used in multi-network setting).
        """
        for selection_metric in selection_metrics:
            if cluster.master:
                log_dir = (
                    self.maps_path
                    / f"{self.split_name}-{split}"
                    / f"best-{selection_metric}"
                    / data_group
                )
                self.write_description_log(
                    log_dir,
                    data_group,
                    dataloader.dataset.caps_dict,
                    dataloader.dataset.df,
                )

            # load the best trained model during the training
            model, _ = self._init_model(
                transfer_path=self.maps_path,
                split=split,
                transfer_selection=selection_metric,
                gpu=gpu,
                network=network,
            )
            model = DDP(model)

            prediction_df, metrics = self.task_manager.test(
                model, dataloader, criterion, use_labels=use_labels, amp=amp
            )
            if use_labels:
                if network is not None:
                    metrics[f"{self.mode}_id"] = network
                logger.info(
                    f"{self.mode} level {data_group} loss is {metrics['loss']} for model selected on {selection_metric}"
                )

            if cluster.master:
                # Replace here
                self._mode_level_to_tsv(
                    prediction_df,
                    metrics,
                    split,
                    selection_metric,
                    data_group=data_group,
                )

    @torch.no_grad()
    def _compute_output_nifti(
        self,
        dataset,
        data_group,
        split,
        selection_metrics,
        gpu=None,
        network=None,
    ):
        """
        Computes the output nifti images and saves them in the MAPS.

        Args:
            dataset (clinicadl.utils.caps_dataset.data.CapsDataset): wrapper of the data set.
            data_group (str): name of the data group used for the task.
            split (int): split number.
            selection_metrics (list[str]): metrics used for model selection.
            gpu (bool): If given, a new value for the device of the model will be computed.
            network (int): Index of the network tested (only used in multi-network setting).
        # Raise an error if mode is not image
        """
        import nibabel as nib
        from numpy import eye

        for selection_metric in selection_metrics:
            # load the best trained model during the training
            model, _ = self._init_model(
                transfer_path=self.maps_path,
                split=split,
                transfer_selection=selection_metric,
                gpu=gpu,
                network=network,
                nb_unfrozen_layer=self.nb_unfrozen_layer,
            )
            model = DDP(model)

            nifti_path = (
                self.maps_path
                / f"{self.split_name}-{split}"
                / f"best-{selection_metric}"
                / data_group
                / "nifti_images"
            )
            if cluster.master:
                nifti_path.mkdir(parents=True, exist_ok=True)
            dist.barrier()

            nb_imgs = len(dataset)
            for i in range(cluster.rank, nb_imgs, cluster.world_size):
                data = dataset[i]
                image = data["image"]
                x = image.unsqueeze(0).to(model.device)
                with autocast(enabled=self.amp):
                    output = model.predict(x)
                output = output.squeeze(0).detach().cpu().float()
                # Convert tensor to nifti image with appropriate affine
                input_nii = nib.Nifti1Image(image[0].detach().cpu().numpy(), eye(4))
                output_nii = nib.Nifti1Image(output[0].numpy(), eye(4))
                # Create file name according to participant and session id
                participant_id = data["participant_id"]
                session_id = data["session_id"]
                input_filename = f"{participant_id}_{session_id}_image_input.nii.gz"
                output_filename = f"{participant_id}_{session_id}_image_output.nii.gz"
                nib.save(input_nii, nifti_path / input_filename)
                nib.save(output_nii, nifti_path / output_filename)

    @torch.no_grad()
    def _compute_output_tensors(
        self,
        dataset,
        data_group,
        split,
        selection_metrics,
        nb_images=None,
        gpu=None,
        network=None,
    ):
        """
        Compute the output tensors and saves them in the MAPS.

        Args:
            dataset (clinicadl.utils.caps_dataset.data.CapsDataset): wrapper of the data set.
            data_group (str): name of the data group used for the task.
            split (int): split number.
            selection_metrics (list[str]): metrics used for model selection.
            nb_images (int): number of full images to write. Default computes the outputs of the whole data set.
            gpu (bool): If given, a new value for the device of the model will be computed.
            network (int): Index of the network tested (only used in multi-network setting).
        """
        for selection_metric in selection_metrics:
            # load the best trained model during the training
            model, _ = self._init_model(
                transfer_path=self.maps_path,
                split=split,
                transfer_selection=selection_metric,
                gpu=gpu,
                network=network,
                nb_unfrozen_layer=self.nb_unfrozen_layer,
            )
            model = DDP(model)

            tensor_path = (
                self.maps_path
                / f"{self.split_name}-{split}"
                / f"best-{selection_metric}"
                / data_group
                / "tensors"
            )
            if cluster.master:
                tensor_path.mkdir(parents=True, exist_ok=True)
            dist.barrier()

            if nb_images is None:  # Compute outputs for the whole data set
                nb_modes = len(dataset)
            else:
                nb_modes = nb_images * dataset.elem_per_image

            for i in range(cluster.rank, nb_modes, cluster.world_size):
                data = dataset[i]
                image = data["image"]
                x = image.unsqueeze(0).to(model.device)
                with autocast(enabled=self.amp):
                    output = model.predict(x)
                output = output.squeeze(0).cpu().float()
                participant_id = data["participant_id"]
                session_id = data["session_id"]
                mode_id = data[f"{self.mode}_id"]
                input_filename = (
                    f"{participant_id}_{session_id}_{self.mode}-{mode_id}_input.pt"
                )
                output_filename = (
                    f"{participant_id}_{session_id}_{self.mode}-{mode_id}_output.pt"
                )
                torch.save(image, tensor_path / input_filename)
                torch.save(output, tensor_path / output_filename)
                logger.debug(f"File saved at {[input_filename, output_filename]}")

    def _compute_latent_tensors(
        self,
        dataset,
        data_group,
        split,
        selection_metrics,
        nb_images=None,
        gpu=None,
        network=None,
    ):
        """
        Compute the output tensors and saves them in the MAPS.

        Args:
            dataset (clinicadl.utils.caps_dataset.data.CapsDataset): wrapper of the data set.
            data_group (str): name of the data group used for the task.
            split (int): split number.
            selection_metrics (list[str]): metrics used for model selection.
            nb_images (int): number of full images to write. Default computes the outputs of the whole data set.
            gpu (bool): If given, a new value for the device of the model will be computed.
            network (int): Index of the network tested (only used in multi-network setting).
        """
        for selection_metric in selection_metrics:
            # load the best trained model during the training
            model, _ = self._init_model(
                transfer_path=self.maps_path,
                split=split,
                transfer_selection=selection_metric,
                gpu=gpu,
                network=network,
                nb_unfrozen_layer=self.nb_unfrozen_layer,
            )

            tensor_path = (
                self.maps_path
                / f"{self.split_name}-{split}"
                / f"best-{selection_metric}"
                / data_group
                / "latent_tensors"
            )
            tensor_path.mkdir(parents=True, exist_ok=True)

            if nb_images is None:  # Compute outputs for the whole data set
                nb_modes = len(dataset)
            else:
                nb_modes = nb_images * dataset.elem_per_image

            for i in range(nb_modes):
                data = dataset[i]
                image = data["image"]
                logger.debug(f"Image for latent representation {image}")
                _, latent, _ = model.forward(image.unsqueeze(0).to(model.device))
                latent = latent.squeeze(0).cpu()
                participant_id = data["participant_id"]
                session_id = data["session_id"]
                mode_id = data[f"{self.mode}_id"]
                output_filename = (
                    f"{participant_id}_{session_id}_{self.mode}-{mode_id}_latent.pt"
                )
                torch.save(latent, tensor_path / output_filename)

    def _ensemble_prediction(
        self,
        data_group,
        split,
        selection_metrics,
        use_labels=True,
    ):
        """Computes the results on the image-level."""

        if not selection_metrics:
            selection_metrics = self._find_selection_metrics(split)

        for selection_metric in selection_metrics:
            # Soft voting
            if self.num_networks > 1:
                self._ensemble_to_tsv(
                    split,
                    selection=selection_metric,
                    data_group=data_group,
                    use_labels=use_labels,
                )
            elif self.mode != "image":
                self._mode_to_image_tsv(
                    split,
                    selection=selection_metric,
                    data_group=data_group,
                    use_labels=use_labels,
                )

    ###############################
    # Checks                      #
    ###############################
    def _check_args(self, parameters):
        """
        Check the training parameters integrity
        """
        logger.debug("Checking arguments...")
        mandatory_arguments = [
            "caps_directory",
            "tsv_path",
            "preprocessing_dict",
            "mode",
            "network_task",
        ]
        for arg in mandatory_arguments:
            if arg not in parameters:
                raise ClinicaDLArgumentError(
                    f"The values of mandatory arguments {mandatory_arguments} should be set. "
                    f"No value was given for {arg}."
                )
        self.parameters = add_default_values(parameters)
        self.parameters = change_str_to_path(parameters)
        if self.parameters["gpu"]:
            check_gpu()
        elif self.parameters["amp"]:
            raise ClinicaDLArgumentError(
                "AMP is designed to work with modern GPUs. Please add the --gpu flag."
            )

        _, transformations = get_transforms(
            normalize=self.normalize,
            size_reduction=self.size_reduction,
            size_reduction_factor=self.size_reduction_factor,
        )

        split_manager = self._init_split_manager(None)
        train_df = split_manager[0]["train"]
        if "label" not in self.parameters:
            self.parameters["label"] = None

        self.task_manager = self._init_task_manager(df=train_df)

        if self.parameters["architecture"] == "default":
            self.parameters["architecture"] = self.task_manager.get_default_network()
        if "selection_threshold" not in self.parameters:
            self.parameters["selection_threshold"] = None
        if (
            "label_code" not in self.parameters
            or len(self.parameters["label_code"]) == 0
        ):  # Allows to set custom label code in TOML
            self.parameters["label_code"] = self.task_manager.generate_label_code(
                train_df, self.label
            )
        full_dataset = return_dataset(
            self.caps_directory,
            train_df,
            self.preprocessing_dict,
            multi_cohort=self.multi_cohort,
            label=self.label,
            label_code=self.parameters["label_code"],
            train_transformations=None,
            all_transformations=transformations,
        )
        self.parameters.update(
            {
                "num_networks": full_dataset.elem_per_image,
                "output_size": self.task_manager.output_size(
                    full_dataset.size, full_dataset.df, self.label
                ),
                "input_size": full_dataset.size,
            }
        )

        self.parameters["seed"] = get_seed(self.parameters["seed"])

        if self.parameters["num_networks"] < 2 and self.multi_network:
            raise ClinicaDLConfigurationError(
                f"Invalid training configuration: cannot train a multi-network "
                f"framework with only {self.parameters['num_networks']} element "
                f"per image."
            )
        possible_selection_metrics_set = set(self.task_manager.evaluation_metrics) | {
            "loss"
        }
        if not set(self.parameters["selection_metrics"]).issubset(
            possible_selection_metrics_set
        ):
            raise ClinicaDLConfigurationError(
                f"Selection metrics {self.parameters['selection_metrics']} "
                f"must be a subset of metrics used for evaluation "
                f"{possible_selection_metrics_set}."
            )

    def _check_split_wording(self):
        """Finds if MAPS structure uses 'fold-X' or 'split-X' folders."""

        if len(list(self.maps_path.glob("fold-*"))) > 0:
            return "fold"
        else:
            return "split"

    def _find_splits(self):
        """Find which splits were trained in the MAPS."""
        return [
            int(split.name.split("-")[1])
            for split in list(self.maps_path.iterdir())
            if split.name.startswith(f"{self.split_name}-")
        ]

    def _find_selection_metrics(self, split):
        """Find which selection metrics are available in MAPS for a given split."""

        split_path = self.maps_path / f"{self.split_name}-{split}"
        if not split_path.is_dir():
            raise MAPSError(
                f"Training of split {split} was not performed."
                f"Please execute maps_manager.train(split_list=[{split}])"
            )

        return [
            metric.name.split("-")[1]
            for metric in list(split_path.iterdir())
            if metric.name[:5:] == "best-"
        ]

    def _check_selection_metric(self, split, selection_metric=None):
        """Check that a given selection metric is available for a given split."""
        available_metrics = self._find_selection_metrics(split)
        if not selection_metric:
            if len(available_metrics) > 1:
                raise ClinicaDLArgumentError(
                    f"Several metrics are available for split {split}. "
                    f"Please choose which one you want to read among {available_metrics}"
                )
            else:
                selection_metric = available_metrics[0]
        else:
            if selection_metric not in available_metrics:
                raise ClinicaDLArgumentError(
                    f"The metric {selection_metric} is not available."
                    f"Please choose among is the available metrics {available_metrics}."
                )
        return selection_metric

    def _check_leakage(self, data_group, test_df):
        """
        Checks that no intersection exist between the participants used for training and those used for testing.

        Args:
            data_group (str): name of the data group
            test_df (pd.DataFrame): Table of participant_id / session_id of the data group
        Raises:
            ClinicaDLDataLeakageError: if data_group not in ["train", "validation"] and there is an intersection
                between the participant IDs in test_df and the ones used for training.
        """
        if data_group not in ["train", "validation"]:
            train_path = self.maps_path / "groups" / "train+validation.tsv"
            train_df = pd.read_csv(train_path, sep="\t")
            participants_train = set(train_df.participant_id.values)
            participants_test = set(test_df.participant_id.values)
            intersection = participants_test & participants_train

            if len(intersection) > 0:
                raise ClinicaDLDataLeakageError(
                    "Your evaluation set contains participants who were already seen during "
                    "the training step. The list of common participants is the following: "
                    f"{intersection}."
                )

    def _check_data_group(
        self,
        data_group,
        caps_directory=None,
        df=None,
        multi_cohort=False,
        overwrite=False,
        label=None,
    ):
        """
        Check if a data group is already available if other arguments are None.
        Else creates a new data_group.

        Args:
            data_group (str): name of the data group
            caps_directory  (str): input CAPS directory
            df (pd.DataFrame): Table of participant_id / session_id of the data group
            multi_cohort (bool): indicates if the input data comes from several CAPS
            overwrite (bool): If True former definition of data group is erased
            label (str): label name if applicable

        Raises:
            MAPSError when trying to overwrite train or validation data groups
            ClinicaDLArgumentError:
                when caps_directory or df are given but data group already exists
                when caps_directory or df are not given and data group does not exist
        """
        group_dir = self.maps_path / "groups" / data_group
        logger.debug(f"Group path {group_dir}")
        if group_dir.is_dir():  # Data group already exists
            if overwrite:
                if data_group in ["train", "validation"]:
                    raise MAPSError("Cannot overwrite train or validation data group.")
                else:
                    shutil.rmtree(group_dir)
                    split_list = self._find_splits()
                    for split in split_list:
                        selection_metrics = self._find_selection_metrics(split)
                        for selection in selection_metrics:
                            results_path = (
                                self.maps_path
                                / f"{self.split_name}-{split}"
                                / f"best-{selection}"
                                / data_group
                            )
                            if results_path.is_dir():
                                shutil.rmtree(results_path)
            elif df is not None or caps_directory is not None:
                raise ClinicaDLArgumentError(
                    f"Data group {data_group} is already defined. "
                    f"Please do not give any caps_directory, tsv_path or multi_cohort to use it. "
                    f"To erase {data_group} please set overwrite to True."
                )

        if not group_dir.is_dir() and (
            caps_directory is None or df is None
        ):  # Data group does not exist yet / was overwritten + missing data
            raise ClinicaDLArgumentError(
                f"The data group {data_group} does not already exist. "
                f"Please specify a caps_directory and a tsv_path to create this data group."
            )
        elif (
            not group_dir.is_dir()
        ):  # Data group does not exist yet / was overwritten + all data is provided
            self._check_leakage(data_group, df)
            self._write_data_group(
                data_group, df, caps_directory, multi_cohort, label=label
            )

    ###############################
    # File writers                #
    ###############################
    @staticmethod
    def write_parameters(json_path: Path, parameters, verbose=True):
        from pathlib import PosixPath

        """Write JSON files of parameters."""
        logger.debug("Writing parameters...")
        json_path.mkdir(parents=True, exist_ok=True)

        parameters = change_path_to_str(parameters)
        # save to json file
        json_data = json.dumps(parameters, skipkeys=True, indent=4)
        json_path = json_path / "maps.json"
        if verbose:
            logger.info(f"Path of json file: {json_path}")
        with json_path.open(mode="w") as f:
            f.write(json_data)
        parameters = change_str_to_path(parameters)

    def _write_requirements_version(self):
        """Writes the environment.txt file."""
        logger.debug("Writing requirement version...")
        try:
            env_variables = subprocess.check_output("pip freeze", shell=True).decode(
                "utf-8"
            )
            with (self.maps_path / "environment.txt").open(mode="w") as file:
                file.write(env_variables)
        except subprocess.CalledProcessError:
            logger.warning(
                "You do not have the right to execute pip freeze. Your environment will not be written"
            )

    def _write_training_data(self):
        """Writes the TSV file containing the participant and session IDs used for training."""
        logger.debug("Writing training data...")
        from clinicadl.utils.caps_dataset.data import load_data_test

        train_df = load_data_test(
            self.tsv_path,
            self.diagnoses,
            baseline=False,
            multi_cohort=self.multi_cohort,
        )
        train_df = train_df[["participant_id", "session_id"]]
        if self.transfer_path:
            transfer_train_path = self.transfer_path / "groups" / "train+validation.tsv"
            transfer_train_df = pd.read_csv(transfer_train_path, sep="\t")
            transfer_train_df = transfer_train_df[["participant_id", "session_id"]]
            train_df = pd.concat([train_df, transfer_train_df])
            train_df.drop_duplicates(inplace=True)
        train_df.to_csv(
            self.maps_path / "groups" / "train+validation.tsv", sep="\t", index=False
        )

    def _write_data_group(
        self,
        data_group,
        df,
        caps_directory: Path = None,
        multi_cohort: bool = None,
        label=None,
    ):
        """
        Check that a data_group is not already written and writes the characteristics of the data group
        (TSV file with a list of participant / session + JSON file containing the CAPS and the preprocessing).

        Args:
            data_group (str): name whose presence is checked.
            df (pd.DataFrame): DataFrame containing the participant_id and session_id (and label if use_labels is True)
            caps_directory (str): caps_directory if different from the training caps_directory,
            multi_cohort (bool): multi_cohort used if different from the training multi_cohort.
        """
        group_path = self.maps_path / "groups" / data_group
        group_path.mkdir(parents=True)

        columns = ["participant_id", "session_id", "cohort"]
        if self.label in df.columns.values:
            columns += [self.label]
        if label is not None and label in df.columns.values:
            columns += [label]

        df.to_csv(group_path / "data.tsv", sep="\t", columns=columns, index=False)
        self.write_parameters(
            group_path,
            {
                "caps_directory": caps_directory
                if caps_directory is not None
                else self.caps_directory,
                "multi_cohort": multi_cohort
                if multi_cohort is not None
                else self.multi_cohort,
            },
        )

    def _write_train_val_groups(self):
        """Defines the training and validation groups at the initialization"""
        logger.debug("Writing training and validation groups...")
        split_manager = self._init_split_manager()
        for split in split_manager.split_iterator():
            for data_group in ["train", "validation"]:
                df = split_manager[split][data_group]
                group_path = (
                    self.maps_path
                    / "groups"
                    / data_group
                    / f"{self.split_name}-{split}"
                )
                group_path.mkdir(parents=True, exist_ok=True)

                columns = ["participant_id", "session_id", "cohort"]
                if self.label is not None:
                    columns.append(self.label)
                df.to_csv(group_path / "data.tsv", sep="\t", columns=columns)
                self.write_parameters(
                    group_path,
                    {
                        "caps_directory": self.caps_directory,
                        "multi_cohort": self.multi_cohort,
                    },
                    verbose=False,
                )

    def _write_weights(
        self,
        state: Dict[str, Any],
        metrics_dict: Optional[Dict[str, bool]],
        split: int,
        network: int = None,
        filename: str = "checkpoint.pth.tar",
    ):
        """
        Update checkpoint and save the best model according to a set of metrics.
        If no metrics_dict is given, only the checkpoint is saved.

        Args:
            state: state of the training (model weights, epoch...).
            metrics_dict: output of RetainBest step.
            split: split number.
            network: network number (multi-network framework).
            filename: name of the checkpoint file.
        """
        checkpoint_dir = self.maps_path / f"{self.split_name}-{split}" / "tmp"
        checkpoint_dir.mkdir(parents=True, exist_ok=True)
        checkpoint_path = checkpoint_dir / filename
        torch.save(state, checkpoint_path)

        best_filename = "model.pth.tar"
        if network is not None:
            best_filename = f"network-{network}_model.pth.tar"

        # Save model according to several metrics
        if metrics_dict is not None:
            for metric_name, metric_bool in metrics_dict.items():
                metric_path = (
                    self.maps_path
                    / f"{self.split_name}-{split}"
                    / f"best-{metric_name}"
                )
                if metric_bool:
                    metric_path.mkdir(parents=True, exist_ok=True)
                    shutil.copyfile(checkpoint_path, metric_path / best_filename)

    def _write_information(self):
        """
        Writes model architecture of the MAPS in MAPS root.
        """
        from datetime import datetime

        import clinicadl.utils.network as network_package

        model_class = getattr(network_package, self.architecture)
        args = list(
            model_class.__init__.__code__.co_varnames[
                : model_class.__init__.__code__.co_argcount
            ]
        )
        args.remove("self")
        kwargs = dict()
        for arg in args:
            kwargs[arg] = self.parameters[arg]
        kwargs["gpu"] = False

        model = model_class(**kwargs)

        file_name = "information.log"

        with (self.maps_path / file_name).open(mode="w") as f:
            f.write(f"- Date :\t{datetime.now().strftime('%d %b %Y, %H:%M:%S')}\n\n")
            f.write(f"- Path :\t{self.maps_path}\n\n")
            # f.write("- Job ID :\t{}\n".format(os.getenv('SLURM_JOBID')))
            f.write(f"- Model :\t{model.layers}\n\n")

        del model

    def _erase_tmp(self, split):
        """Erase checkpoints of the model and optimizer at the end of training."""
        tmp_path = self.maps_path / f"{self.split_name}-{split}" / "tmp"
        shutil.rmtree(tmp_path)

    @staticmethod
    def write_description_log(
        log_dir: Path,
        data_group,
        caps_dict,
        df,
    ):
        """
        Write description log file associated to a data group.

        Args:
            log_dir (str): path to the log file directory.
            data_group (str): name of the data group used for the task.
            caps_dict (dict[str, str]): Dictionary of the CAPS folders used for the task
            df (pd.DataFrame): DataFrame of the meta-data used for the task.
        """
        log_dir.mkdir(parents=True, exist_ok=True)
        log_path = log_dir / "description.log"
        with log_path.open(mode="w") as f:
            f.write(f"Prediction {data_group} group - {datetime.now()}\n")
            f.write(f"Data loaded from CAPS directories: {caps_dict}\n")
            f.write(f"Number of participants: {df.participant_id.nunique()}\n")
            f.write(f"Number of sessions: {len(df)}\n")

    def _mode_level_to_tsv(
        self,
        results_df: pd.DataFrame,
        metrics: Union[Dict, pd.DataFrame],
        split: int,
        selection: str,
        data_group: str = "train",
    ):
        """
        Writes the outputs of the test function in tsv files.

        Args:
            results_df: the individual results per patch.
            metrics: the performances obtained on a series of metrics.
            split: the split for which the performances were obtained.
            selection: the metrics on which the model was selected (BA, loss...)
            data_group: the name referring to the data group on which evaluation is performed.
        """
        performance_dir = (
            self.maps_path
            / f"{self.split_name}-{split}"
            / f"best-{selection}"
            / data_group
        )
        performance_dir.mkdir(parents=True, exist_ok=True)
        performance_path = (
            performance_dir / f"{data_group}_{self.mode}_level_prediction.tsv"
        )
        if not performance_path.is_file():
            results_df.to_csv(performance_path, index=False, sep="\t")
        else:
            results_df.to_csv(
                performance_path, index=False, sep="\t", mode="a", header=False
            )

        metrics_path = performance_dir / f"{data_group}_{self.mode}_level_metrics.tsv"
        if metrics is not None:
            if not metrics_path.is_file():
                pd.DataFrame(metrics, index=[0]).to_csv(
                    metrics_path, index=False, sep="\t"
                )
            else:
                pd.DataFrame(metrics, index=[0]).to_csv(
                    metrics_path, index=False, sep="\t", mode="a", header=False
                )

    def _ensemble_to_tsv(
        self,
        split: int,
        selection: str,
        data_group: str = "test",
        use_labels: bool = True,
    ):
        """
        Writes image-level performance files from mode level performances.

        Args:
            split: split number of the cross-validation.
            selection: metric on which the model is selected (for example loss or BA).
            data_group: the name referring to the data group on which evaluation is performed.
                If different from training or validation, the weights of soft voting will be computed
                on validation accuracies.
            use_labels: If True the labels are added to the final tsv
        """
        # Choose which dataset is used to compute the weights of soft voting.
        if data_group in ["train", "validation"]:
            validation_dataset = data_group
        else:
            validation_dataset = "validation"
        test_df = self.get_prediction(
            data_group, split, selection, self.mode, verbose=False
        )
        validation_df = self.get_prediction(
            validation_dataset, split, selection, self.mode, verbose=False
        )

        performance_dir = (
            self.maps_path
            / f"{self.split_name}-{split}"
            / f"best-{selection}"
            / data_group
        )

        performance_dir.mkdir(parents=True, exist_ok=True)

        df_final, metrics = self.task_manager.ensemble_prediction(
            test_df,
            validation_df,
            selection_threshold=self.selection_threshold,
            use_labels=use_labels,
        )

        if df_final is not None:
            df_final.to_csv(
                performance_dir / f"{data_group}_image_level_prediction.tsv",
                index=False,
                sep="\t",
            )
        if metrics is not None:
            pd.DataFrame(metrics, index=[0]).to_csv(
                performance_dir / f"{data_group}_image_level_metrics.tsv",
                index=False,
                sep="\t",
            )

    def _mode_to_image_tsv(
        self,
        split: int,
        selection: str,
        data_group: str = "test",
        use_labels: bool = True,
    ):
        """
        Copy mode-level TSV files to name them as image-level TSV files

        Args:
            split: split number of the cross-validation.
            selection: metric on which the model is selected (for example loss or BA)
            data_group: the name referring to the data group on which evaluation is performed.
            use_labels: If True the labels are added to the final tsv

        """
        sub_df = self.get_prediction(
            data_group, split, selection, self.mode, verbose=False
        )
        sub_df.rename(columns={f"{self.mode}_id": "image_id"}, inplace=True)

        performance_dir = (
            self.maps_path
            / f"{self.split_name}-{split}"
            / f"best-{selection}"
            / data_group
        )
        sub_df.to_csv(
            performance_dir / f"{data_group}_image_level_prediction.tsv",
            index=False,
            sep="\t",
        )
        if use_labels:
            metrics_df = pd.read_csv(
                performance_dir / f"{data_group}_{self.mode}_level_metrics.tsv",
                sep="\t",
            )
            if f"{self.mode}_id" in metrics_df:
                del metrics_df[f"{self.mode}_id"]
            metrics_df.to_csv(
                (performance_dir / f"{data_group}_image_level_metrics.tsv"),
                index=False,
                sep="\t",
            )

    ###############################
    # Objects initialization      #
    ###############################
    def _init_model(
        self,
        transfer_path: Path = None,
        transfer_selection=None,
        nb_unfrozen_layer=0,
        split=None,
        resume=False,
        gpu=None,
        network=None,
    ):
        """
        Instantiate the model

        Args:
            transfer_path (str): path to a MAPS in which a model's weights are used for transfer learning.
            transfer_selection (str): name of the metric used to find the source model.
            split (int): Index of the split (only used if transfer_path is not None of not resume).
            resume (bool): If True initialize the network with the checkpoint weights.
            gpu (bool): If given, a new value for the device of the model will be computed.
            network (int): Index of the network trained (used in multi-network setting only).
        """
        import clinicadl.utils.network as network_package

        logger.debug(f"Initialization of model {self.architecture}")
        # or choose to implement a dictionary
        model_class = getattr(network_package, self.architecture)
        args = list(
            model_class.__init__.__code__.co_varnames[
                : model_class.__init__.__code__.co_argcount
            ]
        )
        args.remove("self")
        kwargs = dict()
        for arg in args:
            kwargs[arg] = self.parameters[arg]

        # Change device from the training parameters
        if gpu is not None:
            kwargs["gpu"] = gpu

        model = model_class(**kwargs)
        logger.debug(f"Model:\n{model.layers}")
        device = model.device
        logger.info(f"Working on {device}")
        current_epoch = 0

        if resume:
            checkpoint_path = (
                self.maps_path
                / f"{self.split_name}-{split}"
                / "tmp"
                / "checkpoint.pth.tar"
            )
            checkpoint_state = torch.load(checkpoint_path, map_location=device)
            model.load_state_dict(checkpoint_state["model"])
            current_epoch = checkpoint_state["epoch"]
        elif transfer_path:
            logger.debug(f"Transfer weights from MAPS at {transfer_path}")
            transfer_maps = MapsManager(transfer_path)
            transfer_state = transfer_maps.get_state_dict(
                split,
                selection_metric=transfer_selection,
                network=network,
                map_location=model.device,
            )
            transfer_class = getattr(network_package, transfer_maps.architecture)
            logger.debug(f"Transfer from {transfer_class}")
            model.transfer_weights(transfer_state["model"], transfer_class)

            if nb_unfrozen_layer != 0:
                list_name = [name for (name, _) in model.named_parameters()]
                list_param = [param for (_, param) in model.named_parameters()]

                for param, _ in zip(list_param, list_name):
                    param.requires_grad = False

                for i in range(nb_unfrozen_layer * 2):  # Unfreeze the last layers
                    param = list_param[len(list_param) - i - 1]
                    name = list_name[len(list_name) - i - 1]
                    param.requires_grad = True
                    logger.info(f"Layer {name} unfrozen {param.requires_grad}")

        return model, current_epoch

    def _init_optimizer(self, model, split=None, resume=False):
        """Initialize the optimizer and use checkpoint weights if resume is True."""
<<<<<<< HEAD
        optimizer_cls = getattr(torch.optim, self.optimizer)
        parameters = filter(lambda x: x.requires_grad, model.parameters())
        optimizer_kwargs = dict(
=======

        optimizer = getattr(torch.optim, self.optimizer)(
            filter(lambda x: x.requires_grad, model.parameters()),
>>>>>>> 2ceab5b3
            lr=self.learning_rate,
            weight_decay=self.weight_decay,
        )

        if not self.zero:
            optimizer = optimizer_cls(parameters, **optimizer_kwargs)
        else:
            from torch.distributed.optim import ZeroRedundancyOptimizer

            optimizer = ZeroRedundancyOptimizer(
                parameters, optimizer_class=optimizer_cls, **optimizer_kwargs
            )

        if resume:
            checkpoint_path = (
                self.maps_path
                / f"{self.split_name}-{split}"
                / "tmp"
                / "optimizer.pth.tar"
            )
            checkpoint_state = torch.load(checkpoint_path, map_location=model.device)
            optimizer.load_state_dict(checkpoint_state["optimizer"])

        return optimizer

    def _init_split_manager(self, split_list=None):
        from clinicadl.utils import split_manager

        split_class = getattr(split_manager, self.validation)
        args = list(
            split_class.__init__.__code__.co_varnames[
                : split_class.__init__.__code__.co_argcount
            ]
        )
        args.remove("self")
        args.remove("split_list")
        kwargs = {"split_list": split_list}
        for arg in args:
            kwargs[arg] = self.parameters[arg]
        return split_class(**kwargs)

    def _init_task_manager(self, df=None, n_classes=None):
        from clinicadl.utils.task_manager import (
            ClassificationManager,
            ReconstructionManager,
            RegressionManager,
        )

        if self.network_task == "classification":
            if n_classes is not None:
                return ClassificationManager(self.mode, n_classes=n_classes)
            else:
                return ClassificationManager(self.mode, df=df, label=self.label)
        elif self.network_task == "regression":
            return RegressionManager(self.mode)
        elif self.network_task == "reconstruction":
            return ReconstructionManager(self.mode)
        else:
            raise NotImplementedError(
                f"Task {self.network_task} is not implemented in ClinicaDL. "
                f"Please choose between classification, regression and reconstruction."
            )

    def _init_profiler(self):
        if self.profiler:
            from torch.profiler import (
                ProfilerActivity,
                profile,
                schedule,
                tensorboard_trace_handler,
            )

            time = datetime.now().strftime("%H:%M:%S")
            filename = [self.maps_path / "profiler" / f"clinicadl_{time}"]
            dist.broadcast_object_list(filename, src=0)
            profiler = profile(
                activities=[ProfilerActivity.CPU, ProfilerActivity.CUDA],
                schedule=schedule(wait=2, warmup=2, active=30, repeat=1),
                on_trace_ready=tensorboard_trace_handler(filename[0]),
                profile_memory=True,
                record_shapes=False,
                with_stack=False,
                with_flops=False,
            )
        else:
            profiler = nullcontext()
            profiler.step = lambda *args, **kwargs: None
        return profiler

    ###############################
    # Getters                     #
    ###############################
    def _print_description_log(
        self,
        data_group,
        split,
        selection_metric,
    ):
        """
        Print the description log associated to a prediction or interpretation.

        Args:
            data_group (str): name of the data group used for the task.
            split (int): Index of the split used for training.
            selection_metric (str): Metric used for best weights selection.
        """
        log_dir = (
            self.maps_path
            / f"{self.split_name}-{split}"
            / f"best-{selection_metric}"
            / data_group
        )
        log_path = log_dir / "description.log"
        with log_path.open(mode="r") as f:
            content = f.read()

    def get_group_info(
        self, data_group: str, split: int = None
    ) -> Tuple[pd.DataFrame, Dict[str, Any]]:
        """
        Gets information from corresponding data group
        (list of participant_id / session_id + configuration parameters).
        split is only needed if data_group is train or validation.
        """
        group_path = self.maps_path / "groups" / data_group
        if not group_path.is_dir():
            raise MAPSError(
                f"Data group {data_group} is not defined. "
                f"Please run a prediction to create this data group."
            )
        if data_group in ["train", "validation"]:
            if split is None:
                raise MAPSError(
                    f"Information on train or validation data can only be "
                    f"loaded if a split number is given"
                )
            elif not (group_path / f"{self.split_name}-{split}").is_dir():
                raise MAPSError(
                    f"Split {split} is not available for data group {data_group}."
                )
            else:
                group_path = group_path / f"{self.split_name}-{split}"

        df = pd.read_csv(group_path / "data.tsv", sep="\t")
        json_path = group_path / "maps.json"
        with json_path.open(mode="r") as f:
            parameters = json.load(f)
        parameters = change_str_to_path(parameters)
        return df, parameters

    def get_parameters(self):
        """Returns the training parameters dictionary."""
        json_path = self.maps_path / "maps.json"
        return read_json(json_path)

    def get_model(
        self, split: int = 0, selection_metric: str = None, network: int = None
    ) -> Network:
        selection_metric = self._check_selection_metric(split, selection_metric)
        if self.multi_network:
            if network is None:
                raise ClinicaDLArgumentError(
                    "Please precise the network number that must be loaded."
                )
        return self._init_model(
            self.maps_path,
            selection_metric,
            split,
            network=network,
            nb_unfrozen_layer=self.nb_unfrozen_layer,
        )[0]

    def get_best_epoch(
        self, split: int = 0, selection_metric: str = None, network: int = None
    ) -> int:
        selection_metric = self._check_selection_metric(split, selection_metric)
        if self.multi_network:
            if network is None:
                raise ClinicaDLArgumentError(
                    "Please precise the network number that must be loaded."
                )
        return self.get_state_dict(split=split, selection_metric=selection_metric)[
            "epoch"
        ]

    def get_state_dict(
        self, split=0, selection_metric=None, network=None, map_location=None
    ):
        """
        Get the model trained corresponding to one split and one metric evaluated on the validation set.

        Args:
            split (int): Index of the split used for training.
            selection_metric (str): name of the metric used for the selection.
            network (int): Index of the network trained (used in multi-network setting only).
            map_location (str): torch.device object or a string containing a device tag,
                it indicates the location where all tensors should be loaded.
                (see https://pytorch.org/docs/stable/generated/torch.load.html).
        Returns:
            (Dict): dictionary of results (weights, epoch number, metrics values)
        """
        selection_metric = self._check_selection_metric(split, selection_metric)
        if self.multi_network:
            if network is None:
                raise ClinicaDLArgumentError(
                    "Please precise the network number that must be loaded."
                )
            else:
                model_path = (
                    self.maps_path
                    / f"{self.split_name}-{split}"
                    / f"best-{selection_metric}"
                    / f"network-{network}_model.pth.tar"
                )
        else:
            model_path = (
                self.maps_path
                / f"{self.split_name}-{split}"
                / f"best-{selection_metric}"
                / "model.pth.tar"
            )

        logger.info(
            f"Loading model trained for split {split} "
            f"selected according to best validation {selection_metric} "
            f"at path {model_path}."
        )
        return torch.load(model_path, map_location=map_location)

    def get_prediction(
        self, data_group, split=0, selection_metric=None, mode="image", verbose=False
    ):
        """
        Get the individual predictions for each participant corresponding to one group
        of participants identified by its data group.

        Args:
            data_group (str): name of the data group used for the prediction task.
            split (int): Index of the split used for training.
            selection_metric (str): Metric used for best weights selection.
            mode (str): level of the prediction.
            verbose (bool): if True will print associated prediction.log.
        Returns:
            (DataFrame): Results indexed by columns 'participant_id' and 'session_id' which
            identifies the image in the BIDS / CAPS.
        """
        selection_metric = self._check_selection_metric(split, selection_metric)
        if verbose:
            self._print_description_log(data_group, split, selection_metric)
        prediction_dir = (
            self.maps_path
            / f"{self.split_name}-{split}"
            / f"best-{selection_metric}"
            / data_group
        )
        if not prediction_dir.is_dir():
            raise MAPSError(
                f"No prediction corresponding to data group {data_group} was found."
            )
        df = pd.read_csv(
            prediction_dir / f"{data_group}_{mode}_level_prediction.tsv",
            sep="\t",
        )
        df.set_index(["participant_id", "session_id"], inplace=True, drop=True)
        return df

    def get_metrics(
        self, data_group, split=0, selection_metric=None, mode="image", verbose=True
    ):
        """
        Get the metrics corresponding to a group of participants identified by its data_group.

        Args:
            data_group (str): name of the data group used for the prediction task.
            split (int): Index of the split used for training.
            selection_metric (str): Metric used for best weights selection.
            mode (str): level of the prediction
            verbose (bool): if True will print associated prediction.log
        Returns:
            (dict[str:float]): Values of the metrics
        """
        selection_metric = self._check_selection_metric(split, selection_metric)
        if verbose:
            self._print_description_log(data_group, split, selection_metric)
        prediction_dir = (
            self.maps_path
            / f"{self.split_name}-{split}"
            / f"best-{selection_metric}"
            / data_group
        )
        if not prediction_dir.is_dir():
            raise MAPSError(
                f"No prediction corresponding to data group {data_group} was found."
            )
        df = pd.read_csv(
            prediction_dir / f"{data_group}_{mode}_level_metrics.tsv", sep="\t"
        )
        return df.to_dict("records")[0]

    def get_interpretation(
        self,
        data_group,
        name,
        split=0,
        selection_metric=None,
        verbose=True,
        participant_id=None,
        session_id=None,
        mode_id=0,
    ) -> torch.Tensor:
        """
        Get the individual interpretation maps for one session if participant_id and session_id are filled.
        Else load the mean interpretation map.

        Args:
            data_group (str): Name of the data group used for the interpretation task.
            name (str): name of the interpretation task.
            split (int): Index of the split used for training.
            selection_metric (str): Metric used for best weights selection.
            verbose (bool): if True will print associated prediction.log.
            participant_id (str): ID of the participant (if not given load mean map).
            session_id (str): ID of the session (if not give load the mean map).
            mode_id (int): Index of the mode used.
        Returns:
            (torch.Tensor): Tensor of the interpretability map.
        """

        selection_metric = self._check_selection_metric(split, selection_metric)
        if verbose:
            self._print_description_log(data_group, split, selection_metric)
        map_dir = (
            self.maps_path
            / f"{self.split_name}-{split}"
            / f"best-{selection_metric}"
            / data_group
            / f"interpret-{name}"
        )
        if not map_dir.is_dir():
            raise MAPSError(
                f"No prediction corresponding to data group {data_group} and "
                f"interpretation {name} was found."
            )
        if participant_id is None and session_id is None:
            map_pt = torch.load(map_dir / f"mean_{self.mode}-{mode_id}_map.pt")
        elif participant_id is None or session_id is None:
            raise ValueError(
                f"To load the mean interpretation map, "
                f"please do not give any participant_id or session_id.\n "
                f"Else specify both parameters"
            )
        else:
            map_pt = torch.load(
                map_dir / f"{participant_id}_{session_id}_{self.mode}-{mode_id}_map.pt"
            )
        return map_pt<|MERGE_RESOLUTION|>--- conflicted
+++ resolved
@@ -2072,15 +2072,10 @@
 
     def _init_optimizer(self, model, split=None, resume=False):
         """Initialize the optimizer and use checkpoint weights if resume is True."""
-<<<<<<< HEAD
+
         optimizer_cls = getattr(torch.optim, self.optimizer)
         parameters = filter(lambda x: x.requires_grad, model.parameters())
         optimizer_kwargs = dict(
-=======
-
-        optimizer = getattr(torch.optim, self.optimizer)(
-            filter(lambda x: x.requires_grad, model.parameters()),
->>>>>>> 2ceab5b3
             lr=self.learning_rate,
             weight_decay=self.weight_decay,
         )
