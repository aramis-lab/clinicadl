--- conflicted
+++ resolved
@@ -234,11 +234,6 @@
 class Normalization(str, Enum):  # TODO : put in model module
     """Available normalization layers in ClinicaDL."""
 
-<<<<<<< HEAD
-    BATCH = "batch"
-    GROUP = "group"
-    INSTANCE = "instance"
-=======
     BATCH = "BatchNorm"
     GROUP = "group"
     INSTANCE = "InstanceNorm"
@@ -249,7 +244,6 @@
 
     MAXPOOLING = "MaxPooling"
     STRIDE = "stride"
->>>>>>> 49adda21
 
 
 class ReconstructionMetric(str, Enum):  # TODO : put in metric module
@@ -279,9 +273,6 @@
     R2_score = "R2_score"
     MAE = "MAE"
     RMSE = "RMSE"
-<<<<<<< HEAD
-    LOSS = "loss"
-=======
     LOSS = "loss"
 
 
@@ -304,5 +295,4 @@
     NFVPPA = "9512a4d4dc0003003c4c7526bf2d0ddbee65f1c79357f5819898453ef7271033"
     PCA = "ace36356b57f4db73e17c421a7cfd7ae056a1b258b8126534cf65d8d0be9527a"
     SVPPA = "44f2e00bf2d2d09b532cb53e3ba61d6087b4114768cc8ae3330ea84c4b7e0e6a"
-    AAL2 = "89427970921674792481bffd2de095c8fbf49509d615e7e09e4bc6f0e0564471"
->>>>>>> 49adda21
+    AAL2 = "89427970921674792481bffd2de095c8fbf49509d615e7e09e4bc6f0e0564471"