# coding: utf8

"""
This file generates data for trivial or intractable (random) data for binary classification.
"""
import tarfile
from logging import getLogger
from pathlib import Path
from typing import Dict, Optional, Tuple

import nibabel as nib
import numpy as np
import pandas as pd
import torch
from clinica.utils.inputs import RemoteFileStructure, clinica_file_reader, fetch_file
from joblib import Parallel, delayed

from clinicadl.prepare_data.prepare_data_utils import compute_extract_json
from clinicadl.utils.caps_dataset.data import CapsDataset
from clinicadl.utils.maps_manager.iotools import check_and_clean, commandline_to_json
from clinicadl.utils.preprocessing import write_preprocessing
from clinicadl.utils.tsvtools_utils import extract_baseline

from .generate_utils import (
    find_file_type,
    generate_shepplogan_phantom,
    im_loss_roi_gaussian_distribution,
    load_and_check_tsv,
    write_missing_mods,
)

logger = getLogger("clinicadl.generate")


def generate_random_dataset(
    caps_directory: str,
    output_dir: str,
    n_subjects: int,
    n_proc: int,
    tsv_path: Optional[str] = None,
    mean: float = 0,
    sigma: float = 0.5,
    preprocessing: str = "t1-linear",
    multi_cohort: bool = False,
    uncropped_image: bool = False,
    acq_label: Optional[str] = None,
    suvr_reference_region: Optional[str] = None,
):
    """
    Generates a random dataset.

    Creates a random dataset for intractable classification task from the first
    subject of the tsv file (other subjects/sessions different from the first
    one are ignored. Degree of noise can be parameterized.

    Args:
        caps_directory: Path to the (input) CAPS directory.
        output_dir: folder containing the synthetic dataset in (output)
            CAPS format.
        n_subjects: number of subjects in each class of the
            synthetic dataset
        tsv_path: path to tsv file of list of subjects/sessions.
        mean: mean of the gaussian noise
        sigma: standard deviation of the gaussian noise
        preprocessing: preprocessing performed. Must be in ['t1-linear', 't1-extensive'].
        multi_cohort: If True caps_directory is the path to a TSV file linking cohort names and paths.
        uncropped_image: If True the uncropped image of `t1-linear` or `pet-linear` will be used.
        acq_label: name of the tracer when using `pet-linear` preprocessing.
        suvr_reference_region: name of the reference region when using `pet-linear` preprocessing.

    Returns:
        A folder written on the output_dir location (in CAPS format), also a
        tsv file describing this output

    """
    commandline_to_json(
        {
            "output_dir": output_dir,
            "caps_dir": caps_directory,
            "preprocessing": preprocessing,
            "n_subjects": n_subjects,
            "n_proc": n_proc,
            "mean": mean,
            "sigma": sigma,
        }
    )
    # Transform caps_directory in dict
    caps_dict = CapsDataset.create_caps_dict(caps_directory, multi_cohort=multi_cohort)

    # Read DataFrame
    data_df = load_and_check_tsv(tsv_path, caps_dict, output_dir)

    # Create subjects dir
    (Path(output_dir) / "subjects").mkdir(parents=True, exist_ok=True)

    # Retrieve image of first subject
    participant_id = data_df.loc[0, "participant_id"]
    session_id = data_df.loc[0, "session_id"]
    cohort = data_df.loc[0, "cohort"]

    # Find appropriate preprocessing file type
    file_type = find_file_type(
        preprocessing, uncropped_image, acq_label, suvr_reference_region
    )

    image_paths = clinica_file_reader(
        [participant_id], [session_id], caps_dict[cohort], file_type
    )[0]
    image_nii = nib.load(image_paths[0])
    image = image_nii.get_data()

    # Create output tsv file
    participant_id_list = [f"sub-RAND{i}" for i in range(2 * n_subjects)]
    session_id_list = ["ses-M00"] * 2 * n_subjects
    diagnosis_list = ["AD"] * n_subjects + ["CN"] * n_subjects
    data = np.array([participant_id_list, session_id_list, diagnosis_list])
    data = data.T
    output_df = pd.DataFrame(
        data, columns=["participant_id", "session_id", "diagnosis"]
    )
    output_df["age_bl"] = 60
    output_df["sex"] = "F"
    output_df.to_csv(Path(output_dir) / "data.tsv", sep="\t", index=False)

    input_filename = Path(image_paths[0]).name
    filename_pattern = "_".join(input_filename.split("_")[2::])

    def create_random_image(i):
        # for i in range(2 * n_subjects):
        gauss = np.random.normal(mean, sigma, image.shape)
        participant_id = f"sub-RAND{i}"
        noisy_image = image + gauss
        noisy_image_nii = nib.Nifti1Image(
            noisy_image, header=image_nii.header, affine=image_nii.affine
        )
        noisy_image_nii_path = (
            Path(output_dir) / "subjects" / participant_id / "ses-M00" / "t1_linear"
        )

        noisy_image_nii_filename = f"{participant_id}_ses-M00_{filename_pattern}"
        Path(noisy_image_nii_path).mkdir(parents=True, exist_ok=True)
        nib.save(noisy_image_nii, Path(noisy_image_nii_path) / noisy_image_nii_filename)

    Parallel(n_jobs=n_proc)(
        delayed(create_random_image)(i) for i in range(2 * n_subjects)
    )

    write_missing_mods(output_dir, output_df)
    logger.info(f"Random dataset was generated at {output_dir}")


def generate_trivial_dataset(
    caps_directory: str,
    output_dir: str,
    n_subjects: int,
    n_proc: int,
    tsv_path: Optional[str] = None,
    preprocessing: str = "t1-linear",
    mask_path: Optional[str] = None,
    atrophy_percent: float = 60,
    multi_cohort: bool = False,
    uncropped_image: bool = False,
    acq_label: str = "fdg",
    suvr_reference_region: str = "pons",
):
    """
    Generates a fully separable dataset.

    Generates a dataset, based on the images of the CAPS directory, where a
    half of the image is processed using a mask to occlude a specific region.
    This procedure creates a dataset fully separable (images with half-right
    processed and image with half-left processed)

    Args:
        caps_directory: path to the CAPS directory.
        output_dir: folder containing the synthetic dataset in CAPS format.
        n_subjects: number of subjects in each class of the synthetic dataset.
        tsv_path: path to tsv file of list of subjects/sessions.
        preprocessing: preprocessing performed. Must be in ['linear', 'extensive'].
        mask_path: path to the extracted masks to generate the two labels.
        atrophy_percent: percentage of atrophy applied.
        multi_cohort: If True caps_directory is the path to a TSV file linking cohort names and paths.
        uncropped_image: If True the uncropped image of `t1-linear` or `pet-linear` will be used.
        acq_label: name of the tracer when using `pet-linear` preprocessing.
        suvr_reference_region: name of the reference region when using `pet-linear` preprocessing.

    Returns:
        Folder structure where images are stored in CAPS format.

    Raises:
        IndexError: if `n_subjects` is higher than the length of the TSV file at `tsv_path`.
    """
    from pathlib import Path

    from clinicadl.utils.exceptions import DownloadError

    commandline_to_json(
        {
            "output_dir": output_dir,
            "caps_dir": caps_directory,
            "preprocessing": preprocessing,
            "n_subjects": n_subjects,
            "n_proc": n_proc,
            "atrophy_percent": atrophy_percent,
        }
    )

    # Transform caps_directory in dict
    caps_dict = CapsDataset.create_caps_dict(caps_directory, multi_cohort=multi_cohort)
    # Read DataFrame
    data_df = load_and_check_tsv(tsv_path, caps_dict, output_dir)
    data_df = extract_baseline(data_df)

    home = Path.home()
    cache_clinicadl = home / ".cache" / "clinicadl" / "ressources" / "masks"
    url_aramis = "https://aramislab.paris.inria.fr/files/data/masks/"
    FILE1 = RemoteFileStructure(
        filename="AAL2.tar.gz",
        url=url_aramis,
        checksum="89427970921674792481bffd2de095c8fbf49509d615e7e09e4bc6f0e0564471",
    )
    cache_clinicadl.mkdir(parents=True, exist_ok=True)

    if n_subjects > len(data_df):
        raise IndexError(
            f"The number of subjects {n_subjects} cannot be higher "
            f"than the number of subjects in the baseline dataset of size {len(data_df)}"
        )

    if mask_path is None:
        if not (cache_clinicadl / "AAL2").is_dir():
            print("Downloading AAL2 masks...")
            try:
                mask_path_tar = fetch_file(FILE1, cache_clinicadl)
                tar_file = tarfile.open(mask_path_tar)
                print("File: " + mask_path_tar)
                try:
                    tar_file.extractall(cache_clinicadl)
                    tar_file.close()
                    mask_path = cache_clinicadl / "AAL2"
                except RuntimeError:
                    print("Unable to extract downloaded files.")
            except IOError as err:
                print("Unable to download required templates:", err)
                raise DownloadError(
                    """Unable to download masks, please download them
                    manually at https://aramislab.paris.inria.fr/files/data/masks/
                    and provide a valid path."""
                )
        else:
            mask_path = cache_clinicadl / "AAL2"

    # Create subjects dir
    (Path(output_dir) / "subjects").mkdir(parents=True, exist_ok=True)

    # Output tsv file
    columns = ["participant_id", "session_id", "diagnosis", "age_bl", "sex"]
    output_df = pd.DataFrame(columns=columns)
    diagnosis_list = ["AD", "CN"]

    # Find appropriate preprocessing file type
    file_type = find_file_type(
        preprocessing, uncropped_image, acq_label, suvr_reference_region
    )

    def create_trivial_image(i, output_df):
        # for i in range(2 * n_subjects):
        data_idx = i // 2
        label = i % 2

        participant_id = data_df.loc[data_idx, "participant_id"]
        session_id = data_df.loc[data_idx, "session_id"]
        cohort = data_df.loc[data_idx, "cohort"]
        image_paths = clinica_file_reader(
            [participant_id], [session_id], caps_dict[cohort], file_type
        )[0]
        image_nii = nib.load(image_paths[0])
        image = image_nii.get_data()

        input_filename = Path(image_paths[0]).name
        filename_pattern = "_".join(input_filename.split("_")[2::])

        trivial_image_nii_dir = (
            Path(output_dir) / "subjects" / f"sub-TRIV{i}" / session_id / preprocessing
        )

        trivial_image_nii_filename = f"sub-TRIV{i}_{session_id}_{filename_pattern}"

        trivial_image_nii_dir.mkdir(parents=True, exist_ok=True)

        atlas_to_mask = nib.load(Path(mask_path) / f"mask-{label + 1}.nii").get_data()

        # Create atrophied image
        trivial_image = im_loss_roi_gaussian_distribution(
            image, atlas_to_mask, atrophy_percent
        )
        trivial_image_nii = nib.Nifti1Image(trivial_image, affine=image_nii.affine)
        trivial_image_nii.to_filename(
            trivial_image_nii_dir / trivial_image_nii_filename
        )

        # Append row to output tsv
        row = [f"sub-TRIV{i}", session_id, diagnosis_list[label], 60, "F"]
        row_df = pd.DataFrame([row], columns=columns)
        output_df = pd.concat([output_df, row_df])

<<<<<<< HEAD
        return output_df
=======
    output_df.to_csv(Path(output_dir) / "data.tsv", sep="\t", index=False)
>>>>>>> 76c1f605

    results_df = Parallel(n_jobs=n_proc)(
        delayed(create_trivial_image)(i, output_df) for i in range(2 * n_subjects)
    )
    for result in results_df:
        output_df = pd.concat([result, output_df])

    output_df.to_csv(join(output_dir, "data.tsv"), sep="\t", index=False)
    write_missing_mods(output_dir, output_df)
    logger.info(f"Trivial dataset was generated at {output_dir}")


def generate_shepplogan_dataset(
    output_dir: str,
    img_size: int,
    n_proc: int,
    labels_distribution: Dict[str, Tuple[float, float, float]],
    extract_json: str = None,
    samples: int = 100,
    smoothing: bool = True,
):
    """
    Creates a CAPS data set of synthetic data based on Shepp-Logan phantom.
    Source NifTi files are not extracted, but directly the slices as tensors.

    Args:
        output_dir: path to the CAPS created.
        img_size: size of the square image.
        labels_distribution: gives the proportions of the three subtypes (ordered in a tuple) for each label.
        extract_json: name of the JSON file in which generation details are stored.
        samples: number of samples generated per class.
        smoothing: if True, an additional random smoothing is performed on top of all operations on each image.
    """

    check_and_clean(Path(output_dir) / "subjects")
    commandline_to_json(
        {
            "output_dir": output_dir,
            "img_size": img_size,
            "labels_distribution": labels_distribution,
            "samples": samples,
            "smoothing": smoothing,
        }
    )
    columns = ["participant_id", "session_id", "diagnosis", "subtype"]
    data_df = pd.DataFrame(columns=columns)

    for i, label in enumerate(labels_distribution.keys()):

        def create_shepplogan_image(j, data_df):
            # for j in range(samples):
            participant_id = f"sub-CLNC{i}{j:04d}"
            session_id = "ses-M00"
            subtype = np.random.choice(
                np.arange(len(labels_distribution[label])), p=labels_distribution[label]
            )
            row_df = pd.DataFrame(
                [[participant_id, session_id, label, subtype]], columns=columns
            )
            data_df = pd.concat([data_df, row_df])

            # Image generation
            slice_path = (
                Path(output_dir)
                / "subjects"
                / participant_id
                / session_id
                / "deeplearning_prepare_data"
                / "slice_based"
                / "custom"
                / f"{participant_id}_{session_id}_space-SheppLogan_axis-axi_channel-single_slice-0_phantom.pt"
            )

            slice_dir = slice_path.parent
            slice_dir.mkdir(parents=True, exist_ok=True)

            slice_np = generate_shepplogan_phantom(
                img_size, label=subtype, smoothing=smoothing
            )
            slice_tensor = torch.from_numpy(slice_np).float().unsqueeze(0)
            torch.save(slice_tensor, slice_path)

            image_path = (
                Path(output_dir)
                / "subjects"
                / participant_id
                / session_id
                / "shepplogan"
                / f"{participant_id}_{session_id}_space-SheppLogan_phantom.nii.gz"
            )
            image_dir = image_path.parent
            image_dir.mkdir(parents=True, exist_ok=True)
            with image_path.open("w") as f:
                f.write("0")
            return data_df

        results_df = Parallel(n_jobs=n_proc)(
            delayed(create_shepplogan_image)(j, data_df) for j in range(samples)
        )
        for result in results_df:
            data_df = pd.concat([result, data_df])

    # Save data
    data_df.to_csv(Path(output_dir) / "data.tsv", sep="\t", index=False)

    # Save preprocessing JSON file
    preprocessing_dict = {
        "preprocessing": "custom",
        "mode": "slice",
        "use_uncropped_image": False,
        "prepare_dl": True,
        "extract_json": compute_extract_json(extract_json),
        "slice_direction": 2,
        "slice_mode": "single",
        "discarded_slices": 0,
        "num_slices": 1,
        "file_type": {
            "pattern": f"*_space-SheppLogan_phantom.nii.gz",
            "description": "Custom suffix",
            "needed_pipeline": "shepplogan",
        },
    }
    write_preprocessing(preprocessing_dict, output_dir)
    write_missing_mods(output_dir, data_df)

    logger.info(f"Shepplogan dataset was generated at {output_dir}")<|MERGE_RESOLUTION|>--- conflicted
+++ resolved
@@ -304,11 +304,8 @@
         row_df = pd.DataFrame([row], columns=columns)
         output_df = pd.concat([output_df, row_df])
 
-<<<<<<< HEAD
+
         return output_df
-=======
-    output_df.to_csv(Path(output_dir) / "data.tsv", sep="\t", index=False)
->>>>>>> 76c1f605
 
     results_df = Parallel(n_jobs=n_proc)(
         delayed(create_trivial_image)(i, output_df) for i in range(2 * n_subjects)
