# coding: utf8

"""
This file generates data for trivial or intractable (random) data for binary classification.
"""
import tarfile
from os import makedirs
from os.path import basename, dirname, exists, join
from typing import Dict, Optional, Tuple

import nibabel as nib
import numpy as np
import pandas as pd
import torch
from clinica.utils.inputs import RemoteFileStructure, clinica_file_reader, fetch_file

from clinicadl.utils.caps_dataset.data import CapsDataset
from clinicadl.utils.maps_manager.iotools import check_and_clean, commandline_to_json
from clinicadl.utils.preprocessing import write_preprocessing
from clinicadl.utils.tsvtools_utils import extract_baseline

from .generate_utils import (
    find_file_type,
    generate_shepplogan_phantom,
    im_loss_roi_gaussian_distribution,
    load_and_check_tsv,
    write_missing_mods,
)


def generate_random_dataset(
    caps_directory: str,
    output_dir: str,
    n_subjects: int,
    tsv_path: Optional[str] = None,
    mean: float = 0,
    sigma: float = 0.5,
    preprocessing: str = "t1-linear",
    multi_cohort: bool = False,
    uncropped_image: bool = False,
    acq_label: Optional[str] = None,
    suvr_reference_region: Optional[str] = None,
):
    """
    Generates a random dataset.

    Creates a random dataset for intractable classification task from the first
    subject of the tsv file (other subjects/sessions different from the first
    one are ignored. Degree of noise can be parameterized.

    Args:
        caps_directory: Path to the (input) CAPS directory.
        output_dir: folder containing the synthetic dataset in (output)
            CAPS format.
        n_subjects: number of subjects in each class of the
            synthetic dataset
        tsv_path: path to tsv file of list of subjects/sessions.
        mean: mean of the gaussian noise
        sigma: standard deviation of the gaussian noise
        preprocessing: preprocessing performed. Must be in ['t1-linear', 't1-extensive'].
        multi_cohort: If True caps_directory is the path to a TSV file linking cohort names and paths.
        uncropped_image: If True the uncropped image of `t1-linear` or `pet-linear` will be used.
        acq_label: name of the tracer when using `pet-linear` preprocessing.
        suvr_reference_region: name of the reference region when using `pet-linear` preprocessing.

    Returns:
        A folder written on the output_dir location (in CAPS format), also a
        tsv file describing this output

    """
    commandline_to_json(
        {
            "output_dir": output_dir,
            "caps_dir": caps_directory,
            "preprocessing": preprocessing,
            "n_subjects": n_subjects,
            "mean": mean,
            "sigma": sigma,
        }
    )
    # Transform caps_directory in dict
    caps_dict = CapsDataset.create_caps_dict(caps_directory, multi_cohort=multi_cohort)

    # Read DataFrame
    data_df = load_and_check_tsv(tsv_path, caps_dict, output_dir)

    # Create subjects dir
    makedirs(join(output_dir, "subjects"), exist_ok=True)

    # Retrieve image of first subject
    participant_id = data_df.loc[0, "participant_id"]
    session_id = data_df.loc[0, "session_id"]
    cohort = data_df.loc[0, "cohort"]

    # Find appropriate preprocessing file type
    file_type = find_file_type(
        preprocessing, uncropped_image, acq_label, suvr_reference_region
    )

    image_paths = clinica_file_reader(
        [participant_id], [session_id], caps_dict[cohort], file_type
    )
    image_nii = nib.load(image_paths[0])
    image = image_nii.get_data()

    # Create output tsv file
    participant_id_list = [f"sub-RAND{i}" for i in range(2 * n_subjects)]
    session_id_list = ["ses-M00"] * 2 * n_subjects
    diagnosis_list = ["AD"] * n_subjects + ["CN"] * n_subjects
    data = np.array([participant_id_list, session_id_list, diagnosis_list])
    data = data.T
    output_df = pd.DataFrame(
        data, columns=["participant_id", "session_id", "diagnosis"]
    )
    output_df["age_bl"] = 60
    output_df["sex"] = "F"
    output_df.to_csv(join(output_dir, "data.tsv"), sep="\t", index=False)

    input_filename = basename(image_paths[0])
    filename_pattern = "_".join(input_filename.split("_")[2::])
    for i in range(2 * n_subjects):
        gauss = np.random.normal(mean, sigma, image.shape)
        participant_id = f"sub-RAND{i}"
        noisy_image = image + gauss
        noisy_image_nii = nib.Nifti1Image(
            noisy_image, header=image_nii.header, affine=image_nii.affine
        )
        noisy_image_nii_path = join(
            output_dir, "subjects", participant_id, "ses-M00", "t1_linear"
        )
        noisy_image_nii_filename = f"{participant_id}_ses-M00_{filename_pattern}"
        makedirs(noisy_image_nii_path, exist_ok=True)
        nib.save(noisy_image_nii, join(noisy_image_nii_path, noisy_image_nii_filename))

    write_missing_mods(output_dir, output_df)


def generate_trivial_dataset(
    caps_directory: str,
    output_dir: str,
    n_subjects: int,
    tsv_path: Optional[str] = None,
    preprocessing: str = "t1-linear",
    mask_path: Optional[str] = None,
    atrophy_percent: float = 60,
    multi_cohort: bool = False,
    uncropped_image: bool = False,
    acq_label: str = "fdg",
    suvr_reference_region: str = "pons",
):
    """
    Generates a fully separable dataset.

    Generates a dataset, based on the images of the CAPS directory, where a
    half of the image is processed using a mask to occlude a specific region.
    This procedure creates a dataset fully separable (images with half-right
    processed and image with half-left processed)

    Args:
        caps_directory: path to the CAPS directory.
        output_dir: folder containing the synthetic dataset in CAPS format.
        n_subjects: number of subjects in each class of the synthetic dataset.
        tsv_path: path to tsv file of list of subjects/sessions.
        preprocessing: preprocessing performed. Must be in ['linear', 'extensive'].
        mask_path: path to the extracted masks to generate the two labels.
        atrophy_percent: percentage of atrophy applied.
        multi_cohort: If True caps_directory is the path to a TSV file linking cohort names and paths.
        uncropped_image: If True the uncropped image of `t1-linear` or `pet-linear` will be used.
        acq_label: name of the tracer when using `pet-linear` preprocessing.
        suvr_reference_region: name of the reference region when using `pet-linear` preprocessing.

    Returns:
        Folder structure where images are stored in CAPS format.

    Raises:
        ValueError: if `n_subjects` is higher than the length of the TSV file at `tsv_path`.
    """
    from pathlib import Path

    commandline_to_json(
        {
            "output_dir": output_dir,
            "caps_dir": caps_directory,
            "preprocessing": preprocessing,
            "n_subjects": n_subjects,
            "atrophy_percent": atrophy_percent,
        }
    )

    # Transform caps_directory in dict
    caps_dict = CapsDataset.create_caps_dict(caps_directory, multi_cohort=multi_cohort)

    # Read DataFrame
    data_df = load_and_check_tsv(tsv_path, caps_dict, output_dir)
    data_df = extract_baseline(data_df)

    home = str(Path.home())
    cache_clinicadl = join(home, ".cache", "clinicadl", "ressources", "masks")
    url_aramis = "https://aramislab.paris.inria.fr/files/data/masks/"
    FILE1 = RemoteFileStructure(
        filename="AAL2.tar.gz",
        url=url_aramis,
        checksum="89427970921674792481bffd2de095c8fbf49509d615e7e09e4bc6f0e0564471",
    )
    makedirs(cache_clinicadl, exist_ok=True)

    if n_subjects > len(data_df):
        raise ValueError(
            f"The number of subjects {n_subjects} cannot be higher "
            f"than the number of subjects in the baseline dataset of size {len(data_df)}"
        )

    if mask_path is None:
        if not exists(join(cache_clinicadl, "AAL2")):
            try:
                print("Try to download AAL2 masks")
                mask_path_tar = fetch_file(FILE1, cache_clinicadl)
                tar_file = tarfile.open(mask_path_tar)
                print("File: " + mask_path_tar)
                try:
                    tar_file.extractall(cache_clinicadl)
                    tar_file.close()
                    mask_path = join(cache_clinicadl, "AAL2")
                except RuntimeError:
                    print("Unable to extract downloaded files")
            except IOError as err:
                print("Unable to download required templates:", err)
                raise ValueError(
                    """Unable to download masks, please download them
                                  manually at https://aramislab.paris.inria.fr/files/data/masks/
                                  and provide a valid path."""
                )
        else:
            mask_path = join(cache_clinicadl, "AAL2")

    # Create subjects dir
    makedirs(join(output_dir, "subjects"), exist_ok=True)

    # Output tsv file
    columns = ["participant_id", "session_id", "diagnosis", "age_bl", "sex"]
    output_df = pd.DataFrame(columns=columns)
    diagnosis_list = ["AD", "CN"]

    # Find appropriate preprocessing file type
    file_type = find_file_type(
        preprocessing, uncropped_image, acq_label, suvr_reference_region
    )

    for i in range(2 * n_subjects):
        data_idx = i // 2
        label = i % 2

        participant_id = data_df.loc[data_idx, "participant_id"]
        session_id = data_df.loc[data_idx, "session_id"]
        cohort = data_df.loc[data_idx, "cohort"]
        image_paths = clinica_file_reader(
            [participant_id], [session_id], caps_dict[cohort], file_type
        )
        image_nii = nib.load(image_paths[0])
        image = image_nii.get_data()

        input_filename = basename(image_paths[0])
        filename_pattern = "_".join(input_filename.split("_")[2::])

        trivial_image_nii_dir = join(
<<<<<<< HEAD
            output_dir, "subjects", participant_id, session_id, preprocessing
        )
        trivial_image_nii_filename = f"{participant_id}_{session_id}_{filename_pattern}"
=======
            output_dir, "subjects", f"sub-TRIV{i}", "ses-M00", "t1_linear"
        )
        trivial_image_nii_filename = f"sub-TRIV{i}_ses-M00_{filename_pattern}"
>>>>>>> abddbed1

        makedirs(trivial_image_nii_dir, exist_ok=True)

        atlas_to_mask = nib.load(join(mask_path, f"mask-{label + 1}.nii")).get_data()

        # Create atrophied image
        trivial_image = im_loss_roi_gaussian_distribution(
            image, atlas_to_mask, atrophy_percent
        )
        trivial_image_nii = nib.Nifti1Image(trivial_image, affine=image_nii.affine)
        trivial_image_nii.to_filename(
            join(trivial_image_nii_dir, trivial_image_nii_filename)
        )
        print(join(trivial_image_nii_dir, trivial_image_nii_filename))

        # Append row to output tsv
        row = [f"sub-TRIV{i}", session_id, diagnosis_list[label], 60, "F"]
        row_df = pd.DataFrame([row], columns=columns)
        output_df = output_df.append(row_df)

    output_df.to_csv(join(output_dir, "data.tsv"), sep="\t", index=False)

    write_missing_mods(output_dir, output_df)


def generate_shepplogan_dataset(
    output_dir: str,
    img_size: int,
    labels_distribution: Dict[str, Tuple[float, float, float]],
    samples: int = 100,
    smoothing: bool = True,
):

    check_and_clean(join(output_dir, "subjects"))
    commandline_to_json(
        {
            "output_dir": output_dir,
            "img_size": img_size,
            "labels_distribution": labels_distribution,
            "samples": samples,
            "smoothing": smoothing,
        }
    )
    columns = ["participant_id", "session_id", "diagnosis", "subtype"]
    data_df = pd.DataFrame(columns=columns)

    for i, label in enumerate(labels_distribution.keys()):
        for j in range(samples):
            participant_id = "sub-CLNC%i%04d" % (i, j)
            session_id = "ses-M00"
            subtype = np.random.choice(
                np.arange(len(labels_distribution[label])), p=labels_distribution[label]
            )
            row_df = pd.DataFrame(
                [[participant_id, session_id, label, subtype]], columns=columns
            )
            data_df = data_df.append(row_df)

            # Image generation
            slice_path = join(
                output_dir,
                "subjects",
                participant_id,
                session_id,
                "deeplearning_prepare_data",
                "slice_based",
                "custom",
                f"{participant_id}_{session_id}_space-SheppLogan_axis-axi_channel-single_slice-0_phantom.pt",
            )
            slice_dir = dirname(slice_path)
            makedirs(slice_dir, exist_ok=True)

            slice_np = generate_shepplogan_phantom(
                img_size, label=subtype, smoothing=smoothing
            )
            slice_tensor = torch.from_numpy(slice_np).float().unsqueeze(0)
            torch.save(slice_tensor, slice_path)

            image_path = join(
                output_dir,
                "subjects",
                participant_id,
                session_id,
                "shepplogan",
                f"{participant_id}_{session_id}_space-SheppLogan_phantom.nii.gz",
            )
            image_dir = dirname(image_path)
            makedirs(image_dir, exist_ok=True)
            with open(image_path, "w") as f:
                f.write("0")

    # Save data
    data_df.to_csv(join(output_dir, "data.tsv"), sep="\t", index=False)

    # Save preprocessing JSON file
    preprocessing_dict = {
        "preprocessing": "custom",
        "mode": "slice",
        "use_uncropped_image": False,
        "prepare_dl": True,
        "slice_direction": 2,
        "slice_mode": "single",
        "discarded_slices": 0,
        "num_slices": 1,
        "file_type": {
            "pattern": f"*_space-SheppLogan_phantom.nii.gz",
            "description": "Custom suffix",
            "needed_pipeline": "shepplogan",
        },
    }
    write_preprocessing(preprocessing_dict, output_dir)
    write_missing_mods(output_dir, data_df)<|MERGE_RESOLUTION|>--- conflicted
+++ resolved
@@ -263,15 +263,9 @@
         filename_pattern = "_".join(input_filename.split("_")[2::])
 
         trivial_image_nii_dir = join(
-<<<<<<< HEAD
-            output_dir, "subjects", participant_id, session_id, preprocessing
-        )
-        trivial_image_nii_filename = f"{participant_id}_{session_id}_{filename_pattern}"
-=======
-            output_dir, "subjects", f"sub-TRIV{i}", "ses-M00", "t1_linear"
-        )
-        trivial_image_nii_filename = f"sub-TRIV{i}_ses-M00_{filename_pattern}"
->>>>>>> abddbed1
+            output_dir, "subjects", f"sub-TRIV{i}", session_id, preprocessing
+        )
+        trivial_image_nii_filename = f"sub-TRIV{i}_{session_id}_{filename_pattern}"
 
         makedirs(trivial_image_nii_dir, exist_ok=True)
 
