--- conflicted
+++ resolved
@@ -137,14 +137,6 @@
     image_nii = nib.load(image_paths[0][0])
     image = image_nii.get_fdata()
 
-<<<<<<< HEAD
-=======
-    # Create output tsv file
-    participant_id_list = [f"sub-RAND{i}" for i in range(2 * n_subjects)]
-    session_id_list = ["ses-M000"] * 2 * n_subjects
-    diagnosis_list = ["AD"] * n_subjects + ["CN"] * n_subjects
-
->>>>>>> 6bfaccda
     output_df = pd.DataFrame(
         {
             "participant_id": [f"sub-RAND{i}" for i in range(2 * n_subjects)],
