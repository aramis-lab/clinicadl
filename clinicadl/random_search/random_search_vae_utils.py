--- conflicted
+++ resolved
@@ -135,7 +135,7 @@
         "last_layer_conv": "choice",
         "n_layer_per_block_encoder": "randint",
         "n_layer_per_block_decoder": "randint",
-<<<<<<< HEAD
+        "block_type": "choice",
         # Beta VAE
         "beta": "choice",
         # Linear Normalizing Flow VAE
@@ -179,9 +179,6 @@
         # Regularized AE with gradient penalty
         #embedding_weight:1e-2
         #reg_weight:1e-4
-=======
-        "block_type": "choice",
->>>>>>> 48b1d696
     }
 
     for name, sampling_type in sampling_vae_dict.items():
