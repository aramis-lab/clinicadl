--- conflicted
+++ resolved
@@ -7,13 +7,9 @@
 from clinicadl.train import train
 
 
-<<<<<<< HEAD
-def launch_search(launch_directory, job_name):
-    if not path.exists(path.join(launch_directory, "random_search.toml")):
-=======
+
 def launch_search(launch_directory: Path, job_name):
     if not (launch_directory / "random_search.toml").is_file():
->>>>>>> 1b71810c
         raise FileNotFoundError(
             f"TOML file 'random_search.toml' must be written in directory: {launch_directory}."
         )
