import random
from pathlib import Path
from typing import Any, Dict, Tuple

import toml

from clinicadl.train.train_utils import build_train_dict
from clinicadl.utils.exceptions import ClinicaDLConfigurationError
from clinicadl.utils.preprocessing import path_decoder, read_preprocessing


def get_space_dict(launch_directory: Path) -> Dict[str, Any]:
    """Transforms the TOML dictionary in one dimension dictionary."""
    toml_path = launch_directory / "random_search.toml"
    toml_options = toml.load(toml_path)

    if "Random_Search" not in toml_options:
        raise ClinicaDLConfigurationError(
            "Category 'Random_Search' must be defined in the random_search.toml file. "
            "All random search arguments AND options must be defined in this category."
        )

    space_dict = dict()
    for key in toml_options["Random_Search"]:
        space_dict[key] = toml_options["Random_Search"][key]

    space_dict = path_decoder(space_dict)
    # Check presence of mandatory arguments
    mandatory_arguments = [
        "network_task",
        "tsv_path",
        "caps_directory",
        "preprocessing_json",
        "n_convblocks",
        "first_conv_width",
        "n_fcblocks",
    ]

    for argument in mandatory_arguments:
        if argument not in space_dict:
            raise ClinicaDLConfigurationError(
                f"The argument {argument} must be specified in the random_search.toml file (Random_Search category)."
            )

    # Default of specific options of random search
    space_dict.setdefault("d_reduction", "MaxPooling")
    space_dict.setdefault("network_normalization", "BatchNorm")
<<<<<<< HEAD
    space_dict.setdefault("channels_limit", "512")
    space_dict.setdefault("n_conv", "1")
    space_dict.setdefault("wd_bool", "True")
=======
    space_dict.setdefault("channels_limit", 512)
    space_dict.setdefault("n_conv", 1)
    space_dict.setdefault("wd_bool", True)
>>>>>>> 8dd81d96

    train_default = build_train_dict(toml_path, space_dict["network_task"])

    # Mode and preprocessing
    preprocessing_json = (
        space_dict["caps_directory"]
        / "tensor_extraction"
        / space_dict.pop("preprocessing_json")
    )

    preprocessing_dict = read_preprocessing(preprocessing_json)
    train_default["preprocessing_dict"] = preprocessing_dict
    train_default["mode"] = preprocessing_dict["mode"]

    space_dict.update(train_default)

    return space_dict


def sampling_fn(value, sampling_type: str):
    if isinstance(value, (tuple, list)):
        if sampling_type == "fixed":
            return value
        elif sampling_type == "choice":
            return random.choice(value)
        elif sampling_type == "exponent":
            exponent = random.uniform(*value)
            return 10**-exponent
        elif sampling_type == "randint":
            return random.randint(*value)
        elif sampling_type == "uniform":
            return random.uniform(*value)
        else:
            raise NotImplementedError(
                f"Sampling type {sampling_type} is not implemented"
            )
    else:
        if sampling_type == "exponent":
            return 10**-value
        else:
            return value


def random_sampling(rs_options: Dict[str, Any]) -> Dict[str, Any]:
    """
    Samples all the hyperparameters of the model.
    Args:
        rs_options: parameters of the random search
    Returns:
        options updated to train the model generated randomly
    """

    options = dict()
    sampling_dict = {
        "accumulation_steps": "randint",
        "baseline": "choice",
        "batch_size": "fixed",
        "caps_directory": "fixed",
        "channels_limit": "fixed",
        "compensation": "fixed",
        "data_augmentation": "fixed",
        "deterministic": "fixed",
        "diagnoses": "fixed",
        "dropout": "uniform",
        "epochs": "fixed",
        "evaluation_steps": "fixed",
        "gpu": "fixed",
        "label": "fixed",
        "learning_rate": "exponent",
        "normalize": "choice",
        "mode": "fixed",
        "multi_cohort": "fixed",
        "multi_network": "choice",
        "ssda_netork": "fixed",
        "n_fcblocks": "randint",
        "n_splits": "fixed",
        "n_proc": "fixed",
        "network_task": "fixed",
        "network_normalization": "choice",
        "optimizer": "choice",
        "patience": "fixed",
        "preprocessing_dict": "fixed",
        "sampler": "choice",
        "seed": "fixed",
        "selection_metrics": "fixed",
        "split": "fixed",
        "tolerance": "fixed",
        "transfer_path": "choice",
        "transfer_selection_metric": "choice",
        "tsv_path": "fixed",
        "wd_bool": "choice",
        "weight_decay": "exponent",
    }

    for name, sampling_type in sampling_dict.items():
        if name in rs_options:
            sampled_value = sampling_fn(rs_options[name], sampling_type)
            options[name] = sampled_value

    # Exceptions to classical sampling functions
    if not options["wd_bool"]:
        options["weight_decay"] = 0

    options["convolutions_dict"] = random_conv_sampling(rs_options)

    return options


def random_conv_sampling(rs_options: Dict[str, Any]) -> Dict[str, Dict[str, Any]]:
    """
    Generate random parameters for a random architecture (convolutional part).
    Args:
        rs_options: parameters of the random search
    Returns
        parameters of the convolutions
    """
    n_convblocks = sampling_fn(rs_options["n_convblocks"], "randint")
    first_conv_width = sampling_fn(rs_options["first_conv_width"], "choice")
    d_reduction = sampling_fn(rs_options["d_reduction"], "choice")

    # Sampling the parameters of each convolutional block
    convolutions = dict()
    current_in_channels = None
    current_out_channels = first_conv_width
    for i in range(n_convblocks):
        conv_dict = dict()
        conv_dict["in_channels"] = current_in_channels
        conv_dict["out_channels"] = current_out_channels

        current_in_channels, current_out_channels = update_channels(
            current_out_channels, rs_options["channels_limit"]
        )
        conv_dict["n_conv"] = sampling_fn(rs_options["n_conv"], "choice")
        conv_dict["d_reduction"] = d_reduction
        convolutions["conv" + str(i)] = conv_dict

    return convolutions


def update_channels(out_channels: int, channels_limit: int = 512) -> Tuple[int, int]:
    in_channels = out_channels
    if out_channels < channels_limit:
        out_channels = 2 * out_channels

    return in_channels, out_channels<|MERGE_RESOLUTION|>--- conflicted
+++ resolved
@@ -45,15 +45,9 @@
     # Default of specific options of random search
     space_dict.setdefault("d_reduction", "MaxPooling")
     space_dict.setdefault("network_normalization", "BatchNorm")
-<<<<<<< HEAD
-    space_dict.setdefault("channels_limit", "512")
-    space_dict.setdefault("n_conv", "1")
-    space_dict.setdefault("wd_bool", "True")
-=======
     space_dict.setdefault("channels_limit", 512)
     space_dict.setdefault("n_conv", 1)
     space_dict.setdefault("wd_bool", True)
->>>>>>> 8dd81d96
 
     train_default = build_train_dict(toml_path, space_dict["network_task"])
 
