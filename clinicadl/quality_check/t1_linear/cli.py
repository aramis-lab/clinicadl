--- conflicted
+++ resolved
@@ -23,10 +23,7 @@
 @cli_param.option.batch_size
 @cli_param.option.n_proc
 @cli_param.option.use_gpu
-<<<<<<< HEAD
-=======
 @cli_param.option.amp
->>>>>>> 7b688853
 @click.option(
     "--network",
     default="darq",
@@ -48,10 +45,7 @@
     batch_size,
     n_proc,
     gpu,
-<<<<<<< HEAD
-=======
     amp,
->>>>>>> 7b688853
     network,
     use_tensor,
     use_uncropped_image=True,
@@ -77,10 +71,7 @@
         batch_size=batch_size,
         n_proc=n_proc,
         gpu=gpu,
-<<<<<<< HEAD
-=======
         amp=amp,
->>>>>>> 7b688853
         network=network,
         use_tensor=use_tensor,
         use_uncropped_image=use_uncropped_image,
