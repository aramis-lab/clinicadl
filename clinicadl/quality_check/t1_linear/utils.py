--- conflicted
+++ resolved
@@ -215,11 +215,7 @@
             image_path = clinica_file_reader(
                 [subject], [session], self.img_dir, T1W_LINEAR_CROPPED
             )[0]
-<<<<<<< HEAD
-            image = nib.load(image_path)
-=======
             image = nib.load(image_path[0])
->>>>>>> 6fbc1fa3
             image = self.nii_transform(image)
 
         sample = {"image": image, "participant_id": subject, "session_id": session}
