--- conflicted
+++ resolved
@@ -9,7 +9,6 @@
     PETPreprocessingConfig,
     T1PreprocessingConfig,
 )
-<<<<<<< HEAD
 from clinicadl.utils.clinica_utils import (
     FileType,
     bids_nii,
@@ -17,40 +16,20 @@
     linear_nii,
     pet_linear_nii,
 )
-=======
->>>>>>> 56256129
 from clinicadl.utils.enum import LinearModality, Preprocessing
 
 
 def compute_folder_and_file_type(
     config: CapsDatasetConfig, from_bids: Optional[Path] = None
-<<<<<<< HEAD
 ) -> Tuple[str, FileType]:
-=======
-) -> Tuple[str, Dict[str, str]]:
-    from clinicadl.utils.clinica_utils import (
-        bids_nii,
-        dwi_dti,
-        linear_nii,
-        pet_linear_nii,
-    )
-
->>>>>>> 56256129
     preprocessing = config.preprocessing.preprocessing
     if from_bids is not None:
         if isinstance(config.preprocessing, CustomPreprocessingConfig):
             mod_subfolder = Preprocessing.CUSTOM.value
-<<<<<<< HEAD
             file_type = FileType(
                 pattern=Path(f"*{config.preprocessing.custom_suffix}"),
                 description="Custom suffix",
             )
-=======
-            file_type = {
-                "pattern": f"*{config.preprocessing.custom_suffix}",
-                "description": "Custom suffix",
-            }
->>>>>>> 56256129
         else:
             mod_subfolder = preprocessing
             file_type = bids_nii(config.preprocessing)
@@ -61,8 +40,6 @@
         )
     else:
         mod_subfolder = preprocessing.value.replace("-", "_")
-<<<<<<< HEAD
-
         if isinstance(config.preprocessing, T1PreprocessingConfig) or isinstance(
             config.preprocessing, FlairPreprocessingConfig
         ):
@@ -76,34 +53,4 @@
                 pattern=Path(f"*{config.preprocessing.custom_suffix}"),
                 description="Custom suffix",
             )
-=======
-        if isinstance(config.preprocessing, T1PreprocessingConfig):
-            file_type = linear_nii(
-                LinearModality.T1W, config.extraction.use_uncropped_image
-            )
-
-        elif isinstance(config.preprocessing, FlairPreprocessingConfig):
-            file_type = linear_nii(
-                LinearModality.FLAIR, config.extraction.use_uncropped_image
-            )
-
-        elif isinstance(config.preprocessing, PETPreprocessingConfig):
-            file_type = pet_linear_nii(
-                config.preprocessing.tracer,
-                config.preprocessing.suvr_reference_region,
-                config.extraction.use_uncropped_image,
-            )
-        elif isinstance(config.preprocessing, DTIPreprocessingConfig):
-            file_type = dwi_dti(
-                config.preprocessing.dti_measure,
-                config.preprocessing.dti_space,
-            )
-        elif isinstance(config.preprocessing, CustomPreprocessingConfig):
-            file_type = {
-                "pattern": f"*{config.preprocessing.custom_suffix}",
-                "description": "Custom suffix",
-            }
-            # custom_suffix["use_uncropped_image"] = None
->>>>>>> 56256129
-
     return mod_subfolder, file_type