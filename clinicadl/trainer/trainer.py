--- conflicted
+++ resolved
@@ -14,12 +14,8 @@
 from torch.utils.data import DataLoader
 from torch.utils.data.distributed import DistributedSampler
 
-<<<<<<< HEAD
 from clinicadl.transforms.transforms import get_transforms
-from clinicadl.utils.caps_dataset.data import return_dataset
-=======
 from clinicadl.caps_dataset.data_utils import return_dataset
->>>>>>> 02c4e30a
 from clinicadl.utils.early_stopping import EarlyStopping
 from clinicadl.utils.exceptions import MAPSError
 from clinicadl.utils.maps_manager.ddp import DDP, cluster
@@ -38,7 +34,6 @@
     from clinicadl.trainer.config.train import TrainConfig
 
 
-
 logger = getLogger("clinicadl.trainer")
 
 
@@ -62,7 +57,6 @@
         # temporary: to match CLI data. TODO : change CLI data
 
         parameters, maps_path = create_parameters_dict(config)
-<<<<<<< HEAD
         if maps_path.is_dir():
             return MapsManager(
                 maps_path, verbose=None
@@ -165,11 +159,6 @@
             self._resume(list(stopped_splits))
         if len(absent_splits) > 0:
             self.train(list(absent_splits), overwrite=True)
-=======
-        return MapsManager(
-            maps_path, parameters, verbose=None
-        )  # TODO : precise which parameters in config are useful
->>>>>>> 02c4e30a
 
     def _check_args(self):
         self.config.reproducibility.seed = get_seed(self.config.reproducibility.seed)
