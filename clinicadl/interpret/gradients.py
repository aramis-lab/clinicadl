--- conflicted
+++ resolved
@@ -1,7 +1,5 @@
 import torch
 from torch.cuda.amp import autocast
-
-from clinicadl.utils.exceptions import ClinicaDLArgumentError
 
 from clinicadl.utils.exceptions import ClinicaDLArgumentError
 
@@ -16,11 +14,7 @@
         self.model.eval()
         self.device = next(model.parameters()).device
 
-<<<<<<< HEAD
-    def generate_gradients(self, input_batch, target_class, **kwargs):
-=======
     def generate_gradients(self, input_batch, target_class, amp=False, **kwargs):
->>>>>>> 7b688853
         # Forward
         input_batch = input_batch.to(self.device)
         input_batch.requires_grad = True
@@ -55,13 +49,9 @@
         if not isinstance(model, CNN):
             raise ValueError("Grad-CAM was only implemented for CNN models.")
 
-<<<<<<< HEAD
-    def generate_gradients(self, input_batch, target_class, level=None, **kwargs):
-=======
     def generate_gradients(
         self, input_batch, target_class, level=None, amp=False, **kwargs
     ):
->>>>>>> 7b688853
         """
         Generate the gradients map corresponding to the input_tensor.
         Args:
@@ -69,10 +59,7 @@
             target_class (int): allows to choose from which node the gradients are back-propagated.
                 Default will back-propagate from the node corresponding to the true class of the image.
             level (int): layer number in the convolutional part after which the feature map is chosen.
-<<<<<<< HEAD
-=======
             amp (bool): whether or not to use automatic mixed precision during forward.
->>>>>>> 7b688853
         Returns:
             (Tensor): the gradients map
         """
@@ -100,12 +87,8 @@
         # Get last conv feature map
         feature_maps = conv_part(input_batch).detach()
         feature_maps.requires_grad = True
-<<<<<<< HEAD
-        model_output = fc_part(pre_fc_part(feature_maps))
-=======
         with autocast(enabled=amp):
             model_output = fc_part(pre_fc_part(feature_maps))
->>>>>>> 7b688853
         # Target for backprop
         one_hot_output = torch.zeros_like(model_output)
         if target_class is not None:
