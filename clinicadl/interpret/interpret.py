--- conflicted
+++ resolved
@@ -64,11 +64,8 @@
         If given, sets the value of num_workers, else use the same as in training step.
     gpu: bool
         If given, a new value for the device of the model will be computed.
-<<<<<<< HEAD
-=======
     amp: bool
         If enabled, uses Automatic Mixed Precision (requires GPU usage).
->>>>>>> 7b688853
     overwrite: bool
         If True former definition of data group is erased.
     overwrite_name: bool
