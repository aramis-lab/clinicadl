# CONFIG FILE FOR TRAIN PIPELINE WITH DEFAULT ARGUMENTS


[Model]
architecture = "default" # ex : Conv5_FC3
multi_network = false

[Architecture]
# CNN
dropout = 0.0 # between 0 and 1
# architecture.n_layers = 4
# VAE
latent_space_size = 128
feature_size = 1024
n_conv = 4
io_layer_channels = 8
recons_weight = 1
kl_weight = 1
normalization = "batch"

[Classification]
selection_metrics = ["loss"]
label = "diagnosis"
label_code = {}
selection_threshold = 0.0 # Will only be used if num_networks != 1
loss = "CrossEntropyLoss"

[Regression]
selection_metrics = ["loss"]
label = "age"
loss = "MSELoss"

[Reconstruction]
selection_metrics = ["loss"]
loss = "MSELoss"

[Computational]
gpu = true
n_proc = 2
batch_size = 8
evaluation_steps = 0
fully_sharded_data_parallel = false
amp = false

[Reproducibility]
seed = 0
deterministic = false
compensation = "memory" # Only used if deterministic = true
track_exp = ""

[Transfer_learning]
transfer_path = ""
transfer_selection_metric = "loss"
nb_unfrozen_layer = 0

[Mode]
# require to manually generate preprocessing json
use_extracted_features = false

[Data]
multi_cohort = false
diagnoses = ["AD", "CN"]
baseline = false
normalize = true
data_augmentation = false
sampler = "random"
size_reduction=false
size_reduction_factor=2

[Cross_validation]
n_splits = 0
split = []

[Optimization]
optimizer = "Adam"
epochs = 20
learning_rate = 1e-4
weight_decay = 1e-4
patience = 0
tolerance = 0.0
accumulation_steps = 1
profiler = false
<<<<<<< HEAD
=======

[Informations]
emissions_calculator = false
>>>>>>> 7b688853
<|MERGE_RESOLUTION|>--- conflicted
+++ resolved
@@ -80,9 +80,6 @@
 tolerance = 0.0
 accumulation_steps = 1
 profiler = false
-<<<<<<< HEAD
-=======
 
 [Informations]
-emissions_calculator = false
->>>>>>> 7b688853
+emissions_calculator = false