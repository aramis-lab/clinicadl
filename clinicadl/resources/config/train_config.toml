--- conflicted
+++ resolved
@@ -39,11 +39,8 @@
 n_proc = 2
 batch_size = 8
 evaluation_steps = 0
-<<<<<<< HEAD
 zero = false
-=======
 amp = false
->>>>>>> eccb345e
 
 [Reproducibility]
 seed = 0
