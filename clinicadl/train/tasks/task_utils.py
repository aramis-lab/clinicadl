from logging import getLogger
from typing import List

from clinicadl.utils.caps_dataset.data import CapsDataset
from clinicadl.utils.preprocessing import read_preprocessing


def task_launcher(network_task: str, task_options_list: List[str], **kwargs):
    """
    Common training framework for all tasks

    Args:
        network_task: task learnt by the network.
        task_options_list: list of options specific to the task.
        kwargs: other arguments and options for network training.
    """
    from pathlib import Path

    from clinicadl.train.train import train
    from clinicadl.train.train_utils import build_train_dict

    logger = getLogger("clinicadl.task_manager")

    config_file_name = None
    if kwargs["config_file"]:
        config_file_name = Path(kwargs["config_file"])
    train_dict = build_train_dict(config_file_name, network_task)

    # Add arguments
    train_dict["network_task"] = network_task
    train_dict["caps_directory"] = Path(kwargs["caps_directory"])
    train_dict["tsv_path"] = Path(kwargs["tsv_directory"])

    # Change value in train dict depending on user provided options
    standard_options_list = [
        "accumulation_steps",
        "amp",
        "architecture",
        "baseline",
        "batch_size",
        "compensation",
        "data_augmentation",
        "deterministic",
        "diagnoses",
        "dropout",
        "epochs",
        "evaluation_steps",
        "gpu",
        "learning_rate",
        "multi_cohort",
        "multi_network",
        "n_proc",
        "n_splits",
        "nb_unfrozen_layer",
        "normalize",
        "optimizer",
        "patience",
        "profiler",
        "tolerance",
<<<<<<< HEAD
        "track_exp",
=======
        "transfer_path",
>>>>>>> 8153b36a
        "transfer_selection_metric",
        "weight_decay",
        "sampler",
        "seed",
        "split",
    ]
    all_options_list = standard_options_list + task_options_list

    for option in all_options_list:
        if (kwargs[option] is not None and not isinstance(kwargs[option], tuple)) or (
            isinstance(kwargs[option], tuple) and len(kwargs[option]) != 0
        ):
            train_dict[option] = kwargs[option]
    if not train_dict["multi_cohort"]:
        preprocessing_json = (
            train_dict["caps_directory"]
            / "tensor_extraction"
            / kwargs["preprocessing_json"]
        )
    else:
        caps_dict = CapsDataset.create_caps_dict(
            train_dict["caps_directory"], train_dict["multi_cohort"]
        )
        json_found = False
        for caps_name, caps_path in caps_dict.items():
            preprocessing_json = (
                caps_path / "tensor_extraction" / kwargs["preprocessing_json"]
            )
            if preprocessing_json.is_file():
                logger.info(
                    f"Preprocessing JSON {preprocessing_json} found in CAPS {caps_name}."
                )
                json_found = True
        if not json_found:
            raise ValueError(
                f"Preprocessing JSON {kwargs['preprocessing_json']} was not found for any CAPS "
                f"in {caps_dict}."
            )

    # Mode and preprocessing
    preprocessing_dict = read_preprocessing(preprocessing_json)
    train_dict["preprocessing_dict"] = preprocessing_dict
    train_dict["mode"] = preprocessing_dict["mode"]

    # Add default values if missing
    if (
        preprocessing_dict["mode"] == "roi"
        and "roi_background_value" not in preprocessing_dict
    ):
        preprocessing_dict["roi_background_value"] = 0

    train(Path(kwargs["output_maps_directory"]), train_dict, train_dict.pop("split"))<|MERGE_RESOLUTION|>--- conflicted
+++ resolved
@@ -57,11 +57,8 @@
         "patience",
         "profiler",
         "tolerance",
-<<<<<<< HEAD
         "track_exp",
-=======
         "transfer_path",
->>>>>>> 8153b36a
         "transfer_selection_metric",
         "weight_decay",
         "sampler",
