--- conflicted
+++ resolved
@@ -63,12 +63,7 @@
         "sampler",
         "seed",
         "split",
-<<<<<<< HEAD
-        "compensation",
-        "transfer_path",
         "zero",
-=======
->>>>>>> 2ceab5b3
     ]
     all_options_list = standard_options_list + task_options_list
 
