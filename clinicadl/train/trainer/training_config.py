from abc import ABC, abstractmethod
<<<<<<< HEAD

from logging import getLogger
=======
from enum import Enum
from logging import getLogger
from pathlib import Path
from typing import Any, Dict, Optional, Tuple

>>>>>>> bb944685
from pydantic import (
    BaseModel,
    ConfigDict,
    computed_field,
<<<<<<< HEAD
)

from clinicadl.config.config import (
    CallbacksConfig,
    ComputationalConfig,
    CrossValidationConfig,
    DataConfig,
    DataLoaderConfig,
    EarlyStoppingConfig,
    LRschedulerConfig,
    MapsManagerConfig,
    ModelConfig,
    OptimizationConfig,
    OptimizerConfig,
    ReproducibilityConfig,
    SSDAConfig,
    TransferLearningConfig,
    TransformsConfig,
    ValidationConfig,
)
from clinicadl.utils.enum import Task

logger = getLogger("clinicadl.training_config")

class TrainingConfig(BaseModel, ABC):
    """
    
    Abstract config class for the training pipeline.
=======
    field_validator,
    model_validator,
)
from pydantic.types import NonNegativeFloat, NonNegativeInt, PositiveFloat, PositiveInt

from clinicadl.utils.preprocessing import read_preprocessing

from .available_parameters import (
    Compensation,
    ExperimentTracking,
    Mode,
    Optimizer,
    Sampler,
    SizeReductionFactor,
    Transform,
)

logger = getLogger("clinicadl.training_config")


class Task(str, Enum):
    """Tasks that can be performed in ClinicaDL."""

    CLASSIFICATION = "classification"
    REGRESSION = "regression"
    RECONSTRUCTION = "reconstruction"


class CallbacksConfig(BaseModel):
    """Config class to add callbacks to the training."""

    emissions_calculator: bool = False
    track_exp: Optional[ExperimentTracking] = None
    # pydantic config
    model_config = ConfigDict(validate_assignment=True)


class ComputationalConfig(BaseModel):
    """Config class to handle computational parameters."""

    amp: bool = False
    fully_sharded_data_parallel: bool = False
    gpu: bool = True
    # pydantic config
    model_config = ConfigDict(validate_assignment=True)


class CrossValidationConfig(
    BaseModel
):  # TODO : put in data/cross-validation/splitter module
    """
    Config class to configure the cross validation procedure.

    tsv_directory is an argument that must be passed by the user.
    """

    n_splits: NonNegativeInt = 0
    split: Tuple[NonNegativeInt, ...] = ()
    tsv_directory: Path
    # pydantic config
    model_config = ConfigDict(validate_assignment=True)

    @field_validator("split", mode="before")
    def validator_split(cls, v):
        if isinstance(v, list):
            return tuple(v)
        return v  # TODO : check that split exists (and check coherence with n_splits)


class DataConfig(BaseModel):  # TODO : put in data module
    """Config class to specify the data.

    caps_directory and preprocessing_json are arguments
    that must be passed by the user.
    """

    caps_directory: Path
    baseline: bool = False
    diagnoses: Tuple[str, ...] = ("AD", "CN")
    label: Optional[str] = None
    label_code: Dict[str, int] = {}
    multi_cohort: bool = False
    preprocessing_dict: Optional[Dict[str, Any]] = None
    preprocessing_json: Optional[Path] = None
    # pydantic config
    model_config = ConfigDict(validate_assignment=True)

    @field_validator("diagnoses", mode="before")
    def validator_diagnoses(cls, v):
        """Transforms a list to a tuple."""
        if isinstance(v, list):
            return tuple(v)
        return v  # TODO : check if columns are in tsv

    @model_validator(mode="after")
    def validator_model(self):
        if not self.preprocessing_json and not self.preprocessing_dict:
            raise ValueError("preprocessing_dict or preprocessing_json must be passed.")
        elif self.preprocessing_json:
            read_preprocessing = self.read_json()
            if self.preprocessing_dict:
                assert (
                    read_preprocessing == self.preprocessing_dict
                ), "preprocessings found in preprocessing_dict and preprocessing_json do not match."
            else:
                self.preprocessing_dict = read_preprocessing
        return self

    def read_json(
        self,
    ) -> Dict[str, Any]:  # TODO : create a BaseModel to handle preprocessing?
        """
        Gets the preprocessing dictionary from a preprocessing json file.

        Returns
        -------
        Dict[str, Any]
            The preprocessing dictionary.

        Raises
        ------
        ValueError
            In case of multi-cohort dataset, if no preprocessing file is found in any CAPS.
        """
        from clinicadl.utils.caps_dataset.data import CapsDataset

        if not self.multi_cohort:
            preprocessing_json = (
                self.caps_directory / "tensor_extraction" / self.preprocessing_json
            )
        else:
            caps_dict = CapsDataset.create_caps_dict(
                self.caps_directory, self.multi_cohort
            )
            json_found = False
            for caps_name, caps_path in caps_dict.items():
                preprocessing_json = (
                    caps_path / "tensor_extraction" / self.preprocessing_json
                )
                if preprocessing_json.is_file():
                    logger.info(
                        f"Preprocessing JSON {preprocessing_json} found in CAPS {caps_name}."
                    )
                    json_found = True
            if not json_found:
                raise ValueError(
                    f"Preprocessing JSON {self.preprocessing_json} was not found for any CAPS "
                    f"in {caps_dict}."
                )
        preprocessing_dict = read_preprocessing(preprocessing_json)

        if (
            preprocessing_dict["mode"] == "roi"
            and "roi_background_value" not in preprocessing_dict
        ):
            preprocessing_dict["roi_background_value"] = 0

        return preprocessing_dict

    @computed_field
    @property
    def mode(self) -> Mode:
        return Mode(self.preprocessing_dict["mode"])


class DataLoaderConfig(BaseModel):  # TODO : put in data/splitter module
    """Config class to configure the DataLoader."""

    batch_size: PositiveInt = 8
    n_proc: PositiveInt = 2
    sampler: Sampler = Sampler.RANDOM
    # pydantic config
    model_config = ConfigDict(validate_assignment=True)


class EarlyStoppingConfig(BaseModel):
    """Config class to perform Early Stopping."""

    patience: NonNegativeInt = 0
    tolerance: NonNegativeFloat = 0.0
    # pydantic config
    model_config = ConfigDict(validate_assignment=True)


class LRschedulerConfig(BaseModel):
    """Config class to instantiate an LR Scheduler."""

    adaptive_learning_rate: bool = False
    # pydantic config
    model_config = ConfigDict(validate_assignment=True)


class MAPSManagerConfig(BaseModel):  # TODO : put in model module
    """
    Config class to configure the output MAPS folder.

    output_maps_directory is an argument that must be passed by the user.
    """

    output_maps_directory: Path
    # pydantic config
    model_config = ConfigDict(validate_assignment=True)


class ModelConfig(BaseModel):  # TODO : put in model module
    """
    Abstract config class for the model.

    architecture and loss are specific to the task, thus they need
    to be specified in a subclass.
    """

    architecture: str
    dropout: NonNegativeFloat = 0.0
    loss: str
    multi_network: bool = False
    # pydantic config
    model_config = ConfigDict(validate_assignment=True)

    @field_validator("dropout")
    def validator_dropout(cls, v):
        assert (
            0 <= v <= 1
        ), f"dropout must be between 0 and 1 but it has been set to {v}."
        return v


class OptimizationConfig(BaseModel):
    """Config class to configure the optimization process."""

    accumulation_steps: PositiveInt = 1
    epochs: PositiveInt = 20
    profiler: bool = False
    # pydantic config
    model_config = ConfigDict(validate_assignment=True)


class OptimizerConfig(BaseModel):
    """Config class to configure the optimizer."""

    learning_rate: PositiveFloat = 1e-4
    optimizer: Optimizer = Optimizer.ADAM
    weight_decay: NonNegativeFloat = 1e-4
    # pydantic config
    model_config = ConfigDict(validate_assignment=True)


class ReproducibilityConfig(BaseModel):
    """Config class to handle reproducibility parameters."""

    compensation: Compensation = Compensation.MEMORY
    deterministic: bool = False
    save_all_models: bool = False
    seed: int = 0
    # pydantic config
    model_config = ConfigDict(validate_assignment=True)


class SSDAConfig(BaseModel):
    """Config class to perform SSDA."""

    caps_target: Path = Path("")
    preprocessing_json_target: Path = Path("")
    ssda_network: bool = False
    tsv_target_lab: Path = Path("")
    tsv_target_unlab: Path = Path("")
    # pydantic config
    model_config = ConfigDict(validate_assignment=True)

    @computed_field
    @property
    def preprocessing_dict_target(self) -> Dict[str, Any]:  # TODO : check if useful
        """
        Gets the preprocessing dictionary from a target preprocessing json file.

        Returns
        -------
        Dict[str, Any]
            The preprocessing dictionary.
        """
        if not self.ssda_network:
            return {}

        preprocessing_json_target = (
            self.caps_target / "tensor_extraction" / self.preprocessing_json_target
        )

        return read_preprocessing(preprocessing_json_target)


class TransferLearningConfig(BaseModel):
    """Config class to perform Transfer Learning."""

    nb_unfrozen_layer: NonNegativeInt = 0
    transfer_path: Optional[Path] = None
    transfer_selection_metric: str = "loss"
    # pydantic config
    model_config = ConfigDict(validate_assignment=True)

    @field_validator("transfer_path", mode="before")
    def validator_transfer_path(cls, v):
        """Transforms a False to None."""
        if v is False:
            return None
        return v

    @field_validator("transfer_selection_metric")
    def validator_transfer_selection_metric(cls, v):
        return v  # TODO : check if metric is in transfer MAPS


class TransformsConfig(BaseModel):  # TODO : put in data module?
    """Config class to handle the transformations applied to th data."""

    data_augmentation: Tuple[Transform, ...] = ()
    normalize: bool = True
    size_reduction: bool = False
    size_reduction_factor: SizeReductionFactor = SizeReductionFactor.TWO
    # pydantic config
    model_config = ConfigDict(validate_assignment=True)

    @field_validator("data_augmentation", mode="before")
    def validator_data_augmentation(cls, v):
        """Transforms lists to tuples and False to empty tuple."""
        if isinstance(v, list):
            return tuple(v)
        if v is False:
            return ()
        return v


class ValidationConfig(BaseModel):
    """
    Abstract config class for the validation procedure.

    selection_metrics is specific to the task, thus it needs
    to be specified in a subclass.
    """

    evaluation_steps: NonNegativeInt = 0
    selection_metrics: Tuple[str, ...]
    valid_longitudinal: bool = False
    # pydantic config
    model_config = ConfigDict(validate_assignment=True)


class TrainingConfig(BaseModel, ABC):
    """
    Abstract config class for the training pipeline.

>>>>>>> bb944685
    Some configurations are specific to the task (e.g. loss function),
    thus they need to be specified in a subclass.
    """

    callbacks: CallbacksConfig
    computational: ComputationalConfig
    cross_validation: CrossValidationConfig
    data: DataConfig
    dataloader: DataLoaderConfig
    early_stopping: EarlyStoppingConfig
    lr_scheduler: LRschedulerConfig
<<<<<<< HEAD
    maps_manager: MapsManagerConfig
=======
    maps_manager: MAPSManagerConfig
>>>>>>> bb944685
    model: ModelConfig
    optimization: OptimizationConfig
    optimizer: OptimizerConfig
    reproducibility: ReproducibilityConfig
    ssda: SSDAConfig
    transfer_learning: TransferLearningConfig
    transforms: TransformsConfig
    validation: ValidationConfig
    # pydantic config
    model_config = ConfigDict(validate_assignment=True)

    @computed_field
    @property
    @abstractmethod
    def network_task(self) -> Task:
        """The Deep Learning task to perform."""

    def __init__(self, **kwargs):
        super().__init__(
            callbacks=kwargs,
            computational=kwargs,
            cross_validation=kwargs,
            data=kwargs,
            dataloader=kwargs,
            early_stopping=kwargs,
            lr_scheduler=kwargs,
            maps_manager=kwargs,
            model=kwargs,
            optimization=kwargs,
            optimizer=kwargs,
            reproducibility=kwargs,
            ssda=kwargs,
            transfer_learning=kwargs,
            transforms=kwargs,
            validation=kwargs,
<<<<<<< HEAD
        )
=======
        )
>>>>>>> bb944685
<|MERGE_RESOLUTION|>--- conflicted
+++ resolved
@@ -1,19 +1,10 @@
 from abc import ABC, abstractmethod
-<<<<<<< HEAD
+from logging import getLogger
 
-from logging import getLogger
-=======
-from enum import Enum
-from logging import getLogger
-from pathlib import Path
-from typing import Any, Dict, Optional, Tuple
-
->>>>>>> bb944685
 from pydantic import (
     BaseModel,
     ConfigDict,
     computed_field,
-<<<<<<< HEAD
 )
 
 from clinicadl.config.config import (
@@ -38,362 +29,11 @@
 
 logger = getLogger("clinicadl.training_config")
 
-class TrainingConfig(BaseModel, ABC):
-    """
-    
-    Abstract config class for the training pipeline.
-=======
-    field_validator,
-    model_validator,
-)
-from pydantic.types import NonNegativeFloat, NonNegativeInt, PositiveFloat, PositiveInt
-
-from clinicadl.utils.preprocessing import read_preprocessing
-
-from .available_parameters import (
-    Compensation,
-    ExperimentTracking,
-    Mode,
-    Optimizer,
-    Sampler,
-    SizeReductionFactor,
-    Transform,
-)
-
-logger = getLogger("clinicadl.training_config")
-
-
-class Task(str, Enum):
-    """Tasks that can be performed in ClinicaDL."""
-
-    CLASSIFICATION = "classification"
-    REGRESSION = "regression"
-    RECONSTRUCTION = "reconstruction"
-
-
-class CallbacksConfig(BaseModel):
-    """Config class to add callbacks to the training."""
-
-    emissions_calculator: bool = False
-    track_exp: Optional[ExperimentTracking] = None
-    # pydantic config
-    model_config = ConfigDict(validate_assignment=True)
-
-
-class ComputationalConfig(BaseModel):
-    """Config class to handle computational parameters."""
-
-    amp: bool = False
-    fully_sharded_data_parallel: bool = False
-    gpu: bool = True
-    # pydantic config
-    model_config = ConfigDict(validate_assignment=True)
-
-
-class CrossValidationConfig(
-    BaseModel
-):  # TODO : put in data/cross-validation/splitter module
-    """
-    Config class to configure the cross validation procedure.
-
-    tsv_directory is an argument that must be passed by the user.
-    """
-
-    n_splits: NonNegativeInt = 0
-    split: Tuple[NonNegativeInt, ...] = ()
-    tsv_directory: Path
-    # pydantic config
-    model_config = ConfigDict(validate_assignment=True)
-
-    @field_validator("split", mode="before")
-    def validator_split(cls, v):
-        if isinstance(v, list):
-            return tuple(v)
-        return v  # TODO : check that split exists (and check coherence with n_splits)
-
-
-class DataConfig(BaseModel):  # TODO : put in data module
-    """Config class to specify the data.
-
-    caps_directory and preprocessing_json are arguments
-    that must be passed by the user.
-    """
-
-    caps_directory: Path
-    baseline: bool = False
-    diagnoses: Tuple[str, ...] = ("AD", "CN")
-    label: Optional[str] = None
-    label_code: Dict[str, int] = {}
-    multi_cohort: bool = False
-    preprocessing_dict: Optional[Dict[str, Any]] = None
-    preprocessing_json: Optional[Path] = None
-    # pydantic config
-    model_config = ConfigDict(validate_assignment=True)
-
-    @field_validator("diagnoses", mode="before")
-    def validator_diagnoses(cls, v):
-        """Transforms a list to a tuple."""
-        if isinstance(v, list):
-            return tuple(v)
-        return v  # TODO : check if columns are in tsv
-
-    @model_validator(mode="after")
-    def validator_model(self):
-        if not self.preprocessing_json and not self.preprocessing_dict:
-            raise ValueError("preprocessing_dict or preprocessing_json must be passed.")
-        elif self.preprocessing_json:
-            read_preprocessing = self.read_json()
-            if self.preprocessing_dict:
-                assert (
-                    read_preprocessing == self.preprocessing_dict
-                ), "preprocessings found in preprocessing_dict and preprocessing_json do not match."
-            else:
-                self.preprocessing_dict = read_preprocessing
-        return self
-
-    def read_json(
-        self,
-    ) -> Dict[str, Any]:  # TODO : create a BaseModel to handle preprocessing?
-        """
-        Gets the preprocessing dictionary from a preprocessing json file.
-
-        Returns
-        -------
-        Dict[str, Any]
-            The preprocessing dictionary.
-
-        Raises
-        ------
-        ValueError
-            In case of multi-cohort dataset, if no preprocessing file is found in any CAPS.
-        """
-        from clinicadl.utils.caps_dataset.data import CapsDataset
-
-        if not self.multi_cohort:
-            preprocessing_json = (
-                self.caps_directory / "tensor_extraction" / self.preprocessing_json
-            )
-        else:
-            caps_dict = CapsDataset.create_caps_dict(
-                self.caps_directory, self.multi_cohort
-            )
-            json_found = False
-            for caps_name, caps_path in caps_dict.items():
-                preprocessing_json = (
-                    caps_path / "tensor_extraction" / self.preprocessing_json
-                )
-                if preprocessing_json.is_file():
-                    logger.info(
-                        f"Preprocessing JSON {preprocessing_json} found in CAPS {caps_name}."
-                    )
-                    json_found = True
-            if not json_found:
-                raise ValueError(
-                    f"Preprocessing JSON {self.preprocessing_json} was not found for any CAPS "
-                    f"in {caps_dict}."
-                )
-        preprocessing_dict = read_preprocessing(preprocessing_json)
-
-        if (
-            preprocessing_dict["mode"] == "roi"
-            and "roi_background_value" not in preprocessing_dict
-        ):
-            preprocessing_dict["roi_background_value"] = 0
-
-        return preprocessing_dict
-
-    @computed_field
-    @property
-    def mode(self) -> Mode:
-        return Mode(self.preprocessing_dict["mode"])
-
-
-class DataLoaderConfig(BaseModel):  # TODO : put in data/splitter module
-    """Config class to configure the DataLoader."""
-
-    batch_size: PositiveInt = 8
-    n_proc: PositiveInt = 2
-    sampler: Sampler = Sampler.RANDOM
-    # pydantic config
-    model_config = ConfigDict(validate_assignment=True)
-
-
-class EarlyStoppingConfig(BaseModel):
-    """Config class to perform Early Stopping."""
-
-    patience: NonNegativeInt = 0
-    tolerance: NonNegativeFloat = 0.0
-    # pydantic config
-    model_config = ConfigDict(validate_assignment=True)
-
-
-class LRschedulerConfig(BaseModel):
-    """Config class to instantiate an LR Scheduler."""
-
-    adaptive_learning_rate: bool = False
-    # pydantic config
-    model_config = ConfigDict(validate_assignment=True)
-
-
-class MAPSManagerConfig(BaseModel):  # TODO : put in model module
-    """
-    Config class to configure the output MAPS folder.
-
-    output_maps_directory is an argument that must be passed by the user.
-    """
-
-    output_maps_directory: Path
-    # pydantic config
-    model_config = ConfigDict(validate_assignment=True)
-
-
-class ModelConfig(BaseModel):  # TODO : put in model module
-    """
-    Abstract config class for the model.
-
-    architecture and loss are specific to the task, thus they need
-    to be specified in a subclass.
-    """
-
-    architecture: str
-    dropout: NonNegativeFloat = 0.0
-    loss: str
-    multi_network: bool = False
-    # pydantic config
-    model_config = ConfigDict(validate_assignment=True)
-
-    @field_validator("dropout")
-    def validator_dropout(cls, v):
-        assert (
-            0 <= v <= 1
-        ), f"dropout must be between 0 and 1 but it has been set to {v}."
-        return v
-
-
-class OptimizationConfig(BaseModel):
-    """Config class to configure the optimization process."""
-
-    accumulation_steps: PositiveInt = 1
-    epochs: PositiveInt = 20
-    profiler: bool = False
-    # pydantic config
-    model_config = ConfigDict(validate_assignment=True)
-
-
-class OptimizerConfig(BaseModel):
-    """Config class to configure the optimizer."""
-
-    learning_rate: PositiveFloat = 1e-4
-    optimizer: Optimizer = Optimizer.ADAM
-    weight_decay: NonNegativeFloat = 1e-4
-    # pydantic config
-    model_config = ConfigDict(validate_assignment=True)
-
-
-class ReproducibilityConfig(BaseModel):
-    """Config class to handle reproducibility parameters."""
-
-    compensation: Compensation = Compensation.MEMORY
-    deterministic: bool = False
-    save_all_models: bool = False
-    seed: int = 0
-    # pydantic config
-    model_config = ConfigDict(validate_assignment=True)
-
-
-class SSDAConfig(BaseModel):
-    """Config class to perform SSDA."""
-
-    caps_target: Path = Path("")
-    preprocessing_json_target: Path = Path("")
-    ssda_network: bool = False
-    tsv_target_lab: Path = Path("")
-    tsv_target_unlab: Path = Path("")
-    # pydantic config
-    model_config = ConfigDict(validate_assignment=True)
-
-    @computed_field
-    @property
-    def preprocessing_dict_target(self) -> Dict[str, Any]:  # TODO : check if useful
-        """
-        Gets the preprocessing dictionary from a target preprocessing json file.
-
-        Returns
-        -------
-        Dict[str, Any]
-            The preprocessing dictionary.
-        """
-        if not self.ssda_network:
-            return {}
-
-        preprocessing_json_target = (
-            self.caps_target / "tensor_extraction" / self.preprocessing_json_target
-        )
-
-        return read_preprocessing(preprocessing_json_target)
-
-
-class TransferLearningConfig(BaseModel):
-    """Config class to perform Transfer Learning."""
-
-    nb_unfrozen_layer: NonNegativeInt = 0
-    transfer_path: Optional[Path] = None
-    transfer_selection_metric: str = "loss"
-    # pydantic config
-    model_config = ConfigDict(validate_assignment=True)
-
-    @field_validator("transfer_path", mode="before")
-    def validator_transfer_path(cls, v):
-        """Transforms a False to None."""
-        if v is False:
-            return None
-        return v
-
-    @field_validator("transfer_selection_metric")
-    def validator_transfer_selection_metric(cls, v):
-        return v  # TODO : check if metric is in transfer MAPS
-
-
-class TransformsConfig(BaseModel):  # TODO : put in data module?
-    """Config class to handle the transformations applied to th data."""
-
-    data_augmentation: Tuple[Transform, ...] = ()
-    normalize: bool = True
-    size_reduction: bool = False
-    size_reduction_factor: SizeReductionFactor = SizeReductionFactor.TWO
-    # pydantic config
-    model_config = ConfigDict(validate_assignment=True)
-
-    @field_validator("data_augmentation", mode="before")
-    def validator_data_augmentation(cls, v):
-        """Transforms lists to tuples and False to empty tuple."""
-        if isinstance(v, list):
-            return tuple(v)
-        if v is False:
-            return ()
-        return v
-
-
-class ValidationConfig(BaseModel):
-    """
-    Abstract config class for the validation procedure.
-
-    selection_metrics is specific to the task, thus it needs
-    to be specified in a subclass.
-    """
-
-    evaluation_steps: NonNegativeInt = 0
-    selection_metrics: Tuple[str, ...]
-    valid_longitudinal: bool = False
-    # pydantic config
-    model_config = ConfigDict(validate_assignment=True)
-
 
 class TrainingConfig(BaseModel, ABC):
     """
+
     Abstract config class for the training pipeline.
-
->>>>>>> bb944685
     Some configurations are specific to the task (e.g. loss function),
     thus they need to be specified in a subclass.
     """
@@ -405,11 +45,7 @@
     dataloader: DataLoaderConfig
     early_stopping: EarlyStoppingConfig
     lr_scheduler: LRschedulerConfig
-<<<<<<< HEAD
     maps_manager: MapsManagerConfig
-=======
-    maps_manager: MAPSManagerConfig
->>>>>>> bb944685
     model: ModelConfig
     optimization: OptimizationConfig
     optimizer: OptimizerConfig
@@ -445,8 +81,4 @@
             transfer_learning=kwargs,
             transforms=kwargs,
             validation=kwargs,
-<<<<<<< HEAD
-        )
-=======
-        )
->>>>>>> bb944685
+        )