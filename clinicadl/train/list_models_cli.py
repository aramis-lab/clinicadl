import click


@click.command(name="list_models")
@click.option(
    "-a",
    "--architecture",
    type=str,
    help="Architecture of the chosen model to display.",
)
@click.option(
    "-i",
    "--input_size",
<<<<<<< HEAD
    type=str,
    default="128x128",
=======
    type=int,
    multiple=True,
    default=(1, 128, 128),
>>>>>>> c0e1f9fc
    show_default=True,
    help="Size of the input image in the shape WxH if the image is 3D or WxHxD if the image is 3D.",
)
def cli(
    architecture,
    input_size,
):
    """Show the list of available models in ClinicaDL.
    If you choose a specific model with architecture, this pipeline will show the whole model layers.
    """
    from .train_utils import get_model_list

    get_model_list(architecture, input_size)


if __name__ == "__main__":
    cli()<|MERGE_RESOLUTION|>--- conflicted
+++ resolved
@@ -11,14 +11,8 @@
 @click.option(
     "-i",
     "--input_size",
-<<<<<<< HEAD
     type=str,
     default="128x128",
-=======
-    type=int,
-    multiple=True,
-    default=(1, 128, 128),
->>>>>>> c0e1f9fc
     show_default=True,
     help="Size of the input image in the shape WxH if the image is 3D or WxHxD if the image is 3D.",
 )
