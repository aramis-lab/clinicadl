--- conflicted
+++ resolved
@@ -89,11 +89,8 @@
     return train_dict
 
 
-<<<<<<< HEAD
+
 def get_model_list(architecture=None, input_size=None, model_layers=False):
-=======
-def get_model_list(architecture=None, input_size=None):
->>>>>>> 7cb525ab
     """
     Print the list of models available in ClinicaDL.
     If --architecture is given, information about how to use this model will be displayed.
@@ -122,7 +119,6 @@
         )
         if not input_size:
             input_size = model_class.get_input_size()
-<<<<<<< HEAD
 
         title_str = f"\nInformation for '{architecture}' network:\n"
 
@@ -166,13 +162,6 @@
             kwargs["gpu"] = False
 
             model = model_class(**kwargs)
-=======
-        chanel, shape_list = input_size.split("@")
-        args.remove("self")
-        kwargs = dict()
-        kwargs["input_size"] = [int(chanel)] + [int(x) for x in shape_list.split("x")]
-        kwargs["gpu"] = False
->>>>>>> 7cb525ab
 
             print(f"Input size: {input_size}")
             print("Model layers:")
