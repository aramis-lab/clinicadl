# coding: utf8
<<<<<<< HEAD
from logging import getLogger
from typing import List, Optional, Tuple
=======

from logging import getLogger
from typing import List, Optional, Tuple, Union
>>>>>>> 15516b1b

import numpy as np
import torch
import torchio as tio
import torchvision.transforms as transforms

<<<<<<< HEAD
from clinicadl.utils.exceptions import ClinicaDLConfigurationError
=======
from clinicadl.utils.exceptions import (
    ClinicaDLConfigurationError,
)
>>>>>>> 15516b1b

logger = getLogger("clinicadl")

##################################
# Transformations
##################################


class RandomNoising(object):
    """Applies a random zoom to a tensor"""

    def __init__(self, sigma=0.1):
        self.sigma = sigma

    def __call__(self, image):
        import random

        sigma = random.uniform(0, self.sigma)
        dist = torch.distributions.normal.Normal(0, sigma)
        return image + dist.sample(image.shape)


class RandomSmoothing(object):
    """Applies a random zoom to a tensor"""

    def __init__(self, sigma=1):
        self.sigma = sigma

    def __call__(self, image):
        import random

        from scipy.ndimage import gaussian_filter

        sigma = random.uniform(0, self.sigma)
        image = gaussian_filter(image, sigma)  # smoothing of data
        image = torch.from_numpy(image).float()
        return image


class RandomCropPad(object):
    def __init__(self, length):
        self.length = length

    def __call__(self, image):
        dimensions = len(image.shape) - 1
        crop = np.random.randint(-self.length, self.length, dimensions)
        if dimensions == 2:
            output = torch.nn.functional.pad(
                image, (-crop[0], crop[0], -crop[1], crop[1])
            )
        elif dimensions == 3:
            output = torch.nn.functional.pad(
                image, (-crop[0], crop[0], -crop[1], crop[1], -crop[2], crop[2])
            )
        else:
            raise ValueError(
                f"RandomCropPad is only available for 2D or 3D data. Image is {dimensions}D"
            )
        return output


class GaussianSmoothing(object):
    def __init__(self, sigma):
        self.sigma = sigma

    def __call__(self, sample):
        from scipy.ndimage.filters import gaussian_filter

        image = sample["image"]
        np.nan_to_num(image, copy=False)
        smoothed_image = gaussian_filter(image, sigma=self.sigma)
        sample["image"] = smoothed_image

        return sample


class RandomMotion(object):
    """Applies a Random Motion"""

    def __init__(self, translation, rotation, num_transforms):
        self.rotation = rotation
        self.translation = translation
        self.num_transforms = num_transforms

    def __call__(self, image):
        motion = tio.RandomMotion(
            degrees=self.rotation,
            translation=self.translation,
            num_transforms=self.num_transforms,
        )
        image = motion(image)

        return image


class RandomGhosting(object):
    """Applies a Random Ghosting"""

    def __init__(self, num_ghosts):
        self.num_ghosts = num_ghosts

    def __call__(self, image):
        ghost = tio.RandomGhosting(num_ghosts=self.num_ghosts)
        image = ghost(image)

        return image


class RandomSpike(object):
    """Applies a Random Spike"""

    def __init__(self, num_spikes, intensity):
        self.num_spikes = num_spikes
        self.intensity = intensity

    def __call__(self, image):
        spike = tio.RandomSpike(
            num_spikes=self.num_spikes,
            intensity=self.intensity,
        )
        image = spike(image)

        return image


class RandomBiasField(object):
    """Applies a Random Bias Field"""

    def __init__(self, coefficients):
        self.coefficients = coefficients

    def __call__(self, image):
        bias_field = tio.RandomBiasField(coefficients=self.coefficients)
        image = bias_field(image)

        return image


class RandomBlur(object):
    """Applies a Random Blur"""

    def __init__(self, std):
        self.std = std

    def __call__(self, image):
        blur = tio.RandomBlur(std=self.std)
        image = blur(image)

        return image


class RandomSwap(object):
    """Applies a Random Swap"""

    def __init__(self, patch_size, num_iterations):
        self.patch_size = patch_size
        self.num_iterations = num_iterations

    def __call__(self, image):
        swap = tio.RandomSwap(
            patch_size=self.patch_size, num_iterations=self.num_iterations
        )
        image = swap(image)

        return image


class ToTensor(object):
    """Convert image type to Tensor and diagnosis to diagnosis code"""

    def __call__(self, image):
        np.nan_to_num(image, copy=False)
        image = image.astype(float)

        return torch.from_numpy(image[np.newaxis, :]).float()


class MinMaxNormalization(object):
    """Normalizes a tensor between 0 and 1"""

    def __call__(self, image):
        return (image - image.min()) / (image.max() - image.min())


class NanRemoval(object):
    def __init__(self):
        self.nan_detected = False  # Avoid warning each time new data is seen

    def __call__(self, image):
        if torch.isnan(image).any().item():
            if not self.nan_detected:
                logger.warning(
                    "NaN values were found in your images and will be removed."
                )
                self.nan_detected = True
            return torch.nan_to_num(image)
        else:
            return image


class SizeReduction(object):
    """Reshape the input tensor to be of size [80, 96, 80]"""

    def __init__(self, size_reduction_factor=2) -> None:
        self.size_reduction_factor = size_reduction_factor

    def __call__(self, image):
        if self.size_reduction_factor == 2:
            return image[:, 4:164:2, 8:200:2, 8:168:2]
        elif self.size_reduction_factor == 3:
            return image[:, 0:168:3, 8:200:3, 4:172:3]
        elif self.size_reduction_factor == 4:
            return image[:, 4:164:4, 8:200:4, 8:168:4]
        elif self.size_reduction_factor == 5:
            return image[:, 4:164:5, 0:200:5, 8:168:5]
        else:
            raise ClinicaDLConfigurationError(
                "size_reduction_factor must be 2, 3, 4 or 5."
            )<|MERGE_RESOLUTION|>--- conflicted
+++ resolved
@@ -1,25 +1,12 @@
 # coding: utf8
-<<<<<<< HEAD
+
 from logging import getLogger
-from typing import List, Optional, Tuple
-=======
-
-from logging import getLogger
-from typing import List, Optional, Tuple, Union
->>>>>>> 15516b1b
 
 import numpy as np
 import torch
 import torchio as tio
-import torchvision.transforms as transforms
-
-<<<<<<< HEAD
+
 from clinicadl.utils.exceptions import ClinicaDLConfigurationError
-=======
-from clinicadl.utils.exceptions import (
-    ClinicaDLConfigurationError,
-)
->>>>>>> 15516b1b
 
 logger = getLogger("clinicadl")
 
