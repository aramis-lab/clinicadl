from typing import Optional, Sequence, Union

from pydantic import PositiveFloat, PositiveInt, computed_field

from clinicadl.monai_networks.nn.layers.utils import ActivationParameters
from clinicadl.monai_networks.nn.vit import PosEmbedType
from clinicadl.utils.factories import DefaultFromLibrary

from .base import ImplementedNetworks, NetworkConfig, NetworkType, PreTrainedConfig


class ViTConfig(NetworkConfig):
    """Config class for ViT networks."""

    in_shape: Sequence[PositiveInt]
    patch_size: Union[Sequence[PositiveInt], PositiveInt]
    num_outputs: Optional[PositiveInt]
    embedding_dim: Union[PositiveInt, DefaultFromLibrary] = DefaultFromLibrary.YES
    num_layers: Union[PositiveInt, DefaultFromLibrary] = DefaultFromLibrary.YES
    num_heads: Union[PositiveInt, DefaultFromLibrary] = DefaultFromLibrary.YES
    mlp_dim: Union[PositiveInt, DefaultFromLibrary] = DefaultFromLibrary.YES
    pos_embed_type: Union[
        Optional[Union[str, PosEmbedType]], DefaultFromLibrary
    ] = DefaultFromLibrary.YES
    output_act: Union[
        Optional[ActivationParameters], DefaultFromLibrary
    ] = DefaultFromLibrary.YES
    dropout: Union[Optional[PositiveFloat], DefaultFromLibrary] = DefaultFromLibrary.YES

    @computed_field
    @property
    def name(self) -> ImplementedNetworks:
        """The name of the network."""
        return ImplementedNetworks.VIT


class PreTrainedViTConfig(PreTrainedConfig):
    """Base config class for SOTA ResNets."""

    @computed_field
    @property
    def _type(self) -> NetworkType:
        """To know where to look for the network."""
        return NetworkType.VIT


class ViTB16Config(PreTrainedViTConfig):
    """Config class for ViT-B/16."""

    @computed_field
    @property
    def name(self) -> ImplementedNetworks:
        """The name of the network."""
        return ImplementedNetworks.VIT_B_16


class ViTB32Config(PreTrainedViTConfig):
    """Config class for ViT-B/32."""

    @computed_field
    @property
<<<<<<< HEAD
    def dim(self) -> int:
        """Dimension of the images."""
        return self.spatial_dims if self.spatial_dims != DefaultFromLibrary.YES else 3

    @field_validator("dropout_rate")
    def validator_dropout(cls, v):
        """Checks that dropout is between 0 and 1."""
        return cls.base_validator_dropout(v)

    @model_validator(mode="before")
    def check_einops(self):
        """Checks if the library einops is installed."""
        from importlib import util

        spec = util.find_spec("einops")
        if spec is None:
            raise ModuleNotFoundError("einops is not installed")
        return self

    @model_validator(mode="after")
    def model_validator(self):
        """Checks coherence between parameters."""
        assert self._check_dimensions(
            self.img_size
        ), f"You must passed an int or a sequence of {self.dim} ints (the dimensionality of your images) for img_size. You passed {self.img_size}."
        assert self._check_dimensions(
            self.patch_size
        ), f"You must passed an int or a sequence of {self.dim} ints (the dimensionality of your images) for patch_size. You passed {self.patch_size}."

        if (
            self.hidden_size != DefaultFromLibrary.YES
            and self.num_heads != DefaultFromLibrary.YES
        ):
            assert self._divide(
                self.hidden_size, self.num_heads
            ), f"hidden_size must be divisible by num_heads. You passed hidden_size={self.hidden_size} and num_heads={self.num_heads}."
        elif (
            self.hidden_size != DefaultFromLibrary.YES
            and self.num_heads == DefaultFromLibrary.YES
        ):
            raise ValueError("If you pass hidden_size, please also pass num_heads.")
        elif (
            self.hidden_size == DefaultFromLibrary.YES
            and self.num_heads != DefaultFromLibrary.YES
        ):
            raise ValueError("If you pass num_head, please also pass hidden_size.")

        return self

    def _divide(
        self,
        numerator: Union[int, Tuple[int, ...]],
        denominator: Union[int, Tuple[int, ...]],
    ) -> bool:
        """Checks if numerator is divisible by denominator."""
        if isinstance(numerator, int):
            numerator = (numerator,) * self.dim
        if isinstance(denominator, int):
            denominator = (denominator,) * self.dim
        for n, d in zip(numerator, denominator):
            if n % d != 0:
                return False
        return True


class ViTAutoEncConfig(ViTConfig):
    """Config class for ViT autoencoders."""

    out_channels: Union[PositiveInt, DefaultFromLibrary] = DefaultFromLibrary.YES
    deconv_chns: Union[PositiveInt, DefaultFromLibrary] = DefaultFromLibrary.YES
=======
    def name(self) -> ImplementedNetworks:
        """The name of the network."""
        return ImplementedNetworks.VIT_B_32


class ViTL16Config(PreTrainedViTConfig):
    """Config class for ViT-L/16."""

    @computed_field
    @property
    def name(self) -> ImplementedNetworks:
        """The name of the network."""
        return ImplementedNetworks.VIT_L_16


class ViTL32Config(PreTrainedViTConfig):
    """Config class for ViT-L/32."""
>>>>>>> 1b499393

    @computed_field
    @property
    def name(self) -> ImplementedNetworks:
        """The name of the network."""
        return ImplementedNetworks.VIT_L_32<|MERGE_RESOLUTION|>--- conflicted
+++ resolved
@@ -59,78 +59,6 @@
 
     @computed_field
     @property
-<<<<<<< HEAD
-    def dim(self) -> int:
-        """Dimension of the images."""
-        return self.spatial_dims if self.spatial_dims != DefaultFromLibrary.YES else 3
-
-    @field_validator("dropout_rate")
-    def validator_dropout(cls, v):
-        """Checks that dropout is between 0 and 1."""
-        return cls.base_validator_dropout(v)
-
-    @model_validator(mode="before")
-    def check_einops(self):
-        """Checks if the library einops is installed."""
-        from importlib import util
-
-        spec = util.find_spec("einops")
-        if spec is None:
-            raise ModuleNotFoundError("einops is not installed")
-        return self
-
-    @model_validator(mode="after")
-    def model_validator(self):
-        """Checks coherence between parameters."""
-        assert self._check_dimensions(
-            self.img_size
-        ), f"You must passed an int or a sequence of {self.dim} ints (the dimensionality of your images) for img_size. You passed {self.img_size}."
-        assert self._check_dimensions(
-            self.patch_size
-        ), f"You must passed an int or a sequence of {self.dim} ints (the dimensionality of your images) for patch_size. You passed {self.patch_size}."
-
-        if (
-            self.hidden_size != DefaultFromLibrary.YES
-            and self.num_heads != DefaultFromLibrary.YES
-        ):
-            assert self._divide(
-                self.hidden_size, self.num_heads
-            ), f"hidden_size must be divisible by num_heads. You passed hidden_size={self.hidden_size} and num_heads={self.num_heads}."
-        elif (
-            self.hidden_size != DefaultFromLibrary.YES
-            and self.num_heads == DefaultFromLibrary.YES
-        ):
-            raise ValueError("If you pass hidden_size, please also pass num_heads.")
-        elif (
-            self.hidden_size == DefaultFromLibrary.YES
-            and self.num_heads != DefaultFromLibrary.YES
-        ):
-            raise ValueError("If you pass num_head, please also pass hidden_size.")
-
-        return self
-
-    def _divide(
-        self,
-        numerator: Union[int, Tuple[int, ...]],
-        denominator: Union[int, Tuple[int, ...]],
-    ) -> bool:
-        """Checks if numerator is divisible by denominator."""
-        if isinstance(numerator, int):
-            numerator = (numerator,) * self.dim
-        if isinstance(denominator, int):
-            denominator = (denominator,) * self.dim
-        for n, d in zip(numerator, denominator):
-            if n % d != 0:
-                return False
-        return True
-
-
-class ViTAutoEncConfig(ViTConfig):
-    """Config class for ViT autoencoders."""
-
-    out_channels: Union[PositiveInt, DefaultFromLibrary] = DefaultFromLibrary.YES
-    deconv_chns: Union[PositiveInt, DefaultFromLibrary] = DefaultFromLibrary.YES
-=======
     def name(self) -> ImplementedNetworks:
         """The name of the network."""
         return ImplementedNetworks.VIT_B_32
@@ -148,7 +76,6 @@
 
 class ViTL32Config(PreTrainedViTConfig):
     """Config class for ViT-L/32."""
->>>>>>> 1b499393
 
     @computed_field
     @property
