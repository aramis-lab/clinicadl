# coding: utf8

"""
Source files can be obtained by running the following commands on a BIDS folder:
 - clinica iotools merge-tsv
 - clinica iotools check-missing-modalities
To download Clinica follow the instructions at http://www.clinica.run/doc/#installation

NB: Other preprocessing may be needed on the merged file obtained: for example the selection of subjects older than 62
in the OASIS dataset is not done in this script. Moreover a quality check may be needed at the end of preprocessing
pipelines, leading to the removal of some subjects.
"""
from copy import copy
from logging import getLogger
from pathlib import Path
from typing import Dict, List

import numpy as np
import pandas as pd

from clinicadl.utils.exceptions import ClinicaDLArgumentError, ClinicaDLTSVError
from clinicadl.utils.maps_manager.iotools import commandline_to_json
from clinicadl.utils.tsvtools_utils import (
    cleaning_nan_diagnoses,
    find_label,
    first_session,
    last_session,
    neighbour_session,
)

logger = getLogger("clinicadl.tsvtools.get_labels")


def infer_or_drop_diagnosis(bids_df: pd.DataFrame) -> pd.DataFrame:
    """
    Deduce the diagnosis when missing from previous and following sessions of the subject. If not identical, the session
    is dropped. Sessions with no diagnosis are also dropped when there are the last sessions of the follow-up.

    Parameters
    ----------
    bids_df: DataFrame
        Columns including ['participant_id', 'session_id', 'diagnosis']

    Returns
    -------
    bids_copy_df: DataFrame
        Cleaned copy of the input bids_df
    """
    bids_copy_df = copy(bids_df)
    found_diag_interpol = 0
    nb_drop = 0

    for subject, subject_df in bids_df.groupby(level=0):
        session_list = []
        for _, session in subject_df.index.values:
            x = session[5::]
            if not x.isdigit():
                subject_df.drop((subject, session), axis=0, inplace=True)
                bids_copy_df.drop((subject, session), axis=0, inplace=True)
                nb_drop += 1

        session_list = [session for _, session in subject_df.index.values]

        for _, session in subject_df.index.values:
            diagnosis = subject_df.loc[(subject, session), "diagnosis"]
            session_nb = session

            if isinstance(diagnosis, float):
                if session == last_session(session_list):
                    bids_copy_df.drop(index=(_, session), axis=0, inplace=True)
                    nb_drop += 1
                else:
                    prev_session = neighbour_session(session_nb, session_list, -1)
                    prev_diagnosis = bids_df.loc[(subject, prev_session), "diagnosis"]
                    while isinstance(
                        prev_diagnosis, float
                    ) and prev_session != first_session(subject_df):
                        prev_session = neighbour_session(prev_session, session_list, -1)
                        prev_diagnosis = bids_df.loc[
                            (subject, prev_session), "diagnosis"
                        ]
                    post_session = neighbour_session(session_nb, session_list, +1)
                    post_diagnosis = bids_df.loc[(subject, post_session), "diagnosis"]
                    while isinstance(
                        post_diagnosis, float
                    ) and post_session != last_session(session_list):
                        post_session = neighbour_session(post_session, session_list, +1)
                        post_diagnosis = bids_df.loc[
                            (subject, post_session), "diagnosis"
                        ]
                    if prev_diagnosis == post_diagnosis:
                        found_diag_interpol += 1
                        bids_copy_df.loc[
                            (subject, session), "diagnosis"
                        ] = prev_diagnosis
                    else:
                        bids_copy_df.drop((subject, session), inplace=True)
                        nb_drop += 1

    logger.info(f"Inferred diagnosis: {found_diag_interpol}")
    logger.info(f"Dropped subjects (inferred diagnosis): {nb_drop}")

    return bids_copy_df


def mod_selection(
    bids_df: pd.DataFrame, missing_mods_dict: Dict[str, pd.DataFrame], mod: str = "t1w"
) -> pd.DataFrame:
    """
    Select only sessions for which the modality is present

    Parameters
    ----------
    bids_df: DataFrame
        Columns include ['participant_id', 'session_id', 'diagnosis']
    missing_mods_dict: dictionary of str and DataFrame
        DataFrames of missing modalities
    mod: str
        the modality used for selection

    Returns
    -------
    copy_bids_df: DataFrame
        Cleaned copy of the input bids_df
    """
    bids_copy_df = copy(bids_df)
    nb_subjects = 0
    if mod is not None:
        for subject, session in bids_df.index.values:
            if len(session) == 8 and (not int(session[5]) == 1):
                session_mod = session[:5] + session[6:8]
            else:
                session_mod = session
            try:
                mod_present = missing_mods_dict[session_mod].loc[subject, mod]
                if not mod_present:
                    bids_copy_df.drop((subject, session), inplace=True)
                    nb_subjects += 1
            except KeyError:
                bids_copy_df.drop((subject, session), inplace=True)
                nb_subjects += 1
    logger.info(f"Dropped sessions (mod selection): {nb_subjects}")
    return bids_copy_df


def remove_unique_session(bids_df: pd.DataFrame) -> pd.DataFrame:
    """
    A method to get the subgroup for each sessions depending on their stability on the time horizon

    Parameters
    ----------
    bids_df: DataFrame
        Columns include ['participant_id', 'session_id', 'diagnosis']

    Returns
    -------
    bids_copy_df: DataFrame
        Cleaned copy of the input bids_df
    """
    bids_copy_df = copy(bids_df)
    nb_unique = 0

    for subject, subject_df in bids_df.groupby(level=0):

        session_list = [session for _, session in subject_df.index.values]
        session_list.sort()
        nb_session = len(session_list)
        if nb_session == 1:
            bids_copy_df.drop((subject, session_list[0]), inplace=True)
            subject_df.drop((subject, session_list[0]), inplace=True)
            nb_unique += 1
    logger.info(f"Dropped subjects (unique session): {nb_unique}")

    return bids_copy_df


def diagnosis_removal(bids_df: pd.DataFrame, diagnosis_list: List[str]) -> pd.DataFrame:
    """
    Removes sessions for which the diagnosis is not in the list provided

    Parameters
    ----------
    bids_df: DataFrame
        Columns must includes ['participant_id', 'session_id', 'diagnosis']
    diagnosis_list: list of str
        List of diagnoses that will be removed

    Returns
    -------
    output_df: DataFrame
        Cleaned copy of the input bids_df

    """

    output_df = copy(bids_df)
    nb_subjects = 0
    for subject, subject_df in bids_df.groupby(level=0):
        for (_, session) in subject_df.index.values:
            group = subject_df.loc[(subject, session), "diagnosis"]
            if group not in diagnosis_list:
                output_df.drop((subject, session), inplace=True)
                nb_subjects += 1

    logger.info(f"Dropped subjects (diagnoses): {nb_subjects}")
    return output_df


def apply_restriction(bids_df: pd.DataFrame, restriction_path: str) -> pd.DataFrame:
    """
    Application of a restriction (for example after the removal of some subjects after a preprocessing pipeline)

    Parameters
    ----------
    bids_df: DataFrame
        Columns must include ['participant_id', 'session_id', 'diagnosis']
    restriction_path: str (path)
        Path to a tsv file with columns including ['participant_id', 'session_id', 'diagnosis'] including
        all the sessions that can be included

    Returns
    -------
    bids_copy_df: DataFrame
        Cleaned copy of the input bids_df
    """
    bids_copy_df = copy(bids_df)
    nb_subjects = 0
    if restriction_path is not None:
        restriction_df = pd.read_csv(restriction_path, sep="\t")

        for subject, session in bids_df.index.values:
            subject_qc_df = restriction_df[
                (restriction_df.participant_id == subject)
                & (restriction_df.session_id == session)
            ]
            if len(subject_qc_df) != 1:
                bids_copy_df.drop((subject, session), inplace=True)
                nb_subjects += 1
    logger.info(f"Dropped subjects (apply restriction): {nb_subjects}")
    return bids_copy_df


def get_labels(
    bids_directory: str,
    diagnoses: List[str],
    modality: str = "t1w",
    restriction_path: str = None,
    variables_of_interest: List[str] = None,
    remove_smc: bool = True,
    merged_tsv: str = None,
    missing_mods: str = None,
    remove_unique_session: bool = False,
    output_dir: str = None,
):
    """
    Writes one TSV file based on merged_tsv and missing_mods.


    Parameters
    ----------
    bids_directory: str (path)
        Path to the folder containing the dataset in a BIDS hierarchy.
    diagnoses: List of str
        Labels that must be extracted from merged_tsv.
    modality: str
        Modality to select sessions. Sessions which do not include the modality will be excluded.
    restriction_path: str (path)
        Path to a tsv containing the sessions that can be included.
    variables_of_interest: List of str
        Columns that should be kept in the output tsv files.
    remove_smc: bool
        If True SMC participants are removed from the lists.
    caps_directory: str (path)
        Path to a folder of a older of a CAPS compliant dataset
    merged_tsv: str (path)
        Path to the output of clinica iotools merge-tsv if already exists
    missing_mods: str (path)
        Path to the output directory of clinica iotools check-missing-modalities if already exists
    remove_unique_session: bool
        If True, subjects with only one session are removed.
    output_dir: str (path)
        Path to the directory where the output labels.tsv will be stored.
    """

<<<<<<< HEAD
    results_directory = Path(bids_directory).parents[0]
=======
    from pathlib import Path

    if output_dir == None:
        results_directory = Path(bids_directory).parents[0]
    else:
        results_directory = output_dir
>>>>>>> 5c14d5dd
    output_tsv = results_directory / "labels.tsv"

    commandline_to_json(
        {
            "bids_directory": bids_directory,
            "output_dir": results_directory,
            "diagnoses": diagnoses,
            "modality": modality,
            "restriction_path": restriction_path,
            "variables_of_interest": variables_of_interest,
            "remove_smc": remove_smc,
            "missing_mods": missing_mods,
            "merged_tsv": merged_tsv,
            "remove_unique_session": remove_unique_session,
        },
        filename="labels.json",
    )

    from clinica.iotools.utils.data_handling import (
        compute_missing_mods,
        create_merge_file,
    )
    from clinica.utils.inputs import check_bids_folder

    # Create the results directory
    results_directory.mkdir(parents=True, exist_ok=True)

    # Generating the output of `clinica iotools check-missing-modalities``
    missing_mods_directory = Path(results_directory) / "missing_mods"
    if missing_mods is not None:
        missing_mods_directory = missing_mods

    if not Path(missing_mods_directory).is_dir():
        check_bids_folder(bids_directory)
        compute_missing_mods(bids_directory, missing_mods_directory, "missing_mods")

    logger.info(
        f"output of clinica iotools check-missing-modalities: {missing_mods_directory}"
    )

    # Generating the output of `clinica iotools merge-tsv `
    merged_tsv_path = results_directory / "merged.tsv"
    if merged_tsv is not None:
        merged_tsv_path = merged_tsv
    elif not Path(merged_tsv_path).is_file():
        logger.info("create merge tsv")
        check_bids_folder(bids_directory)
        create_merge_file(
            bids_directory,
            Path(results_directory) / "merged.tsv",
            caps_dir=None,
            pipelines=None,
            ignore_scan_files=None,
            ignore_sessions_files=None,
            volume_atlas_selection=None,
            freesurfer_atlas_selection=None,
            pvc_restriction=None,
            tsv_file=None,
            group_selection=False,
            tracers_selection=False,
        )

    logger.info(f"output of clinica iotools merge-tsv: {merged_tsv_path}")

    # Reading files
    if not Path(merged_tsv_path).is_file():
        raise ClinicaDLTSVError(f"{merged_tsv_path} file was not found. ")
    bids_df = pd.read_csv(merged_tsv_path, sep="\t")
    bids_df.set_index(["participant_id", "session_id"], inplace=True)
    variables_list = []

    if "dx1" in bids_df.columns:
        bids_df.rename(columns={"dx1": "diagnosis"}, inplace=True)

    try:
        variables_list.append(find_label(bids_df.columns.values, "age"))
        variables_list.append(find_label(bids_df.columns.values, "sex"))
        variables_list.append(find_label(bids_df.columns.values, "diagnosis"))
    except ValueError:
        logger.warning(
            "The age, sex or diagnosis values were not found in the dataset."
        )

    # Cleaning NaN diagnosis
    logger.debug("Cleaning NaN diagnosis")
    bids_df = cleaning_nan_diagnoses(bids_df)

    # Checking the variables of interest
    if variables_of_interest is not None:
        variables_set = set(variables_of_interest) | set(variables_list)
        variables_list = list(variables_set)
        if not set(variables_list).issubset(set(bids_df.columns.values)):
            raise ClinicaDLArgumentError(
                f"The variables asked by the user {variables_of_interest} do not "
                f"exist in the data set."
            )

    # Loading missing modalities files
    list_files = list(Path(missing_mods_directory).iterdir())
    missing_mods_dict = {}

    for file in list_files:
        fileext = Path(file).suffix
        filename = Path(file).stem
        if fileext == ".tsv":
            session = filename.split("_")[-1]
            missing_mods_df = pd.read_csv(Path(missing_mods_directory) / file, sep="\t")
            if len(missing_mods_df) == 0:
                raise ClinicaDLTSVError(
                    f"Given TSV file at {Path(missing_mods_directory) /file} loads an empty DataFrame."
                )

            missing_mods_df.set_index("participant_id", drop=True, inplace=True)
            missing_mods_dict[session] = missing_mods_df

    # Remove SMC patients
    if remove_smc:
        if "diagnosis_bl" in bids_df.columns.values:  # Retro-compatibility
            bids_df = bids_df[~(bids_df.diagnosis_bl == "SMC")]
        if "diagnosis_sc" in bids_df.columns.values:
            bids_df = bids_df[~(bids_df.diagnosis_sc == "SMC")]

    # Adding the field baseline_diagnosis
    bids_copy_df = copy(bids_df)
    bids_copy_df["baseline_diagnosis"] = pd.Series(
        np.zeros(len(bids_df)), index=bids_df.index
    )
    for subject, subject_df in bids_df.groupby(level=0):
        baseline_diagnosis = subject_df.loc[
            (subject, first_session(subject_df)), "diagnosis"
        ]
        bids_copy_df.loc[subject, "baseline_diagnosis"] = baseline_diagnosis

    bids_df = copy(bids_copy_df)
    variables_list.append("baseline_diagnosis")

    bids_df = bids_df[variables_list]
    if remove_unique_session:
        bids_df = remove_unique_session(bids_df)

    variables_list.remove("baseline_diagnosis")
    output_df = bids_df[variables_list]
    output_df = infer_or_drop_diagnosis(output_df)
    output_df = diagnosis_removal(output_df, diagnoses)
    output_df = mod_selection(output_df, missing_mods_dict, modality)
    output_df = apply_restriction(output_df, restriction_path)

    output_df.reset_index()
    output_df.sort_values(by=["participant_id", "session_id"], inplace=True)
    output_df.to_csv(output_tsv, sep="\t")

    logger.info(f"results are stored at {output_tsv}")<|MERGE_RESOLUTION|>--- conflicted
+++ resolved
@@ -281,16 +281,13 @@
         Path to the directory where the output labels.tsv will be stored.
     """
 
-<<<<<<< HEAD
-    results_directory = Path(bids_directory).parents[0]
-=======
     from pathlib import Path
 
     if output_dir == None:
         results_directory = Path(bids_directory).parents[0]
     else:
         results_directory = output_dir
->>>>>>> 5c14d5dd
+
     output_tsv = results_directory / "labels.tsv"
 
     commandline_to_json(
