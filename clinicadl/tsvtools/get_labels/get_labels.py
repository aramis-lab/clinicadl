--- conflicted
+++ resolved
@@ -287,13 +287,9 @@
         results_directory = Path(bids_directory).parents[0]
         output_tsv = results_directory / "labels.tsv"
     else:
-<<<<<<< HEAD
         results_directory = Path(output_dir)
 
     output_tsv = results_directory / "labels.tsv"
-=======
-        output_tsv = output_dir
->>>>>>> 9fdd6947
 
     commandline_to_json(
         {
