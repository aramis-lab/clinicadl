# coding: utf8

"""
Source files can be obtained by running the following commands on a BIDS folder:
 - clinica iotools merge-tsv
 - clinica iotools check-missing-modalities
To download Clinica follow the instructions at http://www.clinica.run/doc/#installation

NB: Other preprocessing may be needed on the merged file obtained: for example the selection of subjects older than 62
in the OASIS dataset is not done in this script. Moreover a quality check may be needed at the end of preprocessing
pipelines, leading to the removal of some subjects.
"""
import os
from copy import copy
from logging import getLogger
from os import path
from typing import Dict, List

import numpy as np
import pandas as pd

from clinicadl.utils.maps_manager.iotools import commandline_to_json
from clinicadl.utils.tsvtools_utils import (
    after_end_screening,
    find_label,
    first_session,
    last_session,
    neighbour_session,
)

logger = getLogger("clinicadl")


def cleaning_nan_diagnoses(bids_df: pd.DataFrame) -> pd.DataFrame:
    """
    Printing the number of missing diagnoses and filling it partially for ADNI datasets

    Args:
        bids_df: DataFrame with columns including ['participant_id', 'session_id', 'diagnosis']

    Returns:
        cleaned DataFrame
    """
    bids_copy_df = copy(bids_df)

    # Look for the diagnosis in another column in ADNI
    if "adni_diagnosis_change" in bids_df.columns:
        change_dict = {
            1: "CN",
            2: "MCI",
            3: "AD",
            4: "MCI",
            5: "AD",
            6: "AD",
            7: "CN",
            8: "MCI",
            9: "CN",
            -1: np.nan,
        }

        missing_diag = 0
        found_diag = 0

        for subject, session in bids_df.index.values:
            diagnosis = bids_df.loc[(subject, session), "diagnosis"]
            if isinstance(diagnosis, float):
                missing_diag += 1
                change = bids_df.loc[(subject, session), "adni_diagnosis_change"]
                if not np.isnan(change) and change != -1:
                    found_diag += 1
                    bids_copy_df.loc[(subject, session), "diagnosis"] = change_dict[
                        change
                    ]

    else:
        missing_diag = 0
        found_diag = 0

        for subject, session in bids_df.index.values:
            diagnosis = bids_df.loc[(subject, session), "diagnosis"]
            if isinstance(diagnosis, float):
                missing_diag += 1

    logger.debug(f"Missing diagnoses: {missing_diag}")
    logger.debug(f"Missing diagnoses not found: {missing_diag - found_diag}")

    return bids_copy_df


def infer_or_drop_diagnosis(bids_df: pd.DataFrame) -> pd.DataFrame:
    """
    Deduce the diagnosis when missing from previous and following sessions of the subject. If not identical, the session
    is dropped. Sessions with no diagnosis are also dropped when there are the last sessions of the follow-up.

    Args:
        bids_df: DataFrame with columns including ['participant_id', 'session_id', 'diagnosis']

    Returns:
        cleaned DataFrame
    """
    bids_copy_df = copy(bids_df)
    found_diag_interpol = 0

    for subject, subject_df in bids_df.groupby(level=0):
        session_list = [int(session[5::]) for _, session in subject_df.index.values]

        for _, session in subject_df.index.values:
            diagnosis = subject_df.loc[(subject, session), "diagnosis"]
            session_nb = int(session[5::])

            if isinstance(diagnosis, float):
                if session == last_session(session_list):
                    bids_copy_df.drop((subject, session), inplace=True)
                else:
                    prev_session = neighbour_session(session_nb, session_list, -1)
                    prev_diagnosis = bids_df.loc[(subject, prev_session), "diagnosis"]
                    while isinstance(
                        prev_diagnosis, float
                    ) and prev_session != first_session(subject_df):
                        prev_session = neighbour_session(
                            int(prev_session[5::]), session_list, -1
                        )
                        prev_diagnosis = bids_df.loc[
                            (subject, prev_session), "diagnosis"
                        ]
                    post_session = neighbour_session(session_nb, session_list, +1)
                    post_diagnosis = bids_df.loc[(subject, post_session), "diagnosis"]
                    while isinstance(
                        post_diagnosis, float
                    ) and post_session != last_session(session_list):
                        post_session = neighbour_session(
                            int(post_session[5::]), session_list, +1
                        )
                        post_diagnosis = bids_df.loc[
                            (subject, post_session), "diagnosis"
                        ]
                    if prev_diagnosis == post_diagnosis:
                        found_diag_interpol += 1
                        bids_copy_df.loc[
                            (subject, session), "diagnosis"
                        ] = prev_diagnosis
                    else:
                        bids_copy_df.drop((subject, session), inplace=True)

    logger.debug(f"Inferred diagnosis: {found_diag_interpol}")

    return bids_copy_df


def mod_selection(
    bids_df: pd.DataFrame, missing_mods_dict: Dict[str, pd.DataFrame], mod: str = "t1w"
) -> pd.DataFrame:
    """
    Select only sessions for which the modality is present

    Args:
        bids_df: DataFrame with columns including ['participant_id', 'session_id', 'diagnosis']
        missing_mods_dict: dictionary of the DataFrames of missing modalities
        mod: the modality used for selection

    Returns:
        DataFrame
    """
    bids_copy_df = copy(bids_df)
    if mod is not None:
        for subject, session in bids_df.index.values:
            try:
                mod_present = missing_mods_dict[session].loc[subject, mod]
                if not mod_present:
                    bids_copy_df.drop((subject, session), inplace=True)
            except KeyError:
                bids_copy_df.drop((subject, session), inplace=True)

    return bids_copy_df


def stable_selection(bids_df: pd.DataFrame, diagnosis: str = "AD") -> pd.DataFrame:
    """
    Select only subjects whom diagnosis is identical during the whole follow-up.

    Args:
        bids_df: DataFrame with columns including ['participant_id', 'session_id', 'diagnosis']
        diagnosis: diagnosis selected

    Returns:
        DataFrame containing only the patients a the stable diagnosis
    """

    # Keep diagnosis at baseline
    bids_df = bids_df[bids_df.baseline_diagnosis == diagnosis]
    bids_df = cleaning_nan_diagnoses(bids_df)

    # Drop if not stable
    bids_copy_df = copy(bids_df)
    n_subjects = 0
    for subject, subject_df in bids_df.groupby(level=0):
        subject_drop = False
        try:
            diagnosis_bl = subject_df.loc[(subject, "ses-M00"), "baseline_diagnosis"]
        except KeyError:
            raise KeyError(
                f"The baseline session is necessary for labels selection. It is missing for subject {subject}."
            )
        diagnosis_values = subject_df.diagnosis.values
        for diagnosis in diagnosis_values:
            if not isinstance(diagnosis, float):
                if diagnosis != diagnosis_bl:
                    subject_drop = True
                    n_subjects += 1

        if subject_drop:
            bids_copy_df.drop(subject, inplace=True)
    bids_df = copy(bids_copy_df)
    logger.debug(f"Number of unstable subjects dropped: {n_subjects}")

    bids_df = infer_or_drop_diagnosis(bids_df)
    return bids_df


def mci_stability(bids_df: pd.DataFrame, horizon_time: int = 36) -> pd.DataFrame:
    """
    A method to label all MCI sessions depending on their stability on the time horizon

    Args:
        bids_df: DataFrame with columns including ['participant_id', 'session_id', 'diagnosis']
        horizon_time: time horizon in months

    Returns:
        DataFrame with new labels
    """

    diagnosis_list = ["MCI", "EMCI", "LMCI"]
    bids_df = bids_df[(bids_df.baseline_diagnosis.isin(diagnosis_list))]
    bids_df = cleaning_nan_diagnoses(bids_df)
    bids_df = infer_or_drop_diagnosis(bids_df)

    # Check possible double change in diagnosis in time
    bids_copy_df = copy(bids_df)
    nb_subjects = 0
    for subject, subject_df in bids_df.groupby(level=0):
        session_list = [int(session[5::]) for _, session in subject_df.index.values]
        session_list.sort()
        diagnosis_list = []
        for session in session_list:
            if session < 10:
                diagnosis_list.append(
                    bids_df.loc[(subject, "ses-M0" + str(session)), "diagnosis"]
                )
            else:
                diagnosis_list.append(
                    bids_df.loc[(subject, "ses-M" + str(session)), "diagnosis"]
                )

        new_diagnosis = diagnosis_list[0]
        nb_change = 0
        for diagnosis in diagnosis_list:
            if new_diagnosis != diagnosis:
                new_diagnosis = diagnosis
                nb_change += 1

        if nb_change > 1:
            nb_subjects += 1
            bids_copy_df.drop(subject, inplace=True)

    logger.debug(f"Dropped subjects: {nb_subjects}")
    bids_df = copy(bids_copy_df)

    # Stability of sessions
    stability_dict = {
        "CN": "r",
        "MCI": "s",
        "AD": "p",
    }  # Do not take into account the case of missing diag = nan

    bids_copy_df = copy(bids_df)
    for subject, subject_df in bids_df.groupby(level=0):
        session_list = [int(session[5::]) for _, session in subject_df.index.values]

        for _, session in subject_df.index.values:
            diagnosis = subject_df.loc[(subject, session), "diagnosis"]

            # If the diagnosis is not MCI we remove the time point
            if diagnosis != "MCI":
                bids_copy_df.drop((subject, session), inplace=True)

            else:
                session_nb = int(session[5::])
                horizon_session_nb = session_nb + horizon_time
                horizon_session = "ses-M" + str(horizon_session_nb)
                # print(session, '-->', horizon_session)

                if horizon_session_nb in session_list:
                    horizon_diagnosis = subject_df.loc[
                        (subject, horizon_session), "diagnosis"
                    ]
                    update_diagnosis = stability_dict[horizon_diagnosis] + "MCI"
                    # print(horizon_diagnosis, update_diagnosis)
                    bids_copy_df.loc[(subject, session), "diagnosis"] = update_diagnosis
                else:
                    if after_end_screening(horizon_session_nb, session_list):
                        # Two situations, change in last session AD or CN --> pMCI or rMCI
                        # Last session MCI --> uMCI
                        last_diagnosis = subject_df.loc[
                            (subject, last_session(session_list)), "diagnosis"
                        ]
                        # This section must be discussed --> removed in Jorge's paper
                        if last_diagnosis != "MCI":
                            update_diagnosis = stability_dict[last_diagnosis] + "MCI"
                        else:
                            update_diagnosis = "uMCI"
                        # print(update_diagnosis)
                        bids_copy_df.loc[
                            (subject, session), "diagnosis"
                        ] = update_diagnosis

                    else:
                        prev_session = neighbour_session(
                            horizon_session_nb, session_list, -1
                        )
                        post_session = neighbour_session(
                            horizon_session_nb, session_list, +1
                        )
                        # print('prev_session', prev_session)
                        # print('post_session', post_session)
                        prev_diagnosis = subject_df.loc[
                            (subject, prev_session), "diagnosis"
                        ]
                        if prev_diagnosis != "MCI":
                            update_diagnosis = stability_dict[prev_diagnosis] + "MCI"
                        else:
                            post_diagnosis = subject_df.loc[
                                (subject, post_session), "diagnosis"
                            ]
                            if post_diagnosis != "MCI":
                                update_diagnosis = "uMCI"
                            else:
                                update_diagnosis = "sMCI"
                        # print(update_diagnosis)
                        bids_copy_df.loc[
                            (subject, session), "diagnosis"
                        ] = update_diagnosis

    return bids_copy_df


def diagnosis_removal(MCI_df: pd.DataFrame, diagnosis_list: List[str]) -> pd.DataFrame:
    """
    Removes subjects whom last diagnosis is in the list provided (avoid to keep rMCI and pMCI in sMCI lists).

    Args:
        MCI_df: DataFrame with columns including ['participant_id', 'session_id', 'diagnosis']
        diagnosis_list: list of diagnoses that will be removed

    Returns:
        cleaned DataFrame
    """

    output_df = copy(MCI_df)

    # Remove subjects who regress to CN label, even late in the follow-up
    for subject, subject_df in MCI_df.groupby(level=0):
        session_list = [int(session[5::]) for _, session in subject_df.index.values]
        last_session_id = last_session(session_list)
        last_diagnosis = subject_df.loc[(subject, last_session_id), "diagnosis"]
        if last_diagnosis in diagnosis_list:
            output_df.drop(subject, inplace=True)

    return output_df


def apply_restriction(bids_df: pd.DataFrame, restriction_path: str) -> pd.DataFrame:
    """
    Application of a restriction (for example after the removal of some subjects after a preprocessing pipeline)

    Args:
        bids_df: DataFrame with columns including ['participant_id', 'session_id', 'diagnosis']
        restriction_path: DataFrame with columns including ['participant_id', 'session_id', 'diagnosis'] including
            all the sessions that can be included

    Returns:
        The restricted DataFrame
    """
    bids_copy_df = copy(bids_df)

    if restriction_path is not None:
        restriction_df = pd.read_csv(restriction_path, sep="\t")

        for subject, session in bids_df.index.values:
            subject_qc_df = restriction_df[
                (restriction_df.participant_id == subject)
                & (restriction_df.session_id == session)
            ]
            if len(subject_qc_df) != 1:
                bids_copy_df.drop((subject, session), inplace=True)

    return bids_copy_df


def get_labels(
    merged_tsv: str,
    missing_mods: str,
    results_path: str,
    diagnoses: List[str],
    modality: str = "t1w",
    restriction_path: str = None,
    time_horizon: int = 36,
    variables_of_interest: List[str] = None,
    remove_smc: bool = True,
):
    """
    Writes one TSV file per label in diagnoses argument based on merged_tsv and missing_mods.

    Args:
<<<<<<< HEAD
        merged_tsv (str): Path to the file obtained by the command clinica iotools merge-tsv.
        missing_mods (str): Path to the folder where the outputs of clinica iotools check-missing-modalities are.
        results_path (str): Path to the folder where tsv files are extracted.
        diagnoses (list): Labels that must be extracted from merged_tsv.
        modality (str): Modality to select sessions. Sessions which do not include the modality will be excluded.
        restriction_path (str): Path to a tsv containing the sessions that can be included.
        time_horizon (int): Time horizon to analyse stability of MCI subjects.
        variables_of_interest (list[str]): columns that should be kept in the output tsv files.
        remove_smc (bool): if True SMC participants are removed from the lists.
        verbose (int): level of verbosity.

    Returns:
         writes one tsv file per label at results_path/<label>.tsv
=======
        merged_tsv: Path to the file obtained by the command clinica iotools merge-tsv.
        missing_mods: Path to the folder where the outputs of clinica iotools missing-mods are.
        results_path: Path to the folder where tsv files are extracted.
        diagnoses: Labels that must be extracted from merged_tsv.
        modality: Modality to select sessions. Sessions which do not include the modality will be excluded.
        restriction_path: Path to a tsv containing the sessions that can be included.
        time_horizon: Time horizon to analyse stability of MCI subjects.
        variables_of_interest: columns that should be kept in the output tsv files.
        remove_smc: if True SMC participants are removed from the lists.
>>>>>>> 311c9bd7
    """

    commandline_to_json(
        {
            "output_dir": results_path,
            "merged_tsv": merged_tsv,
            "missing_mods": missing_mods,
            "diagnoses": diagnoses,
            "modality": modality,
            "restriction_path": restriction_path,
            "time_horizon": time_horizon,
            "variables_of_interest": variables_of_interest,
            "remove_smc": remove_smc,
        },
        filename="getlabels.json",
    )

    # Reading files
    bids_df = pd.read_csv(merged_tsv, sep="\t")
    bids_df.set_index(["participant_id", "session_id"], inplace=True)
    variables_list = ["diagnosis"]
    try:
        variables_list.append(find_label(bids_df.columns.values, "age"))
        variables_list.append(find_label(bids_df.columns.values, "sex"))
    except ValueError:
        logger.warning("The age or sex values were not found in the dataset.")
    if variables_of_interest is not None:
        variables_set = set(variables_of_interest) | set(variables_list)
        variables_list = list(variables_set)
        if not set(variables_list).issubset(set(bids_df.columns.values)):
            raise ValueError(
                f"The variables asked by the user {variables_of_interest} do not "
                f"exist in the data set."
            )

    list_files = os.listdir(missing_mods)
    missing_mods_dict = {}

    for file in list_files:
        filename, fileext = path.splitext(file)
        if fileext == ".tsv":
            session = filename.split("_")[-1]
            missing_mods_df = pd.read_csv(path.join(missing_mods, file), sep="\t")
            if len(missing_mods_df) == 0:
                raise ValueError(
                    f"Empty DataFrame at path {path.join(missing_mods, file)}"
                )

            missing_mods_df.set_index("participant_id", drop=True, inplace=True)
            missing_mods_dict[session] = missing_mods_df

    # Creating results path
    os.makedirs(results_path, exist_ok=True)

    # Remove SMC patients
    if remove_smc:
        if "diagnosis_bl" in bids_df.columns.values:  # Retro-compatibility
            bids_df = bids_df[~(bids_df.diagnosis_bl == "SMC")]
        if "diagnosis_sc" in bids_df.columns.values:
            bids_df = bids_df[~(bids_df.diagnosis_sc == "SMC")]

    # Adding the field baseline_diagnosis
    bids_copy_df = copy(bids_df)
    bids_copy_df["baseline_diagnosis"] = pd.Series(
        np.zeros(len(bids_df)), index=bids_df.index
    )
    for subject, subject_df in bids_df.groupby(level=0):
        baseline_diagnosis = subject_df.loc[(subject, "ses-M00"), "diagnosis"]
        bids_copy_df.loc[subject, "baseline_diagnosis"] = baseline_diagnosis

    bids_df = copy(bids_copy_df)

    time_MCI_df = None
    if "AD" in diagnoses:
        logger.info("Beginning the selection of AD label")
        output_df = stable_selection(bids_df, diagnosis="AD")
        output_df = mod_selection(output_df, missing_mods_dict, modality)
        output_df = apply_restriction(output_df, restriction_path)

        diagnosis_df = output_df[variables_list]
        diagnosis_df.to_csv(path.join(results_path, "AD.tsv"), sep="\t")
        sub_df = (
            diagnosis_df.reset_index().groupby("participant_id")["session_id"].nunique()
        )
        logger.info(
            f"Found {len(sub_df)} AD subjects for a total of {len(diagnosis_df)} sessions\n"
        )

    if "BV" in diagnoses:
        logger.info("Beginning the selection of BV label")
        output_df = stable_selection(bids_df, diagnosis="BV")
        output_df = mod_selection(output_df, missing_mods_dict, modality)
        output_df = apply_restriction(output_df, restriction_path)

        diagnosis_df = output_df[variables_list]
        diagnosis_df.to_csv(path.join(results_path, "BV.tsv"), sep="\t")
        sub_df = (
            diagnosis_df.reset_index().groupby("participant_id")["session_id"].nunique()
        )
        logger.info(
            f"Found {len(sub_df)} BV subjects for a total of {len(diagnosis_df)} sessions\n"
        )

    if "CN" in diagnoses:
        logger.info("Beginning the selection of CN label")
        output_df = stable_selection(bids_df, diagnosis="CN")
        output_df = mod_selection(output_df, missing_mods_dict, modality)
        output_df = apply_restriction(output_df, restriction_path)

        diagnosis_df = output_df[variables_list]
        diagnosis_df.to_csv(path.join(results_path, "CN.tsv"), sep="\t")
        sub_df = (
            diagnosis_df.reset_index().groupby("participant_id")["session_id"].nunique()
        )
        logger.info(
            f"Found {len(sub_df)} CN subjects for a total of {len(diagnosis_df)} sessions\n"
        )

    if "MCI" in diagnoses:
        logger.info("Beginning of the selection of MCI label")
        MCI_df = mci_stability(
            bids_df, 10 ** 4
        )  # Remove rMCI independently from time horizon
        output_df = diagnosis_removal(MCI_df, diagnosis_list=["rMCI"])
        output_df = mod_selection(output_df, missing_mods_dict, modality)
        output_df = apply_restriction(output_df, restriction_path)

        # Relabelling everything as MCI
        output_df.diagnosis = ["MCI"] * len(output_df)

        diagnosis_df = output_df[variables_list]
        diagnosis_df.to_csv(path.join(results_path, "MCI.tsv"), sep="\t")
        sub_df = (
            diagnosis_df.reset_index().groupby("participant_id")["session_id"].nunique()
        )
        logger.info(
            f"Found {len(sub_df)} MCI subjects for a total of {len(diagnosis_df)} sessions\n"
        )

    if "sMCI" in diagnoses:
        logger.info("Beginning of the selection of sMCI label")
        time_MCI_df = mci_stability(bids_df, time_horizon)
        output_df = diagnosis_removal(time_MCI_df, diagnosis_list=["rMCI", "pMCI"])
        output_df = output_df[output_df.diagnosis == "sMCI"]
        output_df = mod_selection(output_df, missing_mods_dict, modality)
        output_df = apply_restriction(output_df, restriction_path)

        diagnosis_df = output_df[variables_list]
        diagnosis_df.to_csv(path.join(results_path, "sMCI.tsv"), sep="\t")
        sub_df = (
            diagnosis_df.reset_index().groupby("participant_id")["session_id"].nunique()
        )
        logger.info(
            f"Found {len(sub_df)} sMCI subjects for a total of {len(diagnosis_df)} sessions\n"
        )

    if "pMCI" in diagnoses:
        logger.info("Beginning of the selection of pMCI label")
        if time_MCI_df is None:
            time_MCI_df = mci_stability(bids_df, time_horizon)
        output_df = time_MCI_df[time_MCI_df.diagnosis == "pMCI"]
        output_df = mod_selection(output_df, missing_mods_dict, modality)
        output_df = apply_restriction(output_df, restriction_path)

        diagnosis_df = output_df[variables_list]
        diagnosis_df.to_csv(path.join(results_path, "pMCI.tsv"), sep="\t")
        sub_df = (
            diagnosis_df.reset_index().groupby("participant_id")["session_id"].nunique()
        )
        logger.info(
            f"Found {len(sub_df)} pMCI subjects for a total of {len(diagnosis_df)} sessions\n"
        )<|MERGE_RESOLUTION|>--- conflicted
+++ resolved
@@ -411,23 +411,8 @@
     Writes one TSV file per label in diagnoses argument based on merged_tsv and missing_mods.
 
     Args:
-<<<<<<< HEAD
-        merged_tsv (str): Path to the file obtained by the command clinica iotools merge-tsv.
-        missing_mods (str): Path to the folder where the outputs of clinica iotools check-missing-modalities are.
-        results_path (str): Path to the folder where tsv files are extracted.
-        diagnoses (list): Labels that must be extracted from merged_tsv.
-        modality (str): Modality to select sessions. Sessions which do not include the modality will be excluded.
-        restriction_path (str): Path to a tsv containing the sessions that can be included.
-        time_horizon (int): Time horizon to analyse stability of MCI subjects.
-        variables_of_interest (list[str]): columns that should be kept in the output tsv files.
-        remove_smc (bool): if True SMC participants are removed from the lists.
-        verbose (int): level of verbosity.
-
-    Returns:
-         writes one tsv file per label at results_path/<label>.tsv
-=======
         merged_tsv: Path to the file obtained by the command clinica iotools merge-tsv.
-        missing_mods: Path to the folder where the outputs of clinica iotools missing-mods are.
+        missing_mods: Path to the folder where the outputs of clinica iotools check-missing-modalities are.
         results_path: Path to the folder where tsv files are extracted.
         diagnoses: Labels that must be extracted from merged_tsv.
         modality: Modality to select sessions. Sessions which do not include the modality will be excluded.
@@ -435,7 +420,6 @@
         time_horizon: Time horizon to analyse stability of MCI subjects.
         variables_of_interest: columns that should be kept in the output tsv files.
         remove_smc: if True SMC participants are removed from the lists.
->>>>>>> 311c9bd7
     """
 
     commandline_to_json(
