--- conflicted
+++ resolved
@@ -11,17 +11,10 @@
         "generate",
         "interpret",
         "predict",
-<<<<<<< HEAD
         "random_search"
         "quality_check",
         "train",
         "tsvtool",
-=======
-        "interpret",
-        "train_image",
-        "train_slice",
-        "train_patch",
->>>>>>> 66ad25d5
     ]
 )
 def generate_cli_commands(request):
@@ -96,17 +89,10 @@
     if request.param == 'predict':
         test_input = [
             'predict',
-<<<<<<< HEAD
-            '/dir/caps',
-            '/dir/model_path/',
-            'DB_XXXXX'
-            '--participants_tsv', '/dir/tsv_file',
-=======
             '/dir/model_path/',
             'DB_XXXXX',
             '--caps_directory', '/dir/caps',
             '--tsv_path', '/dir/tsv_file',
->>>>>>> 66ad25d5
         ]
         keys_output = [
             'task',
@@ -139,55 +125,9 @@
             'train',
             'classification',
             '/dir/caps',
-<<<<<<< HEAD
             '/dir/caps/preprocessing.json',
             '/dir/tsv_path/',
             '/dir/output/']
-=======
-            't1-linear',
-            '/dir/tsv_path/',
-            '/dir/output/',
-            '--model', 'resnet18']
-        keys_output = [
-            'task',
-            'mode',
-            'network_task',
-            'caps_directory',
-            'preprocessing',
-            'tsv_path',
-            'output_dir',
-            'model']
-
-    if request.param == 'train_image':
-        test_input = [
-            'train',
-            'image',
-            'reconstruction',
-            '/dir/caps',
-            't1-linear',
-            '/dir/tsv_path/',
-            '/dir/output/',
-            '--model', 'Conv5_FC3']
-        keys_output = [
-            'task',
-            'mode',
-            'network_task',
-            'caps_directory',
-            'preprocessing',
-            'tsv_path',
-            'output_dir',
-            'model']
-    if request.param == 'train_patch':
-        test_input = [
-            'train',
-            'patch',
-            'regression',
-            '/dir/caps',
-            't1-linear',
-            '/dir/tsv_path/',
-            '/dir/output/',
-            '--model', 'Conv4_FC3']
->>>>>>> 66ad25d5
         keys_output = [
             'task',
             'mode',
