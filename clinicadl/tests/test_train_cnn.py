# coding: utf8

import os
import shutil

import pytest

output_dir = "results"


@pytest.fixture(
    params=[
        "train_slice_cnn",
        "train_image_cnn",
        "train_patch_cnn",
        "train_patch_multicnn",
        "train_roi_cnn",
        "train_roi_multicnn",
    ]
)
def cli_commands(request):

    if request.param == "train_slice_cnn":
        test_input = [
            "train",
            "classification",
            "data/dataset/random_example",
            "extract_1629294320.json",
            "data/labels_list",
            output_dir,
            "--architecture",
            "Conv5_FC3",
            "--epochs",
            "1",
            "--n_splits",
            "2",
            "--split",
            "0",
        ]
    elif request.param == "train_image_cnn":
        test_input = [
            "train",
            "regression",
            "data/dataset/random_example",
            "extract_1629205602.json",
            "data/labels_list",
            output_dir,
            "--architecture",
            "Conv5_FC3",
            "--epochs",
            "1",
            "--n_splits",
            "2",
<<<<<<< HEAD
            "--folds",
            "1",
=======
            "--split",
            "0",
>>>>>>> 7b51684d
        ]
    elif request.param == "train_patch_cnn":
        test_input = [
            "train",
            "classification",
            "data/dataset/random_example",
            "extract_1629271314.json",
            "data/labels_list",
            output_dir,
            "--architecture",
            "Conv5_FC3",
            "--epochs",
            "1",
            "--n_splits",
            "2",
<<<<<<< HEAD
            "--folds",
            "1",
=======
            "--split",
            "0",
>>>>>>> 7b51684d
        ]
    elif request.param == "train_patch_multicnn":
        test_input = [
            "train",
            "classification",
            "data/dataset/random_example",
            "extract_1629271314.json",
            "data/labels_list",
            output_dir,
            "--architecture",
            "Conv5_FC3",
            "--epochs",
            "1",
            "--n_splits",
            "2",
            "--split",
            "0",
            "--multi_network",
        ]
    elif request.param == "train_roi_cnn":
        test_input = [
            "train",
            "classification",
            "data/dataset/random_example",
            "extract_1629205602.json",
            "data/labels_list",
            output_dir,
            "--architecture",
            "Conv5_FC3",
            "--epochs",
            "1",
            "--n_splits",
            "2",
            "--split",
            "0",
        ]
    elif request.param == "train_roi_multicnn":
        test_input = [
            "train",
            "classification",
            "data/dataset/random_example",
            "extract_1629271314.json",
            "data/labels_list",
            output_dir,
            "--architecture",
            "Conv5_FC3",
            "--epochs",
            "1",
            "--n_splits",
            "2",
            "--split",
            "0",
            "--multi_network",
        ]
    else:
        raise NotImplementedError("Test %s is not implemented." % request.param)

    return test_input


def test_train(cli_commands):
    test_input = cli_commands
    if os.path.exists(output_dir):
        shutil.rmtree(output_dir)
    flag_error = not os.system("clinicadl " + " ".join(test_input))
    performances_flag = os.path.exists(
        os.path.join("results", "fold-0", "best-loss", "train")
    )
    assert flag_error
    assert performances_flag
    shutil.rmtree(output_dir)<|MERGE_RESOLUTION|>--- conflicted
+++ resolved
@@ -51,13 +51,8 @@
             "1",
             "--n_splits",
             "2",
-<<<<<<< HEAD
-            "--folds",
+            "--split",
             "1",
-=======
-            "--split",
-            "0",
->>>>>>> 7b51684d
         ]
     elif request.param == "train_patch_cnn":
         test_input = [
@@ -73,13 +68,8 @@
             "1",
             "--n_splits",
             "2",
-<<<<<<< HEAD
-            "--folds",
+            "--split",
             "1",
-=======
-            "--split",
-            "0",
->>>>>>> 7b51684d
         ]
     elif request.param == "train_patch_multicnn":
         test_input = [
