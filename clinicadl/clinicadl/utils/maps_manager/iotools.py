# coding: utf8
import logging
import sys

LOG_LEVELS = [logging.WARNING, logging.INFO, logging.DEBUG]


class StdLevelFilter(logging.Filter):
    def __init__(self, err=False):
        super().__init__()
        self.err = err

    def filter(self, record):
        if record.levelno <= logging.INFO:
            return not self.err
        return self.err


def return_logger(verbose, name_fn):
    logger = logging.getLogger(name_fn)
    if verbose < len(LOG_LEVELS):
        logger.setLevel(LOG_LEVELS[verbose])
    else:
        logger.setLevel(logging.DEBUG)
    stdout = logging.StreamHandler(sys.stdout)
    stdout.addFilter(StdLevelFilter())
    stderr = logging.StreamHandler(sys.stderr)
    stderr.addFilter(StdLevelFilter(err=True))
    # create formatter
    formatter = logging.Formatter("%(asctime)s - %(name)s - %(message)s")
    # add formatter to ch
    stdout.setFormatter(formatter)
    stderr.setFormatter(formatter)
    # add ch to logger
    logger.addHandler(stdout)
    logger.addHandler(stderr)

    return logger


computational_list = ["gpu", "batch_size", "num_workers", "evaluation_steps"]


def write_requirements_version(output_path):
    import subprocess
    from os import path
    from warnings import warn

    try:
        env_variables = subprocess.check_output("pip freeze", shell=True).decode(
            "utf-8"
        )
        with open(path.join(output_path, "environment.txt"), "w") as file:
            file.write(env_variables)
    except subprocess.CalledProcessError:
        warn(
            "You do not have the right to execute pip freeze. Your environment will not be written"
        )


def translate_parameters(args):
    """
    Translate the names of the parameters between command line and source code.
    """
    args.gpu = not args.use_cpu
    args.num_workers = args.nproc
    args.optimizer = "Adam"
    args.loss = "default"

    if hasattr(args, "predict_atlas_intensities"):
        args.atlas = args.predict_atlas_intensities
    if hasattr(args, "caps_dir"):
        args.input_dir = args.caps_dir
    if hasattr(args, "unnormalize"):
        args.minmaxnormalization = not args.unnormalize
    if hasattr(args, "slice_direction"):
        args.mri_plane = args.slice_direction
    if hasattr(args, "network_type"):
        args.mode_task = args.network_type

    if not hasattr(args, "selection_threshold"):
        args.selection_threshold = None

    if not hasattr(args, "prepare_dl"):
        if hasattr(args, "use_extracted_features"):
            args.prepare_dl = args.use_extracted_features
        elif hasattr(args, "use_extracted_patches") and args.mode == "patch":
            args.prepare_dl = args.use_extracted_patches
        elif hasattr(args, "use_extracted_slices") and args.mode == "slice":
            args.prepare_dl = args.use_extracted_slices
        elif hasattr(args, "use_extracted_roi") and args.mode == "roi":
            args.prepare_dl = args.use_extracted_roi
        else:
            args.prepare_dl = False

    return args


def check_and_clean(d):
    import os
    import shutil

    if os.path.exists(d):
        shutil.rmtree(d)
    os.makedirs(d)


def commandline_to_json(commandline, logger=None, filename="commandline.json"):
    """
    This is a function to write the python argparse object into a json file.
    This helps for DL when searching for hyperparameters
    Args:
        commandline: (dict) the output of `parser.parse_known_args()`
        logger: (logging object) writer to stdout and stderr
        filename: (str) name of the JSON file.

    :return:
    """
    if logger is None:
        logger = logging

    import json
    import os
    from copy import copy

    if isinstance(commandline, dict):
        commandline_arg_dict = copy(commandline)
    else:
        commandline_arg_dict = copy(vars(commandline))
    output_dir = commandline_arg_dict["output_dir"]
    os.makedirs(output_dir, exist_ok=True)

    # remove these entries from the commandline log file
    remove_list = ["func", "output_dir", "launch_dir", "name", "verbose", "logname"]
    for variable in remove_list:
        if variable in commandline_arg_dict:
            del commandline_arg_dict[variable]

    # save to json file
    json = json.dumps(commandline_arg_dict, skipkeys=True, indent=4)
    logger.info("Path of json file: %s" % os.path.join(output_dir, "commandline.json"))
    f = open(os.path.join(output_dir, filename), "w")
    f.write(json)
    f.close()


def read_json(options=None, json_path=None, test=False, read_computational=False):
    """
    Read a json file to update options dictionnary.
    Ensures retro-compatibility with previous namings in clinicadl.

    Args:
        options: (dict) options of the model.
        json_path: (str) If given path to the json file, else found with options.model_path.
        test: (bool) If given the reader will ignore some options specific to data.
        read_computational: (bool) if set to True, the computational arguments are also read.
    Returns:
        options (dict) options of the model updated
    """
    import json
    from os import path

    if options is None:
        options = {}

    evaluation_parameters = ["diagnosis_path", "input_dir", "diagnoses"]
    prep_compatibility_dict = {"mni": "t1-extensive", "linear": "t1-linear"}
    if json_path is None:
        json_path = path.join(options["model_path"], "commandline.json")

    with open(json_path, "r") as f:
        json_data = json.load(f)

    for key, item in json_data.items():
        # We do not change computational options
        if key in computational_list and not read_computational:
            pass
        # If used for evaluation, some parameters were already given
        if test and key in evaluation_parameters:
            pass
        else:
            options[key] = item

    # Retro-compatibility with runs of previous versions
    if "network" in options:
        options["model"] = options["network"]
        del options["network"]

    if "discarded_slices" not in options:
        options["discarded_slices"] = 20

    if isinstance(options["preprocessing"], str):
        if options["preprocessing"] in prep_compatibility_dict.keys():
            options["preprocessing"] = prep_compatibility_dict[options["preprocessing"]]

    if "mri_plane" in options:
        options["slice_direction"] = options["mri_plane"]
        del options["mri_plane"]

    if "hippocampus_roi" in options:
        if options["hippocampus_roi"]:
            options["mode"] = "roi"
            del options["hippocampus_roi"]

    if "pretrained_path" in options:
        options["transfer_learning_path"] = options["pretrained_path"]
        del options["pretrained_path"]

    if "pretrained_difference" in options:
        options["transfer_learning_difference"] = options["pretrained_difference"]
        del options["pretrained_difference"]

    if "patch_stride" in options:
        options["stride_size"] = options["patch_stride"]

    if "use_gpu" in options:
        options["use_cpu"] = not options["use_gpu"]

    if "mode" in options:
        if options["mode"] == "subject":
            options["mode"] = "image"
        if options["mode"] == "slice" and "network_type" not in options:
            options["network_type"] = "cnn"
        if options["mode"] == "patch" and "network_type" in options:
            if options["network_type"] == "multi":
                options["network_type"] = "multicnn"

    if "network_type" not in options:
        if "mode_task" in options:
            options["network_type"] = options["mode_task"]
        elif "train_autoencoder" in options:
            options["network_type"] = "autoencoder"
        else:
            options["network_type"] = "cnn"

    if "selection" in options:
        options["transfer_learning_selection"] = options["selection"]

    if "loss" not in options:
        options["loss"] = "default"

    if "dropout" not in options or options["dropout"] is None:
        options["dropout"] = None
        set_default_dropout(options)

    if "uncropped_roi" not in options:
        options["uncropped_roi"] = False

    if "roi_list" not in options:
        options["roi_list"] = None

    if "multi_cohort" not in options:
        options["multi_cohort"] = False

    if "predict_atlas_intensities" not in options:
        options["predict_atlas_intensities"] = None

    if "merged_tsv_path" not in options:
        options["merged_tsv_path"] = None

    if "atlas_weight" not in options:
        options["atlas_weight"] = 1

    if "n_splits" in options and options["n_splits"] is None:
        options["n_splits"] = 0

    return options


def check_and_complete(options, random_search=False):
    """
    This function initializes missing fields with missing values.
    Some fields are mandatory and cannot be initialized by default; this will raise an issue if they are missing.

    Args:
        options: (dict) the options used for training.
        random_search: (bool) If True the options are looking for mandatory values of random-search.
    """

    def set_default(params_dict, default_dict):
        for name, default_value in default_dict.items():
            if name not in params_dict:
                params_dict[name] = default_value

    default_values = {
        "accumulation_steps": 1,
        "baseline": False,
        "batch_size": 2,
        "data_augmentation": False,
        "diagnoses": ["AD", "CN"],
        "dropout": 0,
        "epochs": 20,
        "evaluation_steps": 0,
        "learning_rate": 4,
        "loss": "default",
        "multi": False,
        "multi_cohort": False,
        "n_splits": 0,
        "nproc": 2,
        "optimizer": "Adam",
        "unnormalize": False,
        "patience": 0,
        "predict_atlas_intensities": [],
        "folds": [],
        "selection_metrics": ["loss"],
        "tolerance": 0.0,
        "transfer_learning_path": "",
        "transfer_learning_selection": "best_loss",
        "use_cpu": False,
        "wd_bool": True,
        "weight_decay": 4,
        "sampler": "random",
    }
    mode_default_values = {
        "patch": {
            "patch_size": 50,
            "stride_size": 50,
            "use_extracted_patches": False,
        },
        "roi": {
<<<<<<< HEAD
            "roi_list": [],
            "selection_threshold": 0,
=======
            "roi_list": None,
>>>>>>> 66ad25d5
            "uncropped_roi": False,
            "use_extracted_roi": False,
        },
        "slice": {
            "discarded_slices": 20,
            "slice_direction": 0,
            "use_extracted_slices": False,
        },
        "image": {},
    }

    task_default_values = {
        "classification": {
            "label": "diagnosis",
            "selection_threshold": 0,
        },
        "regression": {
            "label": "age",
        },
    }
    if random_search:
        default_values["d_reduction"] = "MaxPooling"
        default_values["network_normalization"] = "BatchNorm"
        default_values["channels_limit"] = 512
        default_values["n_conv"] = 1

    set_default(options, default_values)

    mandatory_arguments = [
        "network_task",
        "mode",
        "tsv_path",
        "caps_directory",
        "preprocessing",
    ]
    if random_search:
        mandatory_arguments += ["n_convblocks", "first_conv_width", "n_fcblocks"]

    for argument in mandatory_arguments:
        if argument not in options:
            raise ValueError(
                f"The argument {argument} must be specified in the parameters."
            )

    if random_search:
        for mode, mode_dict in mode_default_values.items():
            set_default(options, mode_dict)
        if options["network_task"] not in task_default_values:
            raise NotImplementedError(
                f"The task default arguments corresponding to {options['network_task']} were not implemented."
            )
        task_dict = task_default_values[options["network_task"]]
        set_default(options, task_dict)
    else:
        if options["mode"] not in mode_default_values:
            raise NotImplementedError(
                f"The mode default arguments corresponding to {options['mode']} were not implemented."
            )
        if options["network_task"] not in task_default_values:
            raise NotImplementedError(
                f"The task default arguments corresponding to {options['network_task']} were not implemented."
            )
        mode_dict = mode_default_values[options["mode"]]
        task_dict = task_default_values[options["network_task"]]
        set_default(options, mode_dict)
        set_default(options, task_dict)


def set_default_dropout(args):
    if args.dropout is None:
        if args.mode == "image":
            args.dropout = 0.5
        elif args.mode == "slice":
            args.dropout = 0.8
        else:
            args.dropout = 0


def memReport():
    import gc

    import torch

    cnt_tensor = 0
    for obj in gc.get_objects():
        if torch.is_tensor(obj) and (
            hasattr(obj, "data") and torch.is_tensor(obj.data)
        ):
            print(type(obj), obj.size(), obj.is_cuda)
            cnt_tensor += 1
    print("Count: ", cnt_tensor)


def cpuStats():
    import os
    import sys

    import psutil

    print(sys.version)
    print(psutil.cpu_percent())
    print(psutil.virtual_memory())  # physical memory usage
    pid = os.getpid()
    py = psutil.Process(pid)
    memoryUse = py.memory_info()[0] / 2.0 ** 30  # memory use in GB...I think
    print("memory GB:", memoryUse)<|MERGE_RESOLUTION|>--- conflicted
+++ resolved
@@ -318,12 +318,7 @@
             "use_extracted_patches": False,
         },
         "roi": {
-<<<<<<< HEAD
             "roi_list": [],
-            "selection_threshold": 0,
-=======
-            "roi_list": None,
->>>>>>> 66ad25d5
             "uncropped_roi": False,
             "use_extracted_roi": False,
         },
