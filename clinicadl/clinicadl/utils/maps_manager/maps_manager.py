import json
import logging
import shutil
import subprocess
import sys
from datetime import datetime
from os import listdir, makedirs, path

import pandas as pd
import torch
from torch.utils.data import DataLoader

from clinicadl.utils.caps_dataset.data import (
    get_transforms,
    load_data_test,
    return_dataset,
)
from clinicadl.utils.early_stopping import EarlyStopping
from clinicadl.utils.maps_manager.logwriter import LogWriter, StdLevelFilter
from clinicadl.utils.metric_module import RetainBest
from clinicadl.utils.seed import get_seed, pl_worker_init_function, seed_everything

level_dict = {
    "debug": logging.DEBUG,
    "info": logging.INFO,
    "warning": logging.WARNING,
    "error": logging.ERROR,
    "critical": logging.CRITICAL,
}

# TODO: replace "fold" with "split"
# TODO save weights on CPU for better compatibility


class MapsManager:
    def __init__(self, maps_path, parameters=None, verbose="warning"):
        """
        Args:
            maps_path (str): path of the MAPS
            parameters (dict[str:object]): parameters of the training step. If given a new MAPS is created.
            verbose (str): Logging level ("debug", "info", "warning", "error", "critical")
        """
        self.maps_path = maps_path
        self.set_verbose(verbose)

        # Existing MAPS
        if parameters is None:
            if not path.exists(path.join(maps_path, "maps.json")):
                raise ValueError(
                    f"MAPS was not found at {maps_path}."
                    f"To initiate a new MAPS please give a train_dict."
                )
            self.parameters = self.get_parameters()
            self.task_manager = self._init_task_manager(n_classes=self.output_size)

        # Initiate MAPS
        else:
            if (
                path.exists(maps_path) and not path.isdir(maps_path)  # Non-folder file
            ) or (
                path.isdir(maps_path) and listdir(maps_path)  # Non empty folder
            ):
                raise ValueError(
                    f"You are trying to create a new MAPS at {maps_path} but "
                    f"this already corresponds to a file or a non-empty folder. \n"
                    f"Please remove it or choose another location."
                )
            makedirs(path.join(self.maps_path, "groups"))
            self.logger.info(f"A new MAPS was created at {maps_path}")
            self._check_args(parameters)
            self.write_parameters(self.maps_path, self.parameters, self.logger)
            self._write_requirements_version()
            self._write_training_data()
            self._write_train_val_groups()

    def __getattr__(self, name):
        """Allow to directly get the values in parameters attribute"""
        if name in self.parameters:
            return self.parameters[name]
        else:
            raise AttributeError(f"'MapsManager' object has no attribute '{name}'")

    def set_verbose(self, verbose="warning"):
        """
        Set the verbose to a new level.

        Args:
            verbose (str): Logging level ("debug", "info", "warning", "error", "critical")
        """
        if verbose not in level_dict:
            raise ValueError(
                f"Your verbose value {verbose} is incorrect."
                f"Please choose between the following values {level_dict.keys()}."
            )
        self.logger = logging.getLogger("clinicadl")
        self.logger.setLevel(level_dict[verbose])

        if self.logger.hasHandlers():
            self.logger.handlers.clear()

        stdout = logging.StreamHandler(sys.stdout)
        stdout.addFilter(StdLevelFilter())
        stderr = logging.StreamHandler(sys.stderr)
        stderr.addFilter(StdLevelFilter(err=True))
        # create formatter
        formatter = logging.Formatter("%(asctime)s - %(name)s - %(message)s")
        # add formatter to ch
        stdout.setFormatter(formatter)
        stderr.setFormatter(formatter)
        # add ch to logger
        self.logger.addHandler(stdout)
        self.logger.addHandler(stderr)
        self.logger.propagate = False

    def train(self, folds=None, overwrite=False):
        """
        Performs the training task for a defined list of folds

        Args:
            folds (list[int]): list of folds on which the training task is performed.
                Default trains all folds.
            overwrite (bool): If True previously trained folds that are going to be trained
                are erased.

        Raises:
            ValueError: If folds specified in input already exist and overwrite is False.
        """
        existing_folds = []

        split_manager = self._init_split_manager(folds)
        for fold in split_manager.fold_iterator():
            fold_path = path.join(self.maps_path, f"fold-{fold}")
            if path.exists(fold_path):
                if overwrite:
                    shutil.rmtree(fold_path)
                else:
                    existing_folds.append(fold)

        if len(existing_folds) > 0:
            raise ValueError(
                f"Folds {existing_folds} already exist. Please "
                f"specify a list of folds not intersecting the previous list, "
                f"or use overwrite to erase previously trained folds."
            )
        if self.multi_network:
            self._train_multi(folds, resume=False)
        else:
            self._train_single(folds, resume=False)

    def resume(self, folds=None):
        """
        Resumes the training task for a defined list of folds

        Args:
            folds (list[int]): list of folds on which the training task is performed.
                Default trains all folds.

        Raises:
            ValueError: If folds specified in input do not exist.
        """
        missing_folds = []
        split_manager = self._init_split_manager(folds)

        for fold in split_manager.fold_iterator():
            if not path.exists(path.join(self.maps_path, f"fold-{fold}", "tmp")):
                missing_folds.append(fold)

        if len(missing_folds) > 0:
            raise ValueError(
                f"Folds {missing_folds} were not initialized. "
                f"Please try train command on these folds and resume only others."
            )

        if self.multi_network:
            self._train_multi(folds, resume=True)
        else:
            self._train_single(folds, resume=True)

    def predict(
        self,
        data_group,
        caps_directory=None,
        tsv_path=None,
        folds=None,
        selection_metrics=None,
        multi_cohort=False,
        diagnoses=None,
        use_labels=True,
        prepare_dl=None,
        batch_size=None,
        num_workers=None,
        use_cpu=None,
        overwrite=False,
    ):
        """
        Performs the prediction task on a subset of caps_directory defined in a TSV file.

        Args:
            data_group (str): name of the data group tested.
            caps_directory (str): path to the CAPS folder. For more information please refer to
                [clinica documentation](https://aramislab.paris.inria.fr/clinica/docs/public/latest/CAPS/Introduction/).
                Default will load the value of an existing data group
            tsv_path (str): path to a TSV file containing the list of participants and sessions to test.
                Default will load the DataFrame of an existing data group
            folds (list[int]): list of folds to test. Default perform prediction on all folds available.
            selection_metrics (list[str]): list of selection metrics to test.
                Default performs the prediction on all selection metrics available.
            multi_cohort (bool): If True considers that tsv_path is the path to a multi-cohort TSV.
            diagnoses (list[str]): List of diagnoses to load if tsv_path is a split_directory.
                Default uses the same as in training step.
            use_labels (bool): If True, the labels must exist in test meta-data and metrics are computed.
            prepare_dl (bool): If given, sets the value of prepare_dl, else use the same as in training step.
            batch_size (int): If given, sets the value of batch_size, else use the same as in training step.
            num_workers (int): If given, sets the value of num_workers, else use the same as in training step.
            use_cpu (bool): If given, a new value for the device of the model will be computed.
            overwrite (bool): If True erase the occurrences of data_group.

        Raises:
            ValueError:
                when trying to overwrite train or validation data groups
                when caps_directory or df are given but data group already exists
                when caps_directory or df are not given and data group does not exist
        """
        if folds is None:
            folds = self._find_folds()

        _, all_transforms = get_transforms(
            self.mode,
            minmaxnormalization=self.minmaxnormalization,
            data_augmentation=self.data_augmentation,
        )

        group_df = None
        if tsv_path is not None:
            group_df = load_data_test(
                tsv_path,
                diagnoses if diagnoses is not None else self.diagnoses,
                multi_cohort=multi_cohort,
            )

        criterion = self.task_manager.get_criterion()

        for fold in folds:
            group_df, group_parameters = self._check_data_group(
                data_group, fold, caps_directory, group_df, multi_cohort, overwrite
            )

            if self.multi_network:
                for network in range(self.num_networks):
                    data_test = return_dataset(
                        self.mode,
                        group_parameters["caps_directory"],
                        group_df,
                        self.preprocessing,
                        all_transformations=all_transforms,
                        prepare_dl=prepare_dl
                        if prepare_dl is not None
                        else self.prepare_dl,
                        multi_cohort=group_parameters["multi_cohort"],
                        label_presence=use_labels,
                        label=self.label,
                        label_code=self.label_code,
                        params=self,
                        cnn_index=network,
                    )
                    test_loader = DataLoader(
                        data_test,
                        batch_size=batch_size
                        if batch_size is not None
                        else self.batch_size,
                        shuffle=False,
                        num_workers=num_workers
                        if num_workers is not None
                        else self.num_workers,
                    )

                    self._test_loader(
                        test_loader,
                        criterion,
                        data_group,
                        fold,
                        selection_metrics
                        if selection_metrics is not None
                        else self._find_selection_metrics(fold),
                        use_labels=use_labels,
                        use_cpu=use_cpu,
                        network=network,
                    )
            else:
                data_test = return_dataset(
                    self.mode,
                    group_parameters["caps_directory"],
                    group_df,
                    preprocessing=self.preprocessing,
                    all_transformations=all_transforms,
                    prepare_dl=prepare_dl
                    if prepare_dl is not None
                    else self.prepare_dl,
                    multi_cohort=group_parameters["multi_cohort"],
                    label_presence=use_labels,
                    label=self.label,
                    label_code=self.label_code,
                    params=self,
                )
                test_loader = DataLoader(
                    data_test,
                    batch_size=batch_size
                    if batch_size is not None
                    else self.batch_size,
                    shuffle=False,
                    num_workers=num_workers
                    if num_workers is not None
                    else self.num_workers,
                )

                self._test_loader(
                    test_loader,
                    criterion,
                    data_group,
                    fold,
                    selection_metrics
                    if selection_metrics is not None
                    else self._find_selection_metrics(fold),
                    use_labels=use_labels,
                    use_cpu=use_cpu,
                )
            self._ensemble_prediction(data_group, fold, selection_metrics, use_labels)

    def save_tensors(
        self,
        data_group,
        caps_directory=None,
        tsv_path=None,
        folds=None,
        selection_metrics=None,
        multi_cohort=False,
        diagnoses=None,
        prepare_dl=None,
        use_cpu=None,
        overwrite=False,
    ):

        """
        Computes and saves the input and output tensors of the set data_group.

        Args:
            data_group (str): name of the data group on which extraction is performed.
            caps_directory (str): path to the CAPS folder. For more information please refer to
                [clinica documentation](https://aramislab.paris.inria.fr/clinica/docs/public/latest/CAPS/Introduction/).
                Default will load the value of an existing data group.
            tsv_path (str): path to a TSV file containing the list of participants and sessions to test.
                Default will load the DataFrame of an existing data group.
            folds (list[int]): list of folds to test. Default perform prediction on all folds available.
            selection_metrics (list[str]): list of selection metrics to test.
                Default performs the prediction on all selection metrics available.
            multi_cohort (bool): If True considers that tsv_path is the path to a multi-cohort TSV.
            diagnoses (list[str]): List of diagnoses to load if tsv_path is a split_directory.
            prepare_dl (bool): If given, sets the value of prepare_dl, else use the same as in training step.
            use_cpu (bool): If given, a new value for the device of the model will be computed.
            overwrite (bool): If True erase the occurrences of data_group.

        Raises:
            ValueError:
                when trying to overwrite train or validation data groups
                when caps_directory or df are given but data group already exists
                when caps_directory or df are not given and data group does not exist
        """
        if folds is None:
            folds = self._find_folds()

        _, all_transforms = get_transforms(
            self.mode,
            minmaxnormalization=self.minmaxnormalization,
            data_augmentation=self.data_augmentation,
        )

        group_df = None
        if tsv_path is not None:
            group_df = load_data_test(
                tsv_path,
                diagnoses if diagnoses is not None else self.diagnoses,
                multi_cohort=multi_cohort,
            )

        split_manager = self._init_split_manager(folds)
        for fold in split_manager.fold_iterator():
            self.logger.info(f"Saving tensors of fold {fold}")

            group_df, group_parameters = self._check_data_group(
                data_group, fold, caps_directory, group_df, multi_cohort, overwrite
            )

            if selection_metrics is None:
                selection_metrics = self._find_selection_metrics(fold)

            if self.multi_network:
                for network in range(self.num_networks):
                    dataset = return_dataset(
                        self.mode,
                        group_parameters["caps_directory"],
                        group_df,
                        self.preprocessing,
                        all_transformations=all_transforms,
                        prepare_dl=prepare_dl
                        if prepare_dl is not None
                        else self.prepare_dl,
                        multi_cohort=group_parameters["multi_cohort"],
                        label=self.label,
                        label_code=self.label_code,
                        params=self,
                        cnn_index=network,
                    )
                    self._compute_output_tensors(
                        dataset,
                        data_group,
                        fold,
                        selection_metrics,
                        use_cpu=use_cpu,
                        network=network,
                    )

            else:
                dataset = return_dataset(
                    self.mode,
                    group_parameters["caps_directory"],
                    group_df,
                    self.preprocessing,
                    all_transformations=all_transforms,
                    prepare_dl=prepare_dl
                    if prepare_dl is not None
                    else self.prepare_dl,
                    multi_cohort=self.multi_cohort,
                    label=self.label,
                    label_code=self.label_code,
                    params=self,
                )
                self._compute_output_tensors(
                    dataset,
                    data_group,
                    fold,
                    selection_metrics,
                    use_cpu=use_cpu,
                )

    def interpret(
        self,
        data_group,
        name,
        caps_directory=None,
        tsv_path=None,
        folds=None,
        selection_metrics=None,
        multi_cohort=False,
        diagnoses=None,
        preprocessing=None,
        target_node=0,
        save_individual=False,
        prepare_dl=None,
        batch_size=None,
        num_workers=None,
        use_cpu=None,
        overwrite=False,
        overwrite_name=False,
    ):
        """
        Performs the interpretation task on a subset of caps_directory defined in a TSV file.
        The mean interpretation is always saved, to save the individual interpretations set save_individual to True.

        Args:
            data_group (str): name of the data group interpreted.
            name (str): name of the interpretation procedure.
            caps_directory (str): path to the CAPS folder. For more information please refer to
                [clinica documentation](https://aramislab.paris.inria.fr/clinica/docs/public/latest/CAPS/Introduction/).
                Default will load the value of an existing data group.
            tsv_path (str): path to a TSV file containing the list of participants and sessions to test.
                Default will load the DataFrame of an existing data group.
            folds (list[int]): list of folds to interpret. Default perform interpretation on all folds available.
            selection_metrics (list[str]): list of selection metrics to interpret.
                Default performs the interpretation on all selection metrics available.
            multi_cohort (bool): If True considers that tsv_path is the path to a multi-cohort TSV.
            diagnoses (list[str]): List of diagnoses to load if tsv_path is a split_directory.
                Default uses the same as in training step.
            target_node (int): Node from which the interpretation is computed.
            save_individual (bool): If True saves the individual map of each participant / session couple.
            prepare_dl (bool): If given, sets the value of prepare_dl, else use the same as in training step.
            batch_size (bool): If given, sets the value of batch_size, else use the same as in training step.
            num_workers (int): If given, sets the value of num_workers, else use the same as in training step.
            use_cpu (bool): If given, a new value for the device of the model will be computed.
            overwrite (bool): If True erase the occurrences of data_group.
            overwrite_name (bool): If True erase the occurrences of name.
        Raises:
            ValueError:
                when trying to overwrite train or validation data groups
                when caps_directory or df are given but data group already exists
                when caps_directory or df are not given and data group does not exist
                when name already exists and overwrite_name is False
        """

        from torch.utils.data import DataLoader

        from clinicadl.interpret.gradients import VanillaBackProp

        if folds is None:
            folds = self._find_folds()

        if self.multi_network:
            raise NotImplementedError(
                "The interpretation of multi-network framework is not implemented."
            )

        _, all_transforms = get_transforms(
            self.mode,
            minmaxnormalization=self.minmaxnormalization,
            data_augmentation=self.data_augmentation,
        )

        group_df = None
        if tsv_path is not None:
            group_df = load_data_test(
                tsv_path,
                diagnoses if diagnoses is not None else self.diagnoses,
                multi_cohort=multi_cohort,
            )

        for fold in folds:
            self.logger.info(f"Interpretation of fold {fold}")
            df_group, parameters_group = self._check_data_group(
                data_group, fold, caps_directory, group_df, multi_cohort, overwrite
            )

            data_test = return_dataset(
                self.mode,
                parameters_group["caps_directory"],
                df_group,
                preprocessing if preprocessing is not None else self.preprocessing,
                all_transformations=all_transforms,
                prepare_dl=prepare_dl if prepare_dl is not None else self.prepare_dl,
                multi_cohort=parameters_group["multi_cohort"],
                label_presence=False,
                label_code=self.label_code,
                label=self.label,
                params=self,
            )
            test_loader = DataLoader(
                data_test,
                batch_size=batch_size if batch_size is not None else self.batch_size,
                shuffle=False,
                num_workers=num_workers
                if num_workers is not None
                else self.num_workers,
            )

            if selection_metrics is None:
                selection_metrics = self._find_selection_metrics(fold)

            for selection_metric in selection_metrics:
                self.logger.info(f"Interpretation of metric {selection_metric}")
                results_path = path.join(
                    self.maps_path,
                    f"fold-{fold}",
                    f"best-{selection_metric}",
                    data_group,
                    f"interpret-{name}",
                )

                if path.exists(results_path):
                    if overwrite_name:
                        shutil.rmtree(results_path)
                    else:
                        raise ValueError(
                            f"Interpretation name {name} is already written. "
                            f"Please choose another name or set overwrite_name to True."
                        )
                makedirs(results_path)

                model, _ = self._init_model(
                    transfer_path=self.maps_path,
                    fold=fold,
                    transfer_selection=selection_metric,
                    use_cpu=use_cpu,
                )

                interpreter = VanillaBackProp(model)

                cum_maps = [0] * data_test.elem_per_image
                for data in test_loader:
                    images = data["image"].to(model.device)

                    map_pt = interpreter.generate_gradients(images, target_node)
                    for i in range(len(data["participant_id"])):
                        mode_id = data[f"{self.mode}_id"][i]
                        cum_maps[mode_id] += map_pt[i]
                        if save_individual:
                            single_path = path.join(
                                results_path,
                                f"participant-{data['participant_id'][i]}_session-{data['session_id'][i]}_"
                                f"{self.mode}-{data[f'{self.mode}_id'][i]}_map.pt",
                            )
                            torch.save(map_pt, single_path)
                for i, mode_map in enumerate(cum_maps):
                    mode_map /= len(data_test)
                    torch.save(
                        mode_map,
                        path.join(results_path, f"mean_{self.mode}-{i}_map.pt"),
                    )

    ###################################
    # High-level functions templates  #
    ###################################
    def _train_single(self, folds=None, resume=False):
        """
        Trains a single CNN for all inputs.

        Args:
            folds (list[int]): list of folds that are trained.
            resume (bool): If True the job is resumed from checkpoint.
        """
        from torch.utils.data import DataLoader

        train_transforms, all_transforms = get_transforms(
            self.mode,
            minmaxnormalization=self.minmaxnormalization,
            data_augmentation=self.data_augmentation,
        )

        split_manager = self._init_split_manager(folds)
        for fold in split_manager.fold_iterator():
            self.logger.info(f"Training fold {fold}")
            seed_everything(self.seed, self.deterministic, self.compensation)

            fold_df_dict = split_manager[fold]

            data_train = return_dataset(
                self.mode,
                self.caps_directory,
                fold_df_dict["train"],
                self.preprocessing,
                train_transformations=train_transforms,
                all_transformations=all_transforms,
                prepare_dl=self.prepare_dl,
                multi_cohort=self.multi_cohort,
                label=self.label,
                label_code=self.label_code,
                params=self,
            )
            data_valid = return_dataset(
                self.mode,
                self.caps_directory,
                fold_df_dict["validation"],
                self.preprocessing,
                train_transformations=train_transforms,
                all_transformations=all_transforms,
                prepare_dl=self.prepare_dl,
                multi_cohort=self.multi_cohort,
                label=self.label,
                label_code=self.label_code,
                params=self,
            )

            train_sampler = self.task_manager.generate_sampler(data_train, self.sampler)

            train_loader = DataLoader(
                data_train,
                batch_size=self.batch_size,
                sampler=train_sampler,
                num_workers=self.num_workers,
                worker_init_fn=pl_worker_init_function,
            )

            valid_loader = DataLoader(
                data_valid,
                batch_size=self.batch_size,
                shuffle=False,
                num_workers=self.num_workers,
            )

            self._train(
                train_loader,
                valid_loader,
                fold,
                resume=resume,
            )

            self._ensemble_prediction(
                "train",
                fold,
                self.selection_metrics,
            )
            self._ensemble_prediction(
                "validation",
                fold,
                self.selection_metrics,
            )

            self._erase_tmp(fold)

    def _train_multi(self, folds=None, resume=False):
        """
        Trains a single CNN per element in the image.

        Args:
            folds (list[int]): list of folds that are trained.
            resume (bool): If True the job is resumed from checkpoint.
        """
        from torch.utils.data import DataLoader

        train_transforms, all_transforms = get_transforms(
            self.mode,
            minmaxnormalization=self.minmaxnormalization,
            data_augmentation=self.data_augmentation,
        )

        split_manager = self._init_split_manager(folds)
        for fold in split_manager.fold_iterator():
            self.logger.info(f"Training fold {fold}")
            seed_everything(self.seed, self.deterministic, self.compensation)

            fold_df_dict = split_manager[fold]

            first_network = 0
            if resume:
                training_logs = [
                    int(network_folder.split("-")[1])
                    for network_folder in listdir(
                        path.join(self.maps_path, f"fold-{fold}", "training_logs")
                    )
                ]
                first_network = max(training_logs)
                if not path.exists(path.join(self.maps_path, "tmp")):
                    first_network += 1
                    resume = False

            for network in range(first_network, self.num_networks):
                self.logger.info(f"Train network {network}")

                data_train = return_dataset(
                    self.mode,
                    self.caps_directory,
                    fold_df_dict["train"],
                    self.preprocessing,
                    train_transformations=train_transforms,
                    all_transformations=all_transforms,
                    prepare_dl=self.prepare_dl,
                    multi_cohort=self.multi_cohort,
                    label=self.label,
                    label_code=self.label_code,
                    cnn_index=network,
                    params=self,
                )
                data_valid = return_dataset(
                    self.mode,
                    self.caps_directory,
                    fold_df_dict["validation"],
                    self.preprocessing,
                    train_transformations=train_transforms,
                    all_transformations=all_transforms,
                    prepare_dl=self.prepare_dl,
                    multi_cohort=self.multi_cohort,
                    label=self.label,
                    label_code=self.label_code,
                    cnn_index=network,
                    params=self,
                )

                train_sampler = self.task_manager.generate_sampler(
                    data_train, self.sampler
                )

                train_loader = DataLoader(
                    data_train,
                    batch_size=self.batch_size,
                    sampler=train_sampler,
                    num_workers=self.num_workers,
                    worker_init_fn=pl_worker_init_function,
                )

                valid_loader = DataLoader(
                    data_valid,
                    batch_size=self.batch_size,
                    shuffle=False,
                    num_workers=self.num_workers,
                )

                self._train(
                    train_loader,
                    valid_loader,
                    fold,
                    network,
                    resume=resume,
                )
                resume = False

            self._ensemble_prediction(
                "train",
                fold,
                self.selection_metrics,
            )
            self._ensemble_prediction(
                "validation",
                fold,
                self.selection_metrics,
            )

            self._erase_tmp(fold)

    def _train(
        self,
        train_loader,
        valid_loader,
        fold,
        network=None,
        resume=False,
    ):
        """
        Core function shared by train and resume.

        Args:
            train_loader (torch.utils.data.DataLoader): DataLoader wrapping the training set.
            valid_loader (torch.utils.data.DataLoader): DataLoader wrapping the validation set.
            fold (int): Index of the fold trained.
            network (int): Index of the network trained (used in multi-network setting only).
            resume (bool): If True the job is resumed from the checkpoint.
        """

        model, beginning_epoch = self._init_model(
            fold=fold,
            resume=resume,
            transfer_path=self.transfer_path,
            transfer_selection=self.transfer_selection_metric,
        )
        criterion = self.task_manager.get_criterion()
        optimizer = self._init_optimizer(model, fold=fold, resume=resume)

        model.train()
        train_loader.dataset.train()

        early_stopping = EarlyStopping(
            "min", min_delta=self.tolerance, patience=self.patience
        )
        metrics_valid = {"loss": None}

        log_writer = LogWriter(
            self.maps_path,
            self.task_manager.evaluation_metrics + ["loss"],
            fold,
            resume=resume,
            beginning_epoch=beginning_epoch,
            network=network,
        )
        epoch = log_writer.beginning_epoch

        retain_best = RetainBest(selection_metrics=self.selection_metrics)

        while epoch < self.epochs and not early_stopping.step(metrics_valid["loss"]):
            self.logger.info(f"Beginning epoch {epoch}.")

            model.zero_grad()
            evaluation_flag, step_flag = True, True

            for i, data in enumerate(train_loader):

                _, loss = model.compute_outputs_and_loss(data, criterion)
                loss.backward()

                if (i + 1) % self.accumulation_steps == 0:
                    step_flag = False
                    optimizer.step()
                    optimizer.zero_grad()

                    del loss

                    # Evaluate the model only when no gradients are accumulated
                    if (
                        self.evaluation_steps != 0
                        and (i + 1) % self.evaluation_steps == 0
                    ):
                        evaluation_flag = False

                        _, metrics_train = self.task_manager.test(
                            model, train_loader, criterion
                        )
                        _, metrics_valid = self.task_manager.test(
                            model, valid_loader, criterion
                        )

                        model.train()
                        train_loader.dataset.train()

                        log_writer.step(
                            epoch,
                            i,
                            metrics_train,
                            metrics_valid,
                            len(train_loader),
                        )
                        self.logger.info(
                            f"{self.mode} level training loss is {metrics_train['loss']} "
                            f"at the end of iteration {i}"
                        )
                        self.logger.info(
                            f"{self.mode} level validation loss is {metrics_valid['loss']} "
                            f"at the end of iteration {i}"
                        )

            # If no step has been performed, raise Exception
            if step_flag:
                raise Exception(
                    "The model has not been updated once in the epoch. The accumulation step may be too large."
                )

            # If no evaluation has been performed, warn the user
            elif evaluation_flag and self.evaluation_steps != 0:
                self.logger.warning(
                    f"Your evaluation steps {self.evaluation_steps} are too big "
                    f"compared to the size of the dataset. "
                    f"The model is evaluated only once at the end epochs."
                )

            # Update weights one last time if gradients were computed without update
            if (i + 1) % self.accumulation_steps != 0:
                optimizer.step()
                optimizer.zero_grad()

            # Always test the results and save them once at the end of the epoch
            model.zero_grad()
            self.logger.debug(f"Last checkpoint at the end of the epoch {epoch}")

            _, metrics_train = self.task_manager.test(model, train_loader, criterion)
            _, metrics_valid = self.task_manager.test(model, valid_loader, criterion)

            model.train()
            train_loader.dataset.train()

            log_writer.step(epoch, i, metrics_train, metrics_valid, len(train_loader))
            self.logger.info(
                f"{self.mode} level training loss is {metrics_train['loss']} "
                f"at the end of iteration {i}"
            )
            self.logger.info(
                f"{self.mode} level validation loss is {metrics_valid['loss']} "
                f"at the end of iteration {i}"
            )

            # Save checkpoints and best models
            best_dict = retain_best.step(metrics_valid)
            self._write_weights(
                {
                    "model": model.state_dict(),
                    "epoch": epoch,
                    "name": self.architecture,
                },
                best_dict,
                fold,
                network=network,
            )
            self._write_weights(
                {
                    "optimizer": optimizer.state_dict(),
                    "epoch": epoch,
                    "name": self.optimizer,
                },
                None,
                fold,
                filename="optimizer.pth.tar",
            )

            epoch += 1

        self._test_loader(
            train_loader,
            criterion,
            "train",
            fold,
            self.selection_metrics,
            network=network,
        )
        self._test_loader(
            valid_loader,
            criterion,
            "validation",
            fold,
            self.selection_metrics,
            network=network,
        )

        if self.task_manager.save_outputs:
            self._compute_output_tensors(
                train_loader.dataset,
                "train",
                fold,
                self.selection_metrics,
                nb_images=1,
                network=network,
            )
            self._compute_output_tensors(
                train_loader.dataset,
                "validation",
                fold,
                self.selection_metrics,
                nb_images=1,
                network=network,
            )

    def _test_loader(
        self,
        dataloader,
        criterion,
        data_group,
        fold,
        selection_metrics,
        use_labels=True,
        use_cpu=None,
        network=None,
    ):
        """
        Launches the testing task on a dataset wrapped by a DataLoader and writes prediction TSV files.

        Args:
            dataloader (torch.utils.data.DataLoader): DataLoader wrapping the test CapsDataset.
            criterion (torch.nn.modules.loss._Loss): optimization criterion used during training.
            data_group (str): name of the data group used for the testing task.
            fold (int): Index of the fold used to train the model tested.
            selection_metrics (list[str]): List of metrics used to select the best models which are tested.
            use_labels (bool): If True, the labels must exist in test meta-data and metrics are computed.
            use_cpu (bool): If given, a new value for the device of the model will be computed.
            network (int): Index of the network tested (only used in multi-network setting).
        """
        for selection_metric in selection_metrics:

            log_dir = path.join(
                self.maps_path, f"fold-{fold}", f"best-{selection_metric}", data_group
            )
            self.write_description_log(
                log_dir,
                data_group,
                dataloader.dataset.caps_dict,
                dataloader.dataset.df,
            )

            # load the best trained model during the training
            model, _ = self._init_model(
                transfer_path=self.maps_path,
                fold=fold,
                transfer_selection=selection_metric,
                use_cpu=use_cpu,
                network=network,
            )

            prediction_df, metrics = self.task_manager.test(
                model, dataloader, criterion, use_labels=use_labels
            )
            if use_labels:
                if network is not None:
                    metrics[f"{self.mode}_id"] = network
                self.logger.info(
                    f"{self.mode} level {data_group} loss is {metrics['loss']} for model selected on {selection_metric}"
                )

            # Replace here
            self._mode_level_to_tsv(
                prediction_df, metrics, fold, selection_metric, data_group=data_group
            )

    def _compute_output_tensors(
        self,
        dataset,
        data_group,
        fold,
        selection_metrics,
        nb_images=None,
        use_cpu=None,
        network=None,
    ):
        """
        Compute the output tensors and saves them in the MAPS.

        Args:
            dataset (clinicadl.utils.caps_dataset.data.CapsDataset): wrapper of the data set.
            data_group (str): name of the data group used for the task.
            fold (int): Fold number.
            selection_metrics (list[str]): metrics used for model selection.
            nb_images (int): number of full images to write. Default computes the outputs of the whole data set.
            use_cpu (bool): If given, a new value for the device of the model will be computed.
            network (int): Index of the network tested (only used in multi-network setting).
        """
        for selection_metric in selection_metrics:
            # load the best trained model during the training
            model, _ = self._init_model(
                transfer_path=self.maps_path,
                fold=fold,
                transfer_selection=selection_metric,
                use_cpu=use_cpu,
                network=network,
            )

            tensor_path = path.join(
                self.maps_path,
                f"fold-{fold}",
                f"best-{selection_metric}",
                data_group,
                "tensors",
            )
            makedirs(tensor_path, exist_ok=True)

            if nb_images is None:  # Compute outputs for the whole data set
                nb_modes = len(dataset)
            else:
                nb_modes = nb_images * dataset.elem_per_image

            for i in range(nb_modes):
                data = dataset[i]
                image = data["image"]
                output = (
                    model.predict(image.unsqueeze(0).to(model.device)).squeeze(0).cpu()
                )
                participant_id = data["participant_id"]
                session_id = data["session_id"]
                mode_id = data[f"{self.mode}_id"]
                input_filename = (
                    f"{participant_id}_{session_id}_{self.mode}-{mode_id}_input.pt"
                )
                output_filename = (
                    f"{participant_id}_{session_id}_{self.mode}-{mode_id}_output.pt"
                )
                torch.save(image, path.join(tensor_path, input_filename))
                torch.save(output, path.join(tensor_path, output_filename))

    def _ensemble_prediction(
        self,
        data_group,
        fold,
        selection_metrics,
        use_labels=True,
    ):
        """Computes the results on the image-level."""

        if selection_metrics is None:
            selection_metrics = self._find_selection_metrics(fold)

        for selection_metric in selection_metrics:
            # Soft voting
            if self.num_networks > 1:
                self._ensemble_to_tsv(
                    fold,
                    selection=selection_metric,
                    data_group=data_group,
                    use_labels=use_labels,
                )
            elif self.mode != "image":
                self._mode_to_image_tsv(
                    fold,
                    selection=selection_metric,
                    data_group=data_group,
                    use_labels=use_labels,
                )

    ###############################
    # Checks                      #
    ###############################
    def _check_args(self, parameters):
        """
        Check the training parameters integrity
        TODO: create independent class for train_parameters check
        """
        mandatory_arguments = [
            "caps_directory",
            "tsv_path",
            "preprocessing",
            "mode",
            "network_task",
        ]

        for arg in mandatory_arguments:
            if arg not in parameters:
                raise ValueError(
                    f"The values of mandatory arguments {mandatory_arguments} should be set. "
                    f"No value was given for {arg}."
                )

        self.parameters = parameters
<<<<<<< HEAD
        self.task_manager = self._init_task_manager()
=======
        _, transformations = get_transforms(self.mode, self.minmaxnormalization)

        split_manager = self._init_split_manager(None)
        train_df = split_manager[0]["train"]
        if "label" not in self.parameters:
            self.parameters["label"] = None

        self.task_manager = self._init_task_manager(df=train_df)

>>>>>>> bb48a185
        if self.parameters["architecture"] == "default":
            self.parameters["architecture"] = self.task_manager.get_default_network()
        if "selection_threshold" not in self.parameters:
            self.parameters["selection_threshold"] = None
        label_code = self.task_manager.generate_label_code(train_df, self.label)
        full_dataset = return_dataset(
            self.mode,
            self.caps_directory,
            train_df,
            self.preprocessing,
            label=self.label,
            label_code=label_code,
            train_transformations=None,
            all_transformations=transformations,
            params=self,
        )
        self.parameters.update(
            {
                "num_networks": full_dataset.elem_per_image,
                "label_code": label_code,
                "output_size": self.task_manager.output_size(
                    full_dataset.size, full_dataset.df, self.label
                ),
                "input_size": full_dataset.size,
            }
        )

        self.parameters["seed"] = get_seed(self.parameters["seed"])

        if self.parameters["num_networks"] < 2 and self.multi_network:
            raise ValueError(
                f"Invalid training arguments: cannot train a multi-network "
                f"framework with only {self.parameters['num_networks']} element "
                f"per image."
            )
        possible_selection_metrics_set = set(self.task_manager.evaluation_metrics) | {
            "loss"
        }
        if not set(self.parameters["selection_metrics"]).issubset(
            possible_selection_metrics_set
        ):
            raise ValueError(
                f"Selection metrics {self.parameters['selection_metrics']} "
                f"must be a subset of metrics used for evaluation "
                f"{possible_selection_metrics_set}."
            )

        # TODO: add default values manager
        # click passing context @click.command / @click.passcontext (config.json)
        # or default parameters in click --> from config_param import learning_rate --> @learning_rate

    def _find_folds(self):
        """Find which folds were trained in the MAPS."""
        return [
            int(fold[5::])
            for fold in listdir(self.maps_path)
            if fold.startswith("fold-")
        ]

    def _find_selection_metrics(self, fold):
        """Find which selection metrics are available in MAPS for a given fold."""
        fold_path = path.join(self.maps_path, f"fold-{fold}")
        if not path.exists(fold_path):
            raise ValueError(
                f"Training of fold {fold} was not performed."
                f"Please execute maps_manager.train(folds={fold})"
            )

        return [metric[5::] for metric in listdir(fold_path) if metric[:5:] == "best-"]

    def _check_selection_metric(self, fold, selection_metric=None):
        """Check that a given selection metric is available for a given fold."""
        available_metrics = self._find_selection_metrics(fold)
        if selection_metric is None:
            if len(available_metrics) > 1:
                raise ValueError(
                    f"Several metrics are available for fold {fold}. "
                    f"Please choose which one you want to read among {available_metrics}"
                )
            else:
                selection_metric = available_metrics[0]
        else:
            if selection_metric not in available_metrics:
                raise ValueError(
                    f"The metric {selection_metric} is not available."
                    f"Please choose among is the available metrics {available_metrics}."
                )
        return selection_metric

    def _check_leakage(self, data_group, test_df):
        """
        Checks that no intersection exist between the participants used for training and those used for testing.

        Args:
            data_group (str): name of the data group
            test_df (pd.DataFrame): Table of participant_id / session_id of the data group
        Raises:
            ValueError: if data_group not in ["train", "validation"] and there is an intersection
                between the participant IDs in test_df and the ones used for training.
        """
        if data_group not in ["train", "validation"]:
            train_path = path.join(self.maps_path, "groups", "train+validation.tsv")
            train_df = pd.read_csv(train_path, sep="\t")
            participants_train = set(train_df.participant_id.values)
            participants_test = set(test_df.participant_id.values)
            intersection = participants_test & participants_train

            if len(intersection) > 0:
                raise ValueError(
                    "Your evaluation set contains participants who were already seen during "
                    "the training step. The list of common participants is the following: "
                    f"{intersection}."
                )

    def _check_data_group(
        self,
        data_group,
        fold,
        caps_directory=None,
        df=None,
        multi_cohort=False,
        overwrite=False,
    ):
        """
        Check if a data group is already available if other arguments are None.
        Else creates a new data_group.

        Args:
            data_group (str): name of the data group
            fold (int): fold number (used to load train and validation folds)
            caps_directory  (str): input CAPS directory
            df (pd.DataFrame): Table of participant_id / session_id of the data group
            multi_cohort (bool): indicates if the input data comes from several CAPS
            overwrite (bool): If True former definition of data group is erased

        Raises:
            ValueError:
                when trying to overwrite train or validation data groups
                when caps_directory or df are given but data group already exists
                when caps_directory or df are not given and data group does not exist
        """
        group_path = path.join(self.maps_path, "groups", data_group)
        self.logger.debug(f"Group path {group_path}")
        if path.exists(group_path):
            if overwrite:
                if data_group in ["train", "validation"]:
                    raise ValueError("Cannot overwrite train or validation data group.")
                else:
                    shutil.rmtree(group_path)
            elif None not in (df, caps_directory):
                raise ValueError(
                    f"Data group {data_group} is already defined. "
                    f"Please do not give any caps_directory, tsv_path or multi_cohort to use it. "
                    f"To erase {data_group} please set overwrite to True."
                )
            else:
                return self.get_group_info(data_group, fold)

        if caps_directory is None or df is None:
            raise ValueError(
                f"The data group {data_group} does not already exist. "
                f"Please specify a caps_directory and a tsv_path to create this data group."
            )
        else:
            self._check_leakage(data_group, df)
            self._write_data_group(data_group, df, caps_directory, multi_cohort)
            return df, {"caps_directory": caps_directory, "multi_cohort": multi_cohort}

    ###############################
    # File writers                #
    ###############################
    @staticmethod
    def write_parameters(json_path, parameters, logger=None):
        """Write JSON files of parameters."""
        if logger is None:
            logger = logging

        makedirs(json_path, exist_ok=True)

        # save to json file
        json_data = json.dumps(parameters, skipkeys=True, indent=4)
        json_path = path.join(json_path, "maps.json")
        logger.info(f"Path of json file: {json_path}")
        with open(json_path, "w") as f:
            f.write(json_data)

    def _write_requirements_version(self):
        """Writes the environment.txt file."""
        try:
            env_variables = subprocess.check_output("pip freeze", shell=True).decode(
                "utf-8"
            )
            with open(path.join(self.maps_path, "environment.txt"), "w") as file:
                file.write(env_variables)
        except subprocess.CalledProcessError:
            self.logger.warning(
                "You do not have the right to execute pip freeze. Your environment will not be written"
            )

    def _write_training_data(self):
        """Writes the TSV file containing the participant and session IDs used for training."""
        from clinicadl.utils.caps_dataset.data import load_data_test

        train_df = load_data_test(
            self.tsv_path,
            self.diagnoses,
            baseline=False,
            multi_cohort=self.multi_cohort,
        )
        train_df = train_df[["participant_id", "session_id"]]
        if self.transfer_path:
            transfer_train_path = path.join(
                self.transfer_path, "groups", "train+validation.tsv"
            )
            transfer_train_df = pd.read_csv(transfer_train_path, sep="\t")
            transfer_train_df = transfer_train_df[["participant_id", "session_id"]]
            train_df = pd.concat([train_df, transfer_train_df])
            train_df.drop_duplicates(inplace=True)

        train_df.to_csv(
            path.join(self.maps_path, "groups", "train+validation.tsv"),
            sep="\t",
            index=False,
        )

    def _write_data_group(
        self,
        data_group,
        df,
        caps_directory=None,
        multi_cohort=None,
    ):
        """
        Check that a data_group is not already written and writes the characteristics of the data group
        (TSV file with a list of participant / session + JSON file containing the CAPS and the preprocessing).

        Args:
            data_group (str): name whose presence is checked.
            df (pd.DataFrame): DataFrame containing the participant_id and session_id (and label if use_labels is True)
            caps_directory (str): caps_directory if different from the training caps_directory,
            multi_cohort (bool): multi_cohort used if different from the training multi_cohort.
        """
        group_path = path.join(self.maps_path, "groups", data_group)
        makedirs(group_path)

        columns = ["participant_id", "session_id"]
        if self.label in df.columns.values:
            columns += [self.label]

        df.to_csv(path.join(group_path, "data.tsv"), sep="\t", columns=columns)
        self.write_parameters(
            group_path,
            {
                "caps_directory": caps_directory
                if caps_directory is not None
                else self.caps_directory,
                "multi_cohort": multi_cohort
                if multi_cohort is not None
                else self.multi_cohort,
            },
        )

    def _write_train_val_groups(self):
        """Defines the training and validation groups at the initialization"""
        split_manager = self._init_split_manager()
        for fold in split_manager.fold_iterator():
            for data_group in ["train", "validation"]:
                df = split_manager[fold][data_group]
                group_path = path.join(
                    self.maps_path, "groups", data_group, f"fold-{fold}"
                )
                makedirs(group_path, exist_ok=True)

                columns = ["participant_id", "session_id", "cohort"]
                if self.label is not None:
                    columns.append(self.label)

                df.to_csv(path.join(group_path, "data.tsv"), sep="\t", columns=columns)
                self.write_parameters(
                    group_path,
                    {
                        "caps_directory": self.caps_directory,
                        "multi_cohort": self.multi_cohort,
                    },
                )

    def _write_weights(
        self, state, metrics_dict, fold, network=None, filename="checkpoint.pth.tar"
    ):
        """
        Update checkpoint and save the best model according to a set of metrics.
        If no metrics_dict is given, only the checkpoint is saved.

        Args:
            state (dict[str,Any]): state of the training (model weights, epoch...)
            metrics_dict (dict[str,bool]): output of RetainBest step
            fold (int): fold number
            network (int): network number (multi-network framework)
            filename (str): name of the checkpoint file
        """
        checkpoint_dir = path.join(self.maps_path, f"fold-{fold}", "tmp")
        makedirs(checkpoint_dir, exist_ok=True)
        checkpoint_path = path.join(checkpoint_dir, filename)
        torch.save(state, checkpoint_path)

        best_filename = "model.pth.tar"
        if network is not None:
            best_filename = f"network-{network}_model.pth.tar"

        # Save model according to several metrics
        if metrics_dict is not None:
            for metric_name, metric_bool in metrics_dict.items():
                metric_path = path.join(
                    self.maps_path, f"fold-{fold}", f"best-{metric_name}"
                )
                if metric_bool:
                    makedirs(metric_path, exist_ok=True)
                    shutil.copyfile(
                        checkpoint_path, path.join(metric_path, best_filename)
                    )

    def _erase_tmp(self, fold):
        """Erase checkpoints of the model and optimizer at the end of training."""
        tmp_path = path.join(self.maps_path, f"fold-{fold}", "tmp")
        shutil.rmtree(tmp_path)

    @staticmethod
    def write_description_log(
        log_dir,
        data_group,
        caps_dict,
        df,
    ):
        """
        Write description log file associated to a data group.

        Args:
            log_dir (str): path to the log file directory.
            data_group (str): name of the data group used for the task.
            caps_dict (dict[str, str]): Dictionary of the CAPS folders used for the task
            df (pd.DataFrame): DataFrame of the meta-data used for the task.
        """
        makedirs(log_dir, exist_ok=True)
        log_path = path.join(log_dir, "description.log")
        with open(log_path, "w") as f:
            f.write(f"Prediction {data_group} group - {datetime.now()}\n")
            f.write(f"Data loaded from CAPS directories: {caps_dict}\n")
            f.write(f"Number of participants: {df.participant_id.nunique()}\n")
            f.write(f"Number of sessions: {len(df)}\n")

    def _mode_level_to_tsv(
        self,
        results_df,
        metrics,
        fold,
        selection,
        data_group="train",
    ):
        """
        Writes the outputs of the test function in tsv files.

        Args:
            results_df: (DataFrame) the individual results per patch.
            metrics: (dict or DataFrame) the performances obtained on a series of metrics.
            fold: (int) the fold for which the performances were obtained.
            selection: (str) the metrics on which the model was selected (BA, loss...)
            data_group: (str) the name referring to the data group on which evaluation is performed.
        """
        performance_dir = path.join(
            self.maps_path, f"fold-{fold}", f"best-{selection}", data_group
        )

        makedirs(performance_dir, exist_ok=True)
        performance_path = path.join(
            performance_dir, f"{data_group}_{self.mode}_level_prediction.tsv"
        )

        if not path.exists(performance_path):
            results_df.to_csv(performance_path, index=False, sep="\t")
        else:
            results_df.to_csv(
                performance_path, index=False, sep="\t", mode="a", header=False
            )

        metrics_path = path.join(
            performance_dir, f"{data_group}_{self.mode}_level_metrics.tsv"
        )
        if metrics is not None:
            if not path.exists(metrics_path):
                pd.DataFrame(metrics, index=[0]).to_csv(
                    metrics_path, index=False, sep="\t"
                )
            else:
                pd.DataFrame(metrics, index=[0]).to_csv(
                    metrics_path, index=False, sep="\t", mode="a", header=False
                )

    def _ensemble_to_tsv(
        self,
        fold,
        selection,
        data_group="test",
        use_labels=True,
    ):
        """
        Writes image-level performance files from mode level performances.

        Args:
            fold: (int) fold number of the cross-validation.
            selection: (str) metric on which the model is selected (for example loss or BA).
            data_group: (str) the name referring to the data group on which evaluation is performed.
                If different from training or validation, the weights of soft voting will be computed
                on validation accuracies.
            use_labels: (bool) If True the labels are added to the final tsv
        """
        # Choose which dataset is used to compute the weights of soft voting.
        if data_group in ["train", "validation"]:
            validation_dataset = data_group
        else:
            validation_dataset = "validation"
        test_df = self.get_prediction(
            data_group, fold, selection, self.mode, verbose=False
        )
        validation_df = self.get_prediction(
            validation_dataset, fold, selection, self.mode, verbose=False
        )

        performance_dir = path.join(
            self.maps_path, f"fold-{fold}", f"best-{selection}", data_group
        )
        makedirs(performance_dir, exist_ok=True)

        df_final, metrics = self.task_manager.ensemble_prediction(
            test_df,
            validation_df,
            selection_threshold=self.selection_threshold,
            use_labels=use_labels,
        )

        if df_final is not None:
            df_final.to_csv(
                path.join(performance_dir, f"{data_group}_image_level_prediction.tsv"),
                index=False,
                sep="\t",
            )
        if metrics is not None:
            pd.DataFrame(metrics, index=[0]).to_csv(
                path.join(performance_dir, f"{data_group}_image_level_metrics.tsv"),
                index=False,
                sep="\t",
            )

    def _mode_to_image_tsv(self, fold, selection, data_group="test", use_labels=True):
        """
        Copy mode-level TSV files to name them as image-level TSV files

        Args:
            fold: (int) Fold number of the cross-validation.
            selection: (str) metric on which the model is selected (for example loss or BA)
            data_group: (str) the name referring to the data group on which evaluation is performed.
            use_labels: (bool) If True the labels are added to the final tsv

        """
        sub_df = self.get_prediction(
            data_group, fold, selection, self.mode, verbose=False
        )
        sub_df.rename(columns={f"{self.mode}_id": "image_id"}, inplace=True)

        performance_dir = path.join(
            self.maps_path, f"fold-{fold}", f"best-{selection}", data_group
        )
        sub_df.to_csv(
            path.join(performance_dir, f"{data_group}_image_level_prediction.tsv"),
            index=False,
            sep="\t",
        )
        if use_labels:
            metrics_df = pd.read_csv(
                path.join(
                    performance_dir, f"{data_group}_{self.mode}_level_metrics.tsv"
                ),
                sep="\t",
            )
            if f"{self.mode}_id" in metrics_df:
                del metrics_df[f"{self.mode}_id"]
            metrics_df.to_csv(
                path.join(performance_dir, f"{data_group}_image_level_metrics.tsv"),
                index=False,
                sep="\t",
            )

    ###############################
    # Objects initialization      #
    ###############################
    def _init_model(
        self,
        transfer_path=None,
        transfer_selection=None,
        fold=None,
        resume=False,
        use_cpu=None,
        network=None,
    ):
        """
        Instantiate the model

        Args:
            transfer_path (str): path to a MAPS in which a model's weights are used for transfer learning.
            transfer_selection (str): name of the metric used to find the source model.
            fold (int): Index of the fold (only used if transfer_path is not None of not resume).
            resume (bool): If True initialize the network with the checkpoint weights.
            use_cpu (bool): If given, a new value for the device of the model will be computed.
            network (int): Index of the network trained (used in multi-network setting only).
        """
        import clinicadl.utils.network as network_package

        self.logger.debug(f"Initialization of model {self.architecture}")
        # or choose to implement a dictionary
        model_class = getattr(network_package, self.architecture)
        args = list(
            model_class.__init__.__code__.co_varnames[
                : model_class.__init__.__code__.co_argcount
            ]
        )
        args.remove("self")
        kwargs = dict()
        for arg in args:
            kwargs[arg] = self.parameters[arg]

        # Change device from the training parameters
        if use_cpu is not None:
            kwargs["use_cpu"] = use_cpu

        model = model_class(**kwargs)
        device = model.device
        current_epoch = 0

        if resume:
            checkpoint_path = path.join(
                self.maps_path, f"fold-{fold}", "tmp", "checkpoint.pth.tar"
            )
            checkpoint_state = torch.load(checkpoint_path, map_location=device)
            model.load_state_dict(checkpoint_state["model"])
            current_epoch = checkpoint_state["epoch"]
        elif transfer_path:
            self.logger.debug(f"Transfer weights from MAPS at {transfer_path}")
            transfer_maps = MapsManager(transfer_path)
            transfer_state = transfer_maps.get_state_dict(
                fold,
                selection_metric=transfer_selection,
                network=network,
                map_location=model.device,
            )
            transfer_class = getattr(network_package, transfer_maps.architecture)
            self.logger.debug(f"Transfer from {transfer_class}")
            model.transfer_weights(transfer_state["model"], transfer_class)

        return model, current_epoch

    def _init_optimizer(self, model, fold=None, resume=False):
        """Initialize the optimizer and use checkpoint weights if resume is True."""
        optimizer = getattr(torch.optim, self.optimizer)(
            filter(lambda x: x.requires_grad, model.parameters()),
            lr=self.learning_rate,
            weight_decay=self.weight_decay,
        )

        if resume:
            checkpoint_path = path.join(
                self.maps_path, f"fold-{fold}", "tmp", "optimizer.pth.tar"
            )
            checkpoint_state = torch.load(checkpoint_path)
            optimizer.load_state_dict(checkpoint_state["optimizer"])

        return optimizer

    def _init_split_manager(self, folds=None):
        from clinicadl.utils import split_manager

        split_class = getattr(split_manager, self.validation)
        args = list(
            split_class.__init__.__code__.co_varnames[
                : split_class.__init__.__code__.co_argcount
            ]
        )
        args.remove("self")
        args.remove("folds")
        args.remove("logger")
        kwargs = {"folds": folds, "logger": self.logger}
        for arg in args:
            kwargs[arg] = self.parameters[arg]
        return split_class(**kwargs)

    def _init_task_manager(self, df=None, n_classes=None):
        from clinicadl.utils.task_manager import (
            ClassificationManager,
            ReconstructionManager,
            RegressionManager,
        )

        if self.network_task == "classification":
            if n_classes is not None:
                return ClassificationManager(self.mode, n_classes=n_classes)
            else:
                return ClassificationManager(self.mode, df=df, label=self.label)
        elif self.network_task == "regression":
            return RegressionManager(self.mode)
        elif self.network_task == "reconstruction":
            return ReconstructionManager(self.mode)
        else:
            raise ValueError(
                f"Task {self.network_task} is not implemented in ClinicaDL. "
                f"Please choose between classification, regression and reconstruction."
            )

    ###############################
    # Getters                     #
    ###############################
    def _print_description_log(
        self,
        data_group,
        fold,
        selection_metric,
    ):
        """
        Print the description log associated to a prediction or interpretation.

        Args:
            data_group (str): name of the data group used for the task.
            fold (int): Index of the fold used for training.
            selection_metric (str): Metric used for best weights selection.
        """
        log_dir = path.join(
            self.maps_path, f"fold-{fold}", f"best-{selection_metric}", data_group
        )
        log_path = path.join(log_dir, "description.log")
        with open(log_path, "r") as f:
            content = f.read()
            print(content)

    def get_group_info(self, data_group, fold=None):
        """
        Gets information from corresponding data group
        (list of participant_id / session_id + configuration parameters).
        fold is only needed if data_group is train or validation.
        """
        group_path = path.join(self.maps_path, "groups", data_group)
        if not path.exists(group_path):
            raise ValueError(
                f"Data group {data_group} is not defined. "
                f"Please run a prediction to create this data group."
            )
        if data_group in ["train", "validation"]:
            if fold is None:
                raise ValueError(
                    f"Information on train or validation data can only be "
                    f"loaded if a fold number is given"
                )
            elif not path.exists(path.join(group_path, f"fold-{fold}")):
                raise ValueError(f"fold {fold} is not available.")
            else:
                group_path = path.join(group_path, f"fold-{fold}")

        df = pd.read_csv(path.join(group_path, "data.tsv"), sep="\t")
        json_path = path.join(group_path, "maps.json")
        with open(json_path, "r") as f:
            parameters = json.load(f)

        return df, parameters

    def get_parameters(self):
        """Returns the training parameters dictionary."""
        json_path = path.join(self.maps_path, "maps.json")
        with open(json_path, "r") as f:
            parameters = json.load(f)

        # Types of retro-compatibility
        # Change arg name: ex network --> model
        # Change arg value: ex for preprocessing: mni --> t1-extensive
        # New arg with default hard-coded value --> discarded_slice --> 20
        retro_change_name = {
            "network": "model",
            "model": "architecture",
            "pretrained_path": "transfer_learning_path",
            "pretrained_difference": "transfer_learning_difference",
            "patch_stride": "stride_size",
            "selection": "transfer_learning_selection",
            "multi": "multi_network",
        }
        retro_change_value = {
            "preprocessing": {"mni": "t1-extensive", "linear": "t1-linear"}
        }
        retro_add = {
            "discarded_slices": 20,
            "loss": "default",
            "uncropped_roi": False,
            "roi_list": None,
            "multi_cohort": False,
            "predict_atlas_intensities": None,  # To remove after multi-task implementation
            "merged_tsv_path": None,  # To remove after multi-task implementation
            "atlas_weight": 1,  # To remove after multi-task implementation
        }

        for old_name, new_name in retro_change_name.items():
            if old_name in parameters:
                parameters[new_name] = parameters[old_name]
                del parameters[old_name]

        for name, change_values in retro_change_value.items():
            if parameters[name] in change_values:
                parameters[name] = change_values[parameters[name]]

        for name, value in retro_add.items():
            if name not in parameters:
                parameters[name] = value

        return parameters

    def get_state_dict(
        self, fold=0, selection_metric=None, network=None, map_location=None
    ):
        """
        Get the model trained corresponding to one fold and one metric evaluated on the validation set.

        Args:
            fold (int): Index of the fold used for training.
            selection_metric (str): name of the metric used for the selection.
            network (int): Index of the network trained (used in multi-network setting only).
            map_location (str): torch.device object or a string containing a device tag,
                it indicates the location where all tensors should be loaded.
                (see https://pytorch.org/docs/stable/generated/torch.load.html).
        Returns:
            (Dict): dictionary of results (weights, epoch number, metrics values)
        """
        selection_metric = self._check_selection_metric(fold, selection_metric)
        if self.multi_network:
            if network is None:
                raise ValueError(
                    "Please precise the network number that must be loaded."
                )
            else:
                model_path = path.join(
                    self.maps_path,
                    f"fold-{fold}",
                    f"best-{selection_metric}",
                    f"network-{network}_model.pth.tar",
                )
        else:
            model_path = path.join(
                self.maps_path,
                f"fold-{fold}",
                f"best-{selection_metric}",
                "model.pth.tar",
            )

        self.logger.info(
            f"Loading model trained for fold {fold} "
            f"selected according to best validation {selection_metric} "
            f"at path {model_path}."
        )
        return torch.load(model_path, map_location=map_location)

    def get_prediction(
        self, data_group, fold=0, selection_metric=None, mode="image", verbose=True
    ):
        """
        Get the individual predictions for each participant corresponding to one group
        of participants identified by its data group.

        Args:
            data_group (str): name of the data group used for the prediction task.
            fold (int): Index of the fold used for training.
            selection_metric (str): Metric used for best weights selection.
            mode (str): level of the prediction.
            verbose (bool): if True will print associated prediction.log.
        Returns:
            (DataFrame): Results indexed by columns 'participant_id' and 'session_id' which
            identifies the image in the BIDS / CAPS.
        """
        selection_metric = self._check_selection_metric(fold, selection_metric)
        if verbose:
            self._print_description_log(data_group, fold, selection_metric)
        prediction_dir = path.join(
            self.maps_path, f"fold-{fold}", f"best-{selection_metric}", data_group
        )
        if not path.exists(prediction_dir):
            raise ValueError(
                f"No prediction corresponding to data group {data_group} was found."
            )
        df = pd.read_csv(
            path.join(prediction_dir, f"{data_group}_{mode}_level_prediction.tsv"),
            sep="\t",
        )
        df.set_index(["participant_id", "session_id"], inplace=True, drop=True)
        return df

    def get_metrics(
        self, data_group, fold=0, selection_metric=None, mode="image", verbose=True
    ):
        """
        Get the metrics corresponding to a group of participants identified by its data_group.

        Args:
            data_group (str): name of the data group used for the prediction task.
            fold (int): Index of the fold used for training.
            selection_metric (str): Metric used for best weights selection.
            mode (str): level of the prediction
            verbose (bool): if True will print associated prediction.log
        Returns:
            (dict[str:float]): Values of the metrics
        """
        selection_metric = self._check_selection_metric(fold, selection_metric)
        if verbose:
            self._print_description_log(data_group, fold, selection_metric)
        prediction_dir = path.join(
            self.maps_path, f"fold-{fold}", f"best-{selection_metric}", data_group
        )
        if not path.exists(prediction_dir):
            raise ValueError(
                f"No prediction corresponding to data group {data_group} was found."
            )
        df = pd.read_csv(
            path.join(prediction_dir, f"{data_group}_{mode}_level_metrics.tsv"),
            sep="\t",
        )
        return df.to_dict("records")[0]

    def get_interpretation(
        self,
        data_group,
        name,
        fold=0,
        selection_metric=None,
        verbose=True,
        participant_id=None,
        session_id=None,
        mode_id=0,
    ) -> torch.Tensor:
        """
        Get the individual interpretation maps for one session if participant_id and session_id are filled.
        Else load the mean interpretation map.

        Args:
            data_group (str): Name of the data group used for the interpretation task.
            name (str): name of the interpretation task.
            fold (int): Index of the fold used for training.
            selection_metric (str): Metric used for best weights selection.
            verbose (bool): if True will print associated prediction.log.
            participant_id (str): ID of the participant (if not given load mean map).
            session_id (str): ID of the session (if not give load the mean map).
            mode_id (int): Index of the mode used.
        Returns:
            (torch.Tensor): Tensor of the interpretability map.
        """

        selection_metric = self._check_selection_metric(fold, selection_metric)
        if verbose:
            self._print_description_log(data_group, fold, selection_metric)
        map_dir = path.join(
            self.maps_path,
            f"fold-{fold}",
            f"best-{selection_metric}",
            data_group,
            f"interpret-{name}",
        )
        if not path.exists(map_dir):
            raise ValueError(
                f"No prediction corresponding to data group {data_group} and "
                f"interpretation {name} was found."
            )
        if participant_id is None and session_id is None:
            map_pt = torch.load(
                path.join(map_dir, f"mean_{self.mode}-{mode_id}_map.pt")
            )
        elif participant_id is None or session_id is None:
            raise ValueError(
                f"To load the mean interpretation map, "
                f"please do not give any participant_id or session_id.\n "
                f"Else specify both parameters"
            )
        else:
            map_pt = torch.load(
                path.join(
                    map_dir,
                    f"{participant_id}_{session_id}_{self.mode}-{mode_id}_map.pt",
                )
            )
        return map_pt<|MERGE_RESOLUTION|>--- conflicted
+++ resolved
@@ -1178,9 +1178,7 @@
                 )
 
         self.parameters = parameters
-<<<<<<< HEAD
-        self.task_manager = self._init_task_manager()
-=======
+
         _, transformations = get_transforms(self.mode, self.minmaxnormalization)
 
         split_manager = self._init_split_manager(None)
@@ -1190,7 +1188,6 @@
 
         self.task_manager = self._init_task_manager(df=train_df)
 
->>>>>>> bb48a185
         if self.parameters["architecture"] == "default":
             self.parameters["architecture"] = self.task_manager.get_default_network()
         if "selection_threshold" not in self.parameters:
