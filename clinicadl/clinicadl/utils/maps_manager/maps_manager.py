--- conflicted
+++ resolved
@@ -27,6 +27,7 @@
     "critical": logging.CRITICAL,
 }
 
+# TODO: replace "fold" with "split"
 # TODO save weights on CPU for better compatibility
 
 
@@ -1386,15 +1387,10 @@
             multi_cohort=self.multi_cohort,
         )
         train_df = train_df[["participant_id", "session_id"]]
-<<<<<<< HEAD
         if self.transfer_path!="":
-            transfer_train_path = path.join(self.transfer_path, "train_data.tsv")
-=======
-        if self.transfer_path is not None:
             transfer_train_path = path.join(
                 self.transfer_path, "groups", "train+validation.tsv"
             )
->>>>>>> 66ad25d5
             transfer_train_df = pd.read_csv(transfer_train_path, sep="\t")
             transfer_train_df = transfer_train_df[["participant_id", "session_id"]]
             train_df = pd.concat([train_df, transfer_train_df])
