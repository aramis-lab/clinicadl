--- conflicted
+++ resolved
@@ -33,15 +33,4 @@
     def _get_tsv_paths(self, cohort_path, fold):
         train_path = path.join(cohort_path, "train")
         valid_path = path.join(cohort_path, "validation")
-<<<<<<< HEAD
-        return train_path, valid_path
-
-    def _check_folds(self):
-        if self.folds is not None or set(self.folds) != {0}:
-            raise ValueError(
-                "Single Split will only perform one fold. "
-                "Please do not specify any folds or [0]."
-            )
-=======
-        return train_path, valid_path
->>>>>>> c5d13bf8
+        return train_path, valid_path