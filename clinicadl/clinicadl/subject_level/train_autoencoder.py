from __future__ import print_function
import argparse
from os import path
from time import time
import sys
import torch
import torch.nn as nn
from torch.utils.data import DataLoader

from .utils import ae_finetuning
from tools.deep_learning import Parameters
from tools.deep_learning.data import MinMaxNormalization, MRIDataset, load_data
from tools.deep_learning import create_autoencoder, commandline_to_json


def train_autoencoder(params):
""" Parameters
params: class from utils module containing all the parameters for training a 
CNN.
"""

    if params.evaluation_steps % params.accumulation_steps != 0 and params.evaluation_steps != 1:
        raise Exception('Evaluation steps %d must be a multiple of accumulation steps %d' %
                        (params.evaluation_steps, params.accumulation_steps))

    if params.minmaxnormalization:
        transformations = MinMaxNormalization()
    else:
        transformations = None

    total_time = time()
    criterion = torch.nn.MSELoss()

    training_tsv, valid_tsv = load_data(params.tsv_path, params.diagnoses,
                                        params.split, params.n_splits, 
                                        params.baseline)

    data_train = MRIDataset(params.input_dir, training_tsv, 
                            params.preprocessing, transformations)
    data_valid = MRIDataset(params.input_dir, valid_tsv, 
                            params.preprocessing, transformations)

    # Use argument load to distinguish training and testing
    train_loader = DataLoader(data_train,
                              params.batch_size,
                              shuffle=True,
<<<<<<< HEAD
                              num_workers=options.num_workers,
                              pin_memory=True
=======
                              params.num_workers,
                              drop_last=True
>>>>>>> b6e681f5
                              )

    valid_loader = DataLoader(data_valid,
                              batch_size=params.batch_size,
                              shuffle=False,
<<<<<<< HEAD
                              num_workers=options.num_workers,
                              pin_memory=True
=======
                              num_workers=params.num_workers,
                              drop_last=False
>>>>>>> b6e681f5
                              )

    text_file = open(path.join(params.output_dir, 'python_version.txt'), 'w')
    text_file.write('Version of python: %s \n' % sys.version)
    text_file.write('Version of pytorch: %s \n' % torch.__version__)
    text_file.close()

    decoder = create_autoencoder(params.model, params.pretrained_path, 
                                 difference=params.pretrained_difference)
    optimizer = eval("torch.optim." + params.optimizer)(filter(lambda x: x.requires_grad, decoder.parameters()),
                                                         params.learning_rate, params.weight_decay)

    if params.add_sigmoid:
        if isinstance(decoder.decoder[-1], nn.ReLU):
            decoder.decoder = nn.Sequential(*list(decoder.decoder)[:-1])
        decoder.decoder.add_module("sigmoid", nn.Sigmoid())

    ae_finetuning(decoder, train_loader, valid_loader, criterion, params.optimizer, False, params)

    total_time = time() - total_time
    print('Total time', total_time)


#if __name__ == "__main__":
#    commandline = parser.parse_known_args()
#    commandline_to_json(commandline, 'ConvAutoencoder')
#    options = commandline[0]
#    if commandline[1]:
#        print("unknown arguments: %s" % parser.parse_known_args()[1])
#    train_params_autoencoder = Parameters(tsv_path, output_dir, input_dir, model)
#    train_params_autoencoder.write(options)
#    train_autoencoder(train_parameters_autoencoder)<|MERGE_RESOLUTION|>--- conflicted
+++ resolved
@@ -44,25 +44,18 @@
     train_loader = DataLoader(data_train,
                               params.batch_size,
                               shuffle=True,
-<<<<<<< HEAD
-                              num_workers=options.num_workers,
-                              pin_memory=True
-=======
                               params.num_workers,
                               drop_last=True
->>>>>>> b6e681f5
+                              )
+
+    valid_loader = DataLoader(data_valid,
                               )
 
     valid_loader = DataLoader(data_valid,
                               batch_size=params.batch_size,
                               shuffle=False,
-<<<<<<< HEAD
-                              num_workers=options.num_workers,
-                              pin_memory=True
-=======
                               num_workers=params.num_workers,
                               drop_last=False
->>>>>>> b6e681f5
                               )
 
     text_file = open(path.join(params.output_dir, 'python_version.txt'), 'w')
