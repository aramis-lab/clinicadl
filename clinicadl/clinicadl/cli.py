--- conflicted
+++ resolved
@@ -122,12 +122,8 @@
                 evaluation_steps=args.evaluation_steps,
                 num_workers=args.nproc,
                 visualization=args.visualization,
-<<<<<<< HEAD
                 transfer_learning_path=args.transfer_learning_path,
                 verbosity=args.verbose
-=======
-                transfer_learning_path=args.transfer_learning_path
->>>>>>> 38640fe5
             )
             train_autoencoder(train_params_autoencoder)
         else:
@@ -919,11 +915,7 @@
 
     train_patch_ae_parser = train_patch_subparser.add_parser(
         "autoencoder",
-<<<<<<< HEAD
         parents=[parent_parser, train_parent_parser, train_patch_parent, autoencoder_parent, transfer_learning_parent],
-=======
-        parents=[train_parent_parser, train_patch_parent, autoencoder_parent, transfer_learning_parent],
->>>>>>> 38640fe5
         help="Train a 3D patch-level autoencoder.")
 
     train_patch_ae_parser.set_defaults(func=train_func)
@@ -995,16 +987,11 @@
 
     train_roi_ae_parser = train_roi_subparser.add_parser(
         "autoencoder",
-<<<<<<< HEAD
         parents=[
             parent_parser,
             train_parent_parser,
             autoencoder_parent,
-=======
-        parents=[train_parent_parser,
-                 autoencoder_parent,
->>>>>>> 38640fe5
-                 transfer_learning_parent],
+            transfer_learning_parent],
         help="Train a ROI-based autoencoder.")
 
     train_roi_ae_parser.set_defaults(func=train_func)
