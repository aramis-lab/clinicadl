# coding: utf8

import argparse

from colorama import Fore

TRAIN_CATEGORIES = {
    # General parent group
    "POSITIONAL": "%sPositional arguments%s" % (Fore.BLUE, Fore.RESET),
    "MODEL": "%sModel specific arguments%s" % (Fore.BLUE, Fore.RESET),
    "COMPUTATIONAL": "%sComputational resources%s" % (Fore.BLUE, Fore.RESET),
    "DATA": "%sData management%s" % (Fore.BLUE, Fore.RESET),
    "CROSS-VALIDATION": "%sCross-validation arguments%s" % (Fore.BLUE, Fore.RESET),
    "OPTIMIZATION": "%sOptimization parameters%s" % (Fore.BLUE, Fore.RESET),
    # Other parent groups
    "TRANSFER LEARNING": "%sTransfer learning%s" % (Fore.BLUE, Fore.RESET),
    # Tasks
    "RECONSTRUCTION": "%sReconstruction specific%s" % (Fore.BLUE, Fore.RESET),
    "CLASSIFICATION": "%sClassification specific%s" % (Fore.BLUE, Fore.RESET),
    "REGRESSION": "%sRegression specific%s" % (Fore.BLUE, Fore.RESET),
    # Slice-level
    "SLICE": "%sSlice-level parameters%s" % (Fore.BLUE, Fore.RESET),
    # Patch arguments
    "PATCH": "%sPatch-level parameters%s" % (Fore.BLUE, Fore.RESET),
    # ROI-based arguments
    "ROI": "%sROI-based parameters%s" % (Fore.BLUE, Fore.RESET),
    # Other optional arguments
    "OPTIONAL": "%sOther options%s" % (Fore.BLUE, Fore.RESET),
}


def rs_func(args):
    from clinicadl.random_search.random_search import launch_search

    launch_search(args)


def ma_func(args):
    from clinicadl.utils.meta_maps.getter import meta_maps_analysis

    meta_maps_analysis(args.launch_dir, args.evaluation_metric)


def retrain_func(args):
    from .train.train_from_json import retrain

    retrain(args.json_path, args.output_dir, verbose=args.verbose)


def resume_func(args):
    from clinicadl.train.resume import automatic_resume

    if args.use_cpu and args.use_gpu:
        raise ValueError(
            "The flags --use_cpu and --use_gpu cannot be specified at the same time."
        )
    elif args.use_cpu:
        gpu = False
    elif args.use_gpu:
        gpu = True
    else:
        gpu = None

    automatic_resume(
        model_path=args.model_path,
        verbose=args.verbose,
    )


# Function to dispatch training to corresponding function
def train_func(args):
    from .train import train

    train(args, erase_existing=False)


# Function to dispatch command line options from predict to corresponding
# function
def classify_func(args):
    from clinicadl.infer.infer import classify

    predict_cli(
        args.caps_directory,
        args.tsv_path,
        args.model_path,
        args.data_group,
        labels=not args.no_labels,
        gpu=not args.use_cpu,
        prepare_dl=args.use_extracted_features,
        selection_metrics=args.selection_metrics,
        diagnoses=args.diagnoses,
        verbose=args.verbose,
        multi_cohort=args.multi_cohort,
        overwrite=args.overwrite,
    )


# Functions to dispatch command line options from tsvtool to corresponding
# function
def tsv_restrict_func(args):
    from clinicadl.tsvtools.restrict import aibl_restriction, oasis_restriction

    if args.dataset == "AIBL":
        aibl_restriction(args.merged_tsv, args.results_path)
    elif args.dataset == "OASIS":
        oasis_restriction(args.merged_tsv, args.results_path)


def tsv_getlabels_func(args):
    from clinicadl.tsvtools.getlabels import get_labels

    get_labels(
        args.merged_tsv,
        args.missing_mods,
        args.results_path,
        diagnoses=args.diagnoses,
        modality=args.modality,
        restriction_path=args.restriction_path,
        time_horizon=args.time_horizon,
        variables_of_interest=args.variables_of_interest,
        remove_smc=not args.keep_smc,
        verbose=args.verbose,
    )


def tsv_split_func(args):
    from clinicadl.tsvtools.split import split_diagnoses

    split_diagnoses(
        args.formatted_data_path,
        n_test=args.n_test,
        subset_name=args.subset_name,
        MCI_sub_categories=args.MCI_sub_categories,
        p_age_threshold=args.p_age_threshold,
        p_sex_threshold=args.p_sex_threshold,
        ignore_demographics=args.ignore_demographics,
        verbose=args.verbose,
        categorical_split_variable=args.categorical_split_variable,
    )


def tsv_kfold_func(args):
    from clinicadl.tsvtools.kfold import split_diagnoses

    split_diagnoses(
        args.formatted_data_path,
        n_splits=args.n_splits,
        subset_name=args.subset_name,
        MCI_sub_categories=args.MCI_sub_categories,
        stratification=args.stratification,
        verbose=args.verbose,
    )


def tsv_analysis_func(args):
    from clinicadl.tsvtools.analysis import demographics_analysis

    demographics_analysis(
        args.merged_tsv,
        args.formatted_data_path,
        args.results_path,
        diagnoses=args.diagnoses,
    )


def interpret_func(args):
    from .interpret.interpret import interpret_cli

    interpret_cli(args)


def parse_command_line():
    parser = argparse.ArgumentParser(
        prog="clinicadl", description="Deep learning software for neuroimaging datasets"
    )

    parser.add_argument(
        "-l",
        "--logname",
        dest="logname",
        default="clinicaDL.log",
        metavar="file.log",
        help="Define the log file name (default: clinicaDL.log)",
    )
    parser.add_argument(
        "-V",
        "--version",
        dest="version",
        action="store_true",
        default=False,
        help="ClinicaDL's installed version",
    )

    parent_parser = argparse.ArgumentParser(add_help=False)
    parent_parser.add_argument("--verbose", "-v", action="count", default=0)

    subparser = parser.add_subparsers(
        title="""Task to execute with clinicadl""",
        description="""What kind of task do you want to use with clinicadl?""",
        dest="task",
        help="""****** Tasks proposed by clinicadl ******""",
    )

<<<<<<< HEAD
    # random search parsers
=======
    # subparser.required = True

    # Generate synthetic data
    generate_parser = subparser.add_parser(
        "generate", help="Generate synthetic data for functional tests."
    )

    generate_subparser = generate_parser.add_subparsers(
        title="""Type of synthetic data generated""",
        description="""What type of synthetic data do you want to generate?
                (random, shepplogan, trivial).""",
        dest="mode",
        help="""****** Synthetic datasets proposed by clinicadl ******""",
    )

    # generate_subparser.required = True

    # Positional arguments
    generate_rs_parent_parser = argparse.ArgumentParser(add_help=False)
    generate_rs_parent_parser.add_argument(
        "caps_directory", help="Data using CAPS structure.", default=None
    )
    generate_rs_parent_parser.add_argument(
        "preprocessing",
        type=str,
        choices=["t1-linear", "t1-extensive"],
        help="Preprocessing used to generate synthetic data.",
    )
    generate_rs_parent_parser.add_argument(
        "output_dir",
        help="Folder containing the synthetic dataset.",
    )
    generate_rs_parent_parser.add_argument(
        "--subjects_sessions_tsv",
        "-tsv",
        help="TSV file containing a list of subjects with their sessions.",
        type=str,
        default=None,
    )
    generate_rs_parent_parser.add_argument(
        "--n_subjects",
        type=int,
        default=300,
        help="Number of subjects in each class of the synthetic dataset.",
    )

    generate_random_parser = generate_subparser.add_parser(
        "random",
        parents=[parent_parser, generate_rs_parent_parser],
        help="Generate a random dataset in which gaussian noise is added to brain images.",
    )
    generate_random_parser.add_argument(
        "--mean",
        type=float,
        default=0,
        help="Mean value of the noise added for the random dataset.",
    )
    generate_random_parser.add_argument(
        "--sigma",
        type=float,
        default=0.5,
        help="Standard deviation of the noise added for the random dataset.",
    )
    generate_random_parser.set_defaults(func=generate_data_func)

    generate_trivial_parser = generate_subparser.add_parser(
        "trivial",
        parents=[parent_parser, generate_rs_parent_parser],
        help="Generate a trivial dataset in which gaussian half of the brain is atrophied.",
    )
    generate_trivial_parser.add_argument(
        "--mask_path",
        type=str,
        help="path to the extracted masks to generate the two labels.",
        default=None,
    )
    generate_trivial_parser.add_argument(
        "--atrophy_percent",
        type=float,
        default=60,
        help="percentage of atrophy applied",
    )
    generate_trivial_parser.set_defaults(func=generate_data_func)

    generate_shepplogan_parser = generate_subparser.add_parser(
        "shepplogan",
        help="Generate a dataset of 2D images including 3 subtypes based on Shepp Logan phantom.",
    )
    generate_shepplogan_parser.add_argument(
        "output_dir",
        help="Folder containing the synthetic dataset.",
    )
    generate_shepplogan_parser.add_argument(
        "--n_subjects",
        type=int,
        default=300,
        help="Number of subjects in each class of the synthetic dataset.",
    )
    generate_shepplogan_parser.add_argument(
        "--image_size",
        type=int,
        default=128,
        help="Size in pixels of the squared images.",
    )
    generate_shepplogan_parser.add_argument(
        "--CN_subtypes_distribution",
        "-Csd",
        type=float,
        nargs="+",
        default=[1.0, 0.0, 0.0],
        help="Probability of each subtype to be drawn in CN label.",
    )
    generate_shepplogan_parser.add_argument(
        "--AD_subtypes_distribution",
        "-Asd",
        type=float,
        nargs="+",
        default=[0.05, 0.85, 0.10],
        help="Probability of each subtype to be drawn in AD label.",
    )
    generate_shepplogan_parser.add_argument(
        "--smoothing",
        action="store_true",
        default=False,
        help="Adds random smoothing to generated data.",
    )
    generate_shepplogan_parser.set_defaults(func=generate_data_func)

    # Preprocessing
    from clinica.engine.cmdparser import init_cmdparser_objects
    from clinica.pipelines.t1_linear.t1_linear_cli import T1LinearCLI

    from clinicadl.preprocessing.run.t1_extensive.t1_extensive_cli import T1ExtensiveCli

    preprocessing_parser = subparser.add_parser(
        "preprocessing",
        help="Preprocess T1w-weighted images with t1-linear or t1-extensive pipelines.",
    )

    preprocessing_subparser = preprocessing_parser.add_subparsers(
        title="""Preprocessing task to execute with clinicadl""",
        description="""What kind of task do you want to perform with clinicadl?
                (run, quality-check, extract-tensor).""",
        dest="preprocessing_task",
        help="""****** Tasks proposed by clinicadl ******""",
    )
    preprocessing_subparser.required = True

    run_parser = preprocessing_subparser.add_parser(
        "run",
        help="Preprocess T1w-weighted images with t1-linear or t1-extensive pipelines.",
    )
    run_parser._positionals.title = (
        "%sclinicadl preprocessing expects one of the following pipelines%s"
        % (Fore.GREEN, Fore.RESET)
    )

    def preprocessing_help(args):
        print(
            "%sNo pipeline was specified. Type clinica preprocessing -h for details%s"
            % (Fore.RED, Fore.RESET)
        )

    run_parser.set_defaults(func=preprocessing_help)

    init_cmdparser_objects(
        parser,
        run_parser.add_subparsers(dest="preprocessing"),
        [
            T1LinearCLI(),
            T1ExtensiveCli(),
        ],
    )

    extract_parser = preprocessing_subparser.add_parser(
        "extract-tensor",
        help="Prepare data generated Clinica for PyTorch with Tensor extraction (image, patches or slices).",
    )
    clinica_comp = extract_parser.add_argument_group(
        "%sClinica mandatory arguments%s" % (Fore.BLUE, Fore.RESET)
    )
    clinica_comp.add_argument("caps_directory", help="Path to the CAPS directory.")
    clinica_comp.add_argument(
        "modality",
        help="""For which modality the tensor will be extracted.
            't1-linear': images preprocessed with t1-linear pipeline.
            't1-extensive': images preprocessed with t1-extensive pipeline.
            'custom': find images with a custom suffix in their filename and
            transform them to tensor format.""",
        choices=["t1-linear", "t1-extensive", "custom"],
        default="t1-linear",
    )

    clinica_comp.add_argument(
        "extract_method",
        help="""Format of the extracted features. Three options:
        'image' to convert to PyTorch tensor the complete 3D image,
        'patch' to extract 3D volumetric patches and
        'slice' to extract 2D slices from the image.
        By default the features are extracted from the cropped image.""",
        choices=["image", "slice", "patch"],
        default="image",
    )

    optional = extract_parser.add_argument_group(
        "%sPipeline options%s" % (Fore.BLUE, Fore.RESET)
    )
    optional.add_argument(
        "-uui",
        "--use_uncropped_image",
        help="""Use the uncropped image instead of the
        cropped image generated by t1-linear.""",
        default=False,
        action="store_true",
    )

    optional_patch = extract_parser.add_argument_group(
        "%sPipeline options if you chose ‘patch’ extraction%s" % (Fore.BLUE, Fore.RESET)
    )
    optional_patch.add_argument(
        "-ps",
        "--patch_size",
        help="""Patch size (default: --patch_size 50).""",
        type=int,
        default=50,
    )
    optional_patch.add_argument(
        "-ss",
        "--stride_size",
        help="""Stride size (default: --stride_size 50).""",
        type=int,
        default=50,
    )
    optional_slice = extract_parser.add_argument_group(
        "%sPipeline options if you chose ‘slice’ extraction%s" % (Fore.BLUE, Fore.RESET)
    )
    optional_slice.add_argument(
        "-sd",
        "--slice_direction",
        help="""Slice direction. Three options:
            '0' -> Sagittal plane,
            '1' -> Coronal plane or
            '2' -> Axial plane
            (default: sagittal plane i.e. --slice_direction 0)""",
        type=int,
        default=0,
    )
    optional_slice.add_argument(
        "-sm",
        "--slice_mode",
        help="""Slice mode. Two options: 'rgb' to save the slice in
            three identical channels, ‘single’ to save the slice in a
            single channel (default: --slice_mode rgb).""",
        choices=["rgb", "single"],
        default="rgb",
    )
    optional_custom = extract_parser.add_argument_group(
        "%sPipeline options if you chose ‘custom’ modality%s" % (Fore.BLUE, Fore.RESET)
    )
    optional_custom.add_argument(
        "-cn",
        "--custom_suffix",
        help="""Custom suffix filename, e.g.:
            'graymatter_space-Ixi549Space_modulated-off_probability.nii.gz', or
            'segm-whitematter_probability.nii.gz'
            """,
        type=str,
        default="",
    )

    # Clinica standard arguments (e.g. --n_procs)
    clinica_standard_options = extract_parser.add_argument_group(
        "%sClinica standard options%s" % (Fore.BLUE, Fore.RESET)
    )
    clinica_standard_options.add_argument(
        "-tsv",
        "--subjects_sessions_tsv",
        help="TSV file containing a list of subjects with their sessions.",
    )
    clinica_standard_options.add_argument(
        "-wd",
        "--working_directory",
        help="Temporary directory to store pipelines intermediate results.",
    )
    clinica_standard_options.add_argument(
        "-np",
        "--n_procs",
        metavar="N",
        type=int,
        help="Number of cores used to run in parallel.",
    )

    extract_parser.set_defaults(func=extract_tensors)

    qc_parser = preprocessing_subparser.add_parser(
        "quality-check",
        help="Performs quality check procedure for t1-linear pipeline."
        "Original code can be found at https://github.com/vfonov/deep-qc",
    )

    qc_subparsers = qc_parser.add_subparsers(
        title="""Preprocessing pipelines available""",
        description="""Which preprocessing pipeline do you want to check?""",
        dest="preprocessing",
        help="""****** Preprocessing pipelines ******""",
    )

    qc_subparsers.required = True
    qc_linear_parser = qc_subparsers.add_parser(
        "t1-linear", help="Performs quality check on t1-linear pipeline."
    )
    qc_linear_parser.add_argument(
        "caps_directory", help="Data using CAPS structure.", type=str
    )
    qc_linear_parser.add_argument(
        "output_path", help="Path to the output tsv file (filename included).", type=str
    )

    qc_linear_parser.add_argument(
        "--subjects_sessions_tsv",
        "-tsv",
        help="TSV file containing a list of subjects with their sessions.",
        type=str,
        default=None,
    )
    qc_linear_parser.add_argument(
        "--threshold",
        help="The threshold on the output probability to decide if the image "
        "passed or failed. (default=0.5)",
        type=float,
        default=0.5,
    )
    qc_linear_parser.add_argument(
        "--batch_size",
        help="Batch size used in DataLoader (default=1).",
        default=1,
        type=int,
    )
    qc_linear_parser.add_argument(
        "-np",
        "--nproc",
        help="Number of cores used the quality check. (default=2)",
        type=int,
        default=2,
    )
    qc_linear_parser.add_argument(
        "-cpu",
        "--use_cpu",
        action="store_true",
        help="If provided, will use CPU instead of GPU.",
        default=False,
    )
    qc_linear_parser.set_defaults(func=qc_func)

    qc_volume_parser = qc_subparsers.add_parser(
        "t1-volume", help="Performs quality check on t1-volume pipeline."
    )
    qc_volume_parser.add_argument(
        "caps_directory", help="Data using CAPS structure.", type=str
    )
    qc_volume_parser.add_argument(
        "output_dir",
        help="Path to the output directory containing TSV files.",
        type=str,
    )
    qc_volume_parser.add_argument(
        "group_label",
        help="Identifier for the group of subjects used to create the DARTEL template.",
        type=str,
    )
    qc_volume_parser.set_defaults(func=qc_func)

    # random search
>>>>>>> 66ad25d5
    rs_parser = subparser.add_parser(
        "random-search",
        parents=[parent_parser],
        help="Generate random networks to explore hyper parameters space.",
        formatter_class=argparse.ArgumentDefaultsHelpFormatter,
    )

    rs_pos_group = rs_parser.add_argument_group(TRAIN_CATEGORIES["POSITIONAL"])
    rs_pos_group.add_argument(
        "launch_dir", type=str, help="Directory containing the random_search.json file."
    )
    rs_pos_group.add_argument("name", type=str, help="Name of the job.")

    rs_comp_group = rs_parser.add_argument_group(TRAIN_CATEGORIES["COMPUTATIONAL"])
    rs_comp_group.add_argument(
        "-cpu",
        "--use_cpu",
        action="store_true",
        help="If provided, will use CPU instead of GPU.",
        default=False,
    )
    rs_comp_group.add_argument(
        "-np",
        "--nproc",
        help="Number of cores used during the training.",
        type=int,
        default=2,
    )
    rs_comp_group.add_argument(
        "--batch_size", default=2, type=int, help="Batch size for training."
    )
    rs_comp_group.add_argument(
        "--evaluation_steps",
        "-esteps",
        default=0,
        type=int,
        help="Fix the number of iterations to perform before computing an evaluation. Default will only "
        "perform one evaluation at the end of each epoch.",
    )

    rs_parser.set_defaults(func=rs_func)

    train_parser = subparser.add_parser(
        "train", help="Train with your data and create a model."
    )

    train_subparser = train_parser.add_subparsers(
        title="""Inputs types implemented in clinicadl""",
        description="""What type of input do you want to use?
                (image, patch, roi, slice).""",
        dest="mode",
        help="""****** Input types proposed by clinicadl ******""",
    )

    train_subparser.required = True

    # Transfer learning
    transfer_learning_parent = argparse.ArgumentParser(add_help=False)
    transfer_learning_group = transfer_learning_parent.add_argument_group(
        TRAIN_CATEGORIES["TRANSFER LEARNING"]
    )
    transfer_learning_group.add_argument(
        "--transfer_learning_path",
        help="If an existing path is given, a pretrained model is used.",
        type=str,
        default=None,
    )
    transfer_learning_group.add_argument(
        "--transfer_learning_selection",
        help="If transfer_learning from CNN, chooses which best transfer model is selected.",
        type=str,
        default="loss",
    )

    # Reconstruction
    reconstruction_parent = argparse.ArgumentParser(add_help=False)
    reconstruction_group = reconstruction_parent.add_argument_group(
        TRAIN_CATEGORIES["RECONSTRUCTION"]
    )
    reconstruction_group.add_argument(
        "--visualization",
        help="Save examples of image reconstructions.",
        action="store_true",
        default=False,
    )

    # Classification
    classification_parent = argparse.ArgumentParser(add_help=False)
    classification_group = classification_parent.add_argument_group(
        TRAIN_CATEGORIES["CLASSIFICATION"]
    )
    classification_group.add_argument(
        "--label",
        default="diagnosis",
        help="Target label of the classification task. Must correspond to a categorical variable.",
    )
    classification_group.add_argument(
        "--selection_threshold",
        help="""Threshold on the balanced accuracies to compute the
                image-level performance. Parts are selected if their balanced
                accuracy > threshold. Default corresponds to no selection.""",
        type=float,
        default=0.0,
    )

    # Regression
    regression_parent = argparse.ArgumentParser(add_help=False)
    regression_group = regression_parent.add_argument_group(
        TRAIN_CATEGORIES["REGRESSION"]
    )
    regression_group.add_argument(
        "--label",
        default="age",
        help="Target label of the regression task. Must correspond to a continuous variable.",
    )

    ######################
    # IMAGE
    ######################
    train_image_parser = train_subparser.add_parser(
        "image", help="Train a 3D image-level network."
    )

    train_image_subparser = train_image_parser.add_subparsers(
        title="""Task to be performed""",
        dest="network_task",
        help="""****** Choose a task ******""",
    )

    train_parent_parser = return_train_parent_parser()
    train_image_rec_parser = train_image_subparser.add_parser(
        "reconstruction",
        parents=[
            parent_parser,
            train_parent_parser,
            reconstruction_parent,
            transfer_learning_parent,
        ],
        help="Reconstruction of the input image.",
    )

    train_image_rec_parser.set_defaults(func=train_func)

    train_image_cla_parser = train_image_subparser.add_parser(
        "classification",
        parents=[
            parent_parser,
            train_parent_parser,
            classification_parent,
            transfer_learning_parent,
        ],
        help="Classification of the target label.",
    )

    train_image_cla_parser.set_defaults(func=train_func)

    train_image_reg_parser = train_image_subparser.add_parser(
        "regression",
        parents=[
            parent_parser,
            train_parent_parser,
            regression_parent,
            transfer_learning_parent,
        ],
        help="Regression of the target label.",
    )

    train_image_reg_parser.set_defaults(func=train_func)

    #########################
    # PATCH
    #########################
    train_patch_parser = train_subparser.add_parser(
        "patch", help="Train a 3D patch-level network."
    )

    train_patch_parent = argparse.ArgumentParser(add_help=False)
    train_patch_group = train_patch_parent.add_argument_group(TRAIN_CATEGORIES["PATCH"])
    train_patch_group.add_argument(
        "-ps", "--patch_size", help="Patch size", type=int, default=50
    )
    train_patch_group.add_argument(
        "-ss", "--stride_size", help="Stride size", type=int, default=50
    )
    train_patch_group.add_argument(
        "--use_extracted_patches",
        help="""If provided the outputs of extract preprocessing are used, else the whole
             MRI is loaded.""",
        default=False,
        action="store_true",
    )

    train_patch_subparser = train_patch_parser.add_subparsers(
        title="""Task to be performed""",
        dest="network_task",
        help="""****** Choose a task ******""",
    )
    train_patch_subparser.required = True

    train_patch_ae_parser = train_patch_subparser.add_parser(
        "reconstruction",
        parents=[
            parent_parser,
            train_parent_parser,
            train_patch_parent,
            reconstruction_parent,
            transfer_learning_parent,
        ],
        help="Reconstruction of the input patches.",
    )

    train_patch_ae_parser.set_defaults(func=train_func)

    train_patch_cla_parser = train_patch_subparser.add_parser(
        "classification",
        parents=[
            parent_parser,
            train_parent_parser,
            train_patch_parent,
            classification_parent,
            transfer_learning_parent,
        ],
        help="Classification of the target label.",
    )

    train_patch_cla_parser.set_defaults(func=train_func)

    train_patch_reg_parser = train_patch_subparser.add_parser(
        "regression",
        parents=[
            parent_parser,
            train_parent_parser,
            train_patch_parent,
            regression_parent,
            transfer_learning_parent,
        ],
        help="Regression of the target label.",
    )
    train_patch_reg_parser.set_defaults(func=train_func)

    #########################
    # ROI
    #########################
    train_roi_parser = train_subparser.add_parser(
        "roi", help="Train a ROI-based level network."
    )

    train_roi_parent = argparse.ArgumentParser(add_help=False)
    train_roi_group = train_roi_parent.add_argument_group(TRAIN_CATEGORIES["ROI"])
    train_roi_group.add_argument(
        "-rl",
        "--roi_list",
        help="Names of the regions used for the classification task."
        "Default will use the hippocampi as described in (Wen et al, 2019).",
        type=str,
        nargs="+",
        default=None,
    )
    train_roi_group.add_argument(
        "--uncropped_roi",
        help="If given the image is as large as the whole image. Default will crop the image"
        "with the smallest bounding box possible.",
        action="store_true",
        default=False,
    )
    train_roi_group.add_argument(
        "--use_extracted_roi",
        help="""If provided the outputs of extract preprocessing are used, else the whole
                 MRI is loaded.""",
        default=False,
        action="store_true",
    )

    train_roi_subparser = train_roi_parser.add_subparsers(
        title="""Task to be performed""",
        dest="network_task",
        help="""****** Choose a task ******""",
    )
    train_roi_subparser.required = True

    train_roi_rec_parser = train_roi_subparser.add_parser(
        "reconstruction",
        parents=[
            parent_parser,
            train_parent_parser,
            train_roi_parent,
            reconstruction_parent,
            transfer_learning_parent,
        ],
        help="Reconstruction of the input regions.",
    )

    train_roi_rec_parser.set_defaults(func=train_func)

    train_roi_cla_parser = train_roi_subparser.add_parser(
        "classification",
        parents=[
            parent_parser,
            train_parent_parser,
            train_roi_parent,
            classification_parent,
            transfer_learning_parent,
        ],
        help="Classification of the target label.",
    )

    train_roi_cla_parser.set_defaults(func=train_func)

    train_roi_reg_parser = train_roi_subparser.add_parser(
        "regression",
        parents=[
            parent_parser,
            train_parent_parser,
            train_roi_parent,
            regression_parent,
            transfer_learning_parent,
        ],
        help="Regression of the target label.",
    )

    train_roi_reg_parser.set_defaults(func=train_func)

    #########################
    # SLICE
    #########################
    train_slice_parser = train_subparser.add_parser(
        "slice", help="Train a 2D slice-level network."
    )

    train_slice_subparser = train_slice_parser.add_subparsers(
        title="""Task to be performed""",
        dest="network_task",
        help="""****** Choose a task ******""",
    )
    train_slice_subparser.required = True

    train_slice_parent = argparse.ArgumentParser(add_help=False)
    train_slice_group = train_slice_parent.add_argument_group(TRAIN_CATEGORIES["SLICE"])
    train_slice_group.add_argument(
        "--slice_direction",
        "-sd",
        help="""Which coordinate axis to take for slicing the MRI.
                 0 for sagittal
                 1 for coronal
                 2 for axial direction.""",
        default=0,
        type=int,
    )
    train_slice_group.add_argument(
        "--discarded_slices",
        help="""Number of slices discarded from respectively the beginning and
        the end of the MRI volume.  If only one argument is given, it will be
        used for both sides.""",
        default=20,
        type=int,
        nargs="+",
    )
    train_slice_group.add_argument(
        "--use_extracted_slices",
        help="""If provided the outputs of extract preprocessing are used, else the whole
                 MRI is loaded.""",
        default=False,
        action="store_true",
    )

    train_slice_rec_parser = train_slice_subparser.add_parser(
        "reconstruction",
        parents=[
            parent_parser,
            train_parent_parser,
            train_slice_parent,
            reconstruction_parent,
            transfer_learning_parent,
        ],
        help="Reconstruction of the input slices.",
    )

    train_slice_rec_parser.set_defaults(func=train_func)

    train_slice_cla_parser = train_slice_subparser.add_parser(
        "classification",
        parents=[
            parent_parser,
            train_parent_parser,
            train_slice_parent,
            classification_parent,
            transfer_learning_parent,
        ],
        help="Classification of the target label.",
    )

    train_slice_cla_parser.set_defaults(func=train_func)

    train_slice_reg_parser = train_slice_subparser.add_parser(
        "regression",
        parents=[
            parent_parser,
            train_parent_parser,
            train_slice_parent,
            regression_parent,
            transfer_learning_parent,
        ],
        help="Regression of the target label.",
    )

    train_slice_reg_parser.set_defaults(func=train_func)

    #########################
    # FROM JSON
    #########################
    train_json_parser = train_subparser.add_parser(
        "from_json",
        parents=[parent_parser],
        help="Train a network as defined in a JSON file.",
    )
    train_json_group = train_json_parser.add_argument_group(
        TRAIN_CATEGORIES["POSITIONAL"]
    )
    train_json_group.add_argument("json_path", type=str, help="Path to the JSON file.")
    train_json_group.add_argument(
        "output_dir", type=str, help="Directory in which the new job is stored."
    )

    train_json_parser.set_defaults(func=retrain_func)

    #########################
    # RESUME
    #########################
    resume_parser = train_subparser.add_parser(
        "resume",
        parents=[parent_parser],
        help="Resume all jobs prematurely ended in launch_dir.",
    )

    resume_parser.add_argument(
        "model_path", type=str, help="Directory containing the random_search.json file."
    )

    resume_parser.set_defaults(func=resume_func)

    # Predict - Predict the output value of a subject or a list defined in a TSV file
    # provided as argument.

    predict_parser = subparser.add_parser(
        "predict",
        parents=[parent_parser],
        help="""Performs the individual predictions of a list of subject in tsv_path. 
        If labels are given, will also compute global metrics on the data set.""",
    )
    predict_pos_group = predict_parser.add_argument_group(
        TRAIN_CATEGORIES["POSITIONAL"]
    )
    predict_pos_group.add_argument(
        "model_path",
        help="""Path to the folder where the model is stored. Folder structure
                should be the same obtained during the training.""",
        default=None,
    )
    predict_pos_group.add_argument(
        "data_group",
        help="Prefix to name the files resulting from the prediction task.",
        type=str,
    )

    # Computational resources
    predict_comput_group = predict_parser.add_argument_group(
        TRAIN_CATEGORIES["COMPUTATIONAL"]
    )
    predict_comput_group.add_argument(
        "-cpu",
        "--use_cpu",
        action="store_true",
        help="Uses CPU instead of GPU.",
        default=False,
    )
    predict_comput_group.add_argument(
        "-np",
        "--nproc",
        help="Number of cores used during the task.",
        type=int,
        default=2,
    )
    predict_comput_group.add_argument(
        "--batch_size",
        default=2,
        type=int,
        help="Batch size for data loading. (default=2)",
    )

    # Specific classification arguments
    predict_specific_group = predict_parser.add_argument_group(
        TRAIN_CATEGORIES["OPTIONAL"]
    )
    predict_pos_group.add_argument(
        "--caps_directory", help="Data using CAPS structure.", default=None
    )
    predict_pos_group.add_argument(
        "--tsv_path",
        help="""Path to the file with subjects/sessions to process.
            If it includes the filename will load the tsv file directly.
            Else will load the baseline tsv files of wanted diagnoses produced by tsvtool.""",
        default=None,
    )
    predict_specific_group.add_argument(
        "-nl",
        "--no_labels",
        action="store_true",
        help="Add this flag if your dataset does not contain a ground truth.",
        default=False,
    )
    predict_specific_group.add_argument(
        "--use_extracted_features",
        help="""If True the extracted slices, regions or patches are used, otherwise they
                will be extracted on the fly (if necessary).""",
        default=False,
        action="store_true",
    )
    predict_specific_group.add_argument(
        "--selection_metrics",
        help="""List of metrics to find the best models to evaluate. Default will
        perform a prediction on the best model based on the loss.""",
        default=["loss"],
        nargs="+",
    )
    predict_specific_group.add_argument(
        "--diagnoses",
        help="List of participants that will be classified.",
        nargs="+",
        type=str,
        choices=["AD", "CN", "MCI", "sMCI", "pMCI"],
        default=None,
    )
    predict_specific_group.add_argument(
        "--multi_cohort",
        help="Performs multi-cohort classification. "
        "In this case, caps_directory and tsv_path must be paths to TSV files.",
        action="store_true",
        default=False,
    )
    predict_specific_group.add_argument(
        "--overwrite",
        help="If given, the data group will be erased and redefined according to"
        "caps_directory, tsv_path and multi_cohort values.",
        action="store_true",
        default=False,
    )

    predict_parser.set_defaults(func=predict_func)

<<<<<<< HEAD
=======
    # random search
    ma_parser = subparser.add_parser(
        "maps-analysis",
        parents=[parent_parser],
        help="Retrieve image-level validation performance of MAPS grouped in the same directory.",
        formatter_class=argparse.ArgumentDefaultsHelpFormatter,
    )
    ma_pos_group = ma_parser.add_argument_group(TRAIN_CATEGORIES["POSITIONAL"])
    ma_pos_group.add_argument(
        "launch_dir", type=str, help="Directory containing a series of MAPS folders."
    )
    ma_opt_group = ma_parser.add_argument_group(TRAIN_CATEGORIES["OPTIONAL"])
    ma_opt_group.add_argument(
        "--evaluation_metric",
        "-metric",
        type=str,
        default="loss",
        help="Metric corresponding to validation performance.",
    )

    ma_parser.set_defaults(func=ma_func)

    tsv_parser = subparser.add_parser(
        "tsvtool", help="""Handle tsv files for metadata processing and data splits."""
    )

    tsv_subparser = tsv_parser.add_subparsers(
        title="""Task to execute with tsv tool:""",
        description="""What kind of task do you want to use with tsv tool?
                (restrict, getlabels, split, kfold, analysis).""",
        dest="tsv_task",
        help="""****** Tasks proposed by clinicadl tsv tool ******""",
    )

    tsv_subparser.required = True

    tsv_restrict_subparser = tsv_subparser.add_parser(
        "restrict", help="Reproduce restrictions applied to AIBL and OASIS datasets"
    )

    tsv_restrict_subparser.add_argument(
        "dataset",
        help="dataset on which the restriction is performed.",
        choices=["AIBL", "OASIS"],
        type=str,
    )

    tsv_restrict_subparser.add_argument(
        "merged_tsv",
        help="Path to the file obtained by the command clinica iotools merge-tsv.",
        type=str,
    )
    tsv_restrict_subparser.add_argument(
        "results_path",
        help="Path to the output tsv file (filename included).",
        type=str,
    )

    tsv_restrict_subparser.set_defaults(func=tsv_restrict_func)

    tsv_getlabels_subparser = tsv_subparser.add_parser(
        "getlabels", parents=[parent_parser], help="Get labels in separate tsv files."
    )

    tsv_getlabels_subparser.add_argument(
        "merged_tsv",
        help="Path to the file obtained by the command clinica iotools merge-tsv.",
        type=str,
    )
    tsv_getlabels_subparser.add_argument(
        "missing_mods",
        help="Path to the folder where the outputs of clinica iotools missing-mods are.",
        type=str,
    )
    tsv_getlabels_subparser.add_argument(
        "results_path",
        type=str,
        help="Path to the folder where tsv files are extracted.",
    )

    # Optional arguments
    tsv_getlabels_subparser.add_argument(
        "--modality",
        "-mod",
        help="Modality to select sessions. Sessions which do not include the modality will be excluded.",
        default="t1w",
        type=str,
    )
    tsv_getlabels_subparser.add_argument(
        "--diagnoses",
        help="Labels that must be extracted from merged_tsv.",
        nargs="+",
        type=str,
        choices=["AD", "BV", "CN", "MCI", "sMCI", "pMCI"],
        default=["AD", "CN"],
    )
    tsv_getlabels_subparser.add_argument(
        "--time_horizon",
        help="Time horizon to analyse stability of MCI subjects.",
        default=36,
        type=int,
    )
    tsv_getlabels_subparser.add_argument(
        "--restriction_path",
        help="Path to a tsv containing the sessions that can be included.",
        type=str,
        default=None,
    )
    tsv_getlabels_subparser.add_argument(
        "--variables_of_interest",
        help="Variables of interest that will be kept in the final lists."
        "Default will keep the diagnosis, age and the sex needed for the split procedure.",
        type=str,
        nargs="+",
        default=None,
    )
    tsv_getlabels_subparser.add_argument(
        "--keep_smc",
        help="This flag allows to keep SMC participants, else they are removed.",
        default=False,
        action="store_true",
    )

    tsv_getlabels_subparser.set_defaults(func=tsv_getlabels_func)

    tsv_split_subparser = tsv_subparser.add_parser(
        "split",
        parents=[parent_parser],
        help="Performs one stratified shuffle split on participant level.",
    )

    tsv_split_subparser.add_argument(
        "formatted_data_path",
        help="Path to the folder containing data extracted by clinicadl tsvtool getlabels.",
        type=str,
    )

    # Optional arguments
    tsv_split_subparser.add_argument(
        "--n_test",
        help="If >= 1, number of subjects to put in set with name 'subset_name'. "
        "If < 1, proportion of subjects to put set with name 'subset_name'. "
        "If 0, no training set is created and the whole dataset is considered as one set with name 'subset_name.",
        type=float,
        default=100.0,
    )
    tsv_split_subparser.add_argument(
        "--MCI_sub_categories",
        help="Deactivate default managing of MCI sub-categories to avoid data leakage.",
        action="store_false",
        default=True,
    )
    tsv_split_subparser.add_argument(
        "--p_sex_threshold",
        "-ps",
        help="The threshold used for the chi2 test on sex distributions.",
        default=0.80,
        type=float,
    )
    tsv_split_subparser.add_argument(
        "--p_age_threshold",
        "-pa",
        help="The threshold used for the T-test on age distributions.",
        default=0.80,
        type=float,
    )
    tsv_split_subparser.add_argument(
        "--subset_name",
        help="Name of the subset that is complementary to train.",
        type=str,
        default="test",
    )
    tsv_split_subparser.add_argument(
        "--ignore_demographics",
        help="If True do not use age and sex to create the splits.",
        default=False,
        action="store_true",
    )
    tsv_split_subparser.add_argument(
        "--categorical_split_variable",
        help="Name of a categorical variable used for a stratified shuffle split "
        "(in addition to age and sex selection).",
        default=None,
        type=str,
    )

    tsv_split_subparser.set_defaults(func=tsv_split_func)

    tsv_kfold_subparser = tsv_subparser.add_parser(
        "kfold",
        parents=[parent_parser],
        help="Performs a k-fold split on participant level.",
    )

    tsv_kfold_subparser.add_argument(
        "formatted_data_path",
        help="Path to the folder containing data extracted by clinicadl tsvtool getlabels.",
        type=str,
    )

    # Optional arguments
    tsv_kfold_subparser.add_argument(
        "--n_splits",
        help="Number of folds in the k-fold split."
        "If 0, there is no training set and the whole dataset is considered as a test set.",
        type=int,
        default=5,
    )
    tsv_kfold_subparser.add_argument(
        "--MCI_sub_categories",
        help="Deactivate default managing of MCI sub-categories to avoid data leakage.",
        action="store_false",
        default=True,
    )
    tsv_kfold_subparser.add_argument(
        "--subset_name",
        help="Name of the subset that is complementary to train.",
        type=str,
        default="validation",
    )
    tsv_kfold_subparser.add_argument(
        "--stratification",
        help="Name of a variable used to stratify the k-fold split.",
        type=str,
        default=None,
    )

    tsv_kfold_subparser.set_defaults(func=tsv_kfold_func)

    tsv_analysis_subparser = tsv_subparser.add_parser(
        "analysis", help="Produces a demographic analysis of the extracted labels."
    )

    tsv_analysis_subparser.add_argument(
        "merged_tsv",
        help="Path to the file obtained by the command clinica iotools merge-tsv.",
        type=str,
    )
    tsv_analysis_subparser.add_argument(
        "formatted_data_path",
        help="Path to the folder containing data extracted by clinicadl tsvtool getlabels.",
        type=str,
    )
    tsv_analysis_subparser.add_argument(
        "results_path",
        help="Path to the output tsv file (filename included).",
        type=str,
    )

    # Modality selection
    tsv_analysis_subparser.add_argument(
        "--diagnoses",
        help="Labels selected for the demographic analysis.",
        default=["AD", "CN"],
        nargs="+",
        type=str,
        choices=["AD", "BV", "CN", "MCI", "sMCI", "pMCI"],
    )

    tsv_analysis_subparser.set_defaults(func=tsv_analysis_func)

>>>>>>> 66ad25d5
    interpret_parent_parser = argparse.ArgumentParser(add_help=False)

    interpret_pos_group = interpret_parent_parser.add_argument_group(
        TRAIN_CATEGORIES["POSITIONAL"]
    )
    interpret_pos_group.add_argument(
        "model_path", type=str, help="Path to the model output directory."
    )
    interpret_pos_group.add_argument(
        "data_group", type=str, help="Name of the data group."
    )
    interpret_pos_group.add_argument(
        "name", type=str, help="Name of the interpretation map."
    )

    interpret_comput_group = interpret_parent_parser.add_argument_group(
        TRAIN_CATEGORIES["COMPUTATIONAL"]
    )
    interpret_comput_group.add_argument(
        "--batch_size",
        default=1,
        type=int,
        help="Batch size for selection of images (keep_true).",
    )
    interpret_comput_group.add_argument(
        "-cpu",
        "--use_cpu",
        action="store_true",
        default=False,
        help="Uses gpu instead of cpu if cuda is available.",
    )
    interpret_comput_group.add_argument(
        "-np",
        "--nproc",
        default=2,
        type=int,
        help="the number of batches being loaded in parallel.",
    )

    interpret_model_group = interpret_parent_parser.add_argument_group(
        TRAIN_CATEGORIES["MODEL"]
    )
    interpret_model_group.add_argument(
        "--selection_metrics",
        default=["loss"],
        type=str,
        nargs="+",
        help="Loads the model selected on the metrics given.",
    )

    interpret_data_group = interpret_parent_parser.add_argument_group(
        TRAIN_CATEGORIES["DATA"]
    )
    interpret_data_group.add_argument(
        "--tsv_path",
        type=str,
        default=None,
        help="TSV path with subjects/sessions to process, if different from classification task.",
    )
    interpret_data_group.add_argument(
        "--caps_directory",
        type=str,
        default=None,
        help="Data using CAPS structure, if different from classification task",
    )
    interpret_data_group.add_argument(
        "--multi_cohort",
        help="Performs multi-cohort interpretation. "
        "In this case, caps_directory and tsv_path must be paths to TSV files.",
        action="store_true",
        default=False,
    )
    interpret_results_group = interpret_parent_parser.add_argument_group(
        "%sInterpretation specific%s" % (Fore.BLUE, Fore.RESET)
    )
    interpret_results_group.add_argument(
        "--target_node",
        default=0,
        type=str,
        help="Which target node the gradients explain. Default takes the first output node.",
    )
    interpret_results_group.add_argument(
        "--save_individual",
        action="store_true",
        default=False,
        help="Saves individual saliency maps in addition to the mean saliency map.",
    )

    interpret_parser = subparser.add_parser(
        "interpret",
        parents=[parent_parser, interpret_parent_parser],
        help="""Interpret the prediction of a CNN with saliency maps.""",
    )

    interpret_parser.set_defaults(func=interpret_func)

    return parser


def return_train_parent_parser():
    # Main train parent parser common to train and random search
    train_parent_parser = argparse.ArgumentParser(add_help=False)
    train_pos_group = train_parent_parser.add_argument_group(
        TRAIN_CATEGORIES["POSITIONAL"]
    )
    train_pos_group.add_argument(
        "caps_directory", help="Data using CAPS structure.", default=None
    )
    train_pos_group.add_argument(
        "preprocessing",
        help="Defines the type of preprocessing of CAPS data.",
        choices=["t1-linear", "t1-extensive", "t1-volume"],
        type=str,
    )
    train_pos_group.add_argument(
        "tsv_path", help="TSV path with subjects/sessions to process.", default=None
    )
    train_pos_group.add_argument(
        "output_dir", help="Folder containing results of the training.", default=None
    )

    train_model_group = train_parent_parser.add_argument_group(
        TRAIN_CATEGORIES["MODEL"]
    )
    train_model_group.add_argument(
        "--model",
        help="Model to be used during the training. Default will load the default model according "
        "to the task manager.",
        default=None,
    )
    train_model_group.add_argument(
        "--multi",
        action="store_true",
        help="If provided uses a multi-network framework.",
        default=False,
    )
    train_model_group.add_argument(
        "--dropout",
        help="rate of dropout that will be applied to dropout layers in CNN.",
        default=0,
        type=float,
    )

    train_comput_group = train_parent_parser.add_argument_group(
        TRAIN_CATEGORIES["COMPUTATIONAL"]
    )
    train_comput_group.add_argument(
        "-cpu",
        "--use_cpu",
        action="store_true",
        help="If provided, will use CPU instead of GPU.",
        default=False,
    )
    train_comput_group.add_argument(
        "-np",
        "--nproc",
        help="Number of cores used during the training. (default=2)",
        type=int,
        default=2,
    )
    train_comput_group.add_argument(
        "--batch_size", default=2, type=int, help="Batch size for training. (default=2)"
    )
    train_comput_group.add_argument(
        "--evaluation_steps",
        "-esteps",
        default=0,
        type=int,
        help="Fix the number of iterations to perform before computing an evaluation. Default will only "
        "perform one evaluation at the end of each epoch.",
    )

    train_data_group = train_parent_parser.add_argument_group(TRAIN_CATEGORIES["DATA"])
    train_data_group.add_argument(
        "--multi_cohort",
        help="Performs multi-cohort training. In this case, caps_directory and tsv_path must be paths to TSV files.",
        action="store_true",
        default=False,
    )
    train_data_group.add_argument(
        "--diagnoses",
        "-d",
        help="List of diagnoses that will be selected for training.",
        default=["AD", "CN"],
        nargs="+",
        type=str,
        choices=["AD", "BV", "CN", "MCI", "sMCI", "pMCI"],
    )
    train_data_group.add_argument(
        "--baseline",
        help="If provided, only the baseline sessions are used for training.",
        action="store_true",
        default=False,
    )
    train_data_group.add_argument(
        "--unnormalize",
        "-un",
        help="Disable default MinMaxNormalization.",
        action="store_true",
        default=False,
    )
    train_data_group.add_argument(
        "--data_augmentation",
        nargs="+",
        default=False,
        choices=["None", "Noise", "Erasing", "CropPad", "Smoothing"],
        help="Randomly applies transforms on the training set.",
    )
    train_data_group.add_argument(
        "--sampler",
        "-s",
        help="Sampler choice (random, or weighted for imbalanced datasets)",
        default="random",
        type=str,
        choices=["random", "weighted"],
    )

    train_cv_group = train_parent_parser.add_argument_group(
        TRAIN_CATEGORIES["CROSS-VALIDATION"]
    )
    train_cv_group.add_argument(
        "--n_splits",
        help="If a value is given for k will load data of a k-fold CV. "
        "Default value (0) will load a single split.",
        type=int,
        default=0,
    )
    train_cv_group.add_argument(
        "--folds",
        help="Train the list of given folds. By default train all folds.",
        type=int,
        default=None,
        nargs="+",
    )

    train_optim_group = train_parent_parser.add_argument_group(
        TRAIN_CATEGORIES["OPTIMIZATION"]
    )
    train_optim_group.add_argument(
        "--epochs", help="Maximum number of epochs.", default=20, type=int
    )
    train_optim_group.add_argument(
        "--learning_rate",
        "-lr",
        help="Learning rate of the optimization.",
        default=1e-4,
        type=float,
    )
    train_optim_group.add_argument(
        "--weight_decay",
        "-wd",
        help="Weight decay value used in optimization.",
        default=1e-4,
        type=float,
    )
    train_optim_group.add_argument(
        "--patience",
        help="Number of epochs for early stopping patience.",
        type=int,
        default=0,
    )
    train_optim_group.add_argument(
        "--tolerance",
        help="Value for the early stopping tolerance.",
        type=float,
        default=0.0,
    )
    train_optim_group.add_argument(
        "--accumulation_steps",
        "-asteps",
        help="Accumulates gradients during the given number of iterations before performing the weight update "
        "in order to virtually increase the size of the batch.",
        default=1,
        type=int,
    )
    train_optim_group.add_argument(
        "--selection_metrics",
        help="Metrics used for the selection of the best models according to validation performance.",
        default=["loss"],
        nargs="+",
        type=str,
    )

    return train_parent_parser<|MERGE_RESOLUTION|>--- conflicted
+++ resolved
@@ -29,6 +29,83 @@
 }
 
 
+def extract_tensors(args):
+    import sys
+
+    from clinica.pipelines.deeplearning_prepare_data.deeplearning_prepare_data_cli import (
+        DeepLearningPrepareDataCLI,
+    )
+    from clinica.utils.stream import FilterOut
+
+    sys.stdout = FilterOut(sys.stdout)
+
+    dl_prepare_data_cli = DeepLearningPrepareDataCLI()
+    dl_prepare_data_cli.run_command(args)
+
+
+def qc_func(args):
+    from clinicadl.preprocessing.quality_check.t1_linear import (
+        quality_check as linear_qc,
+    )
+    from clinicadl.preprocessing.quality_check.t1_volume import (
+        quality_check as volume_qc,
+    )
+
+    if args.preprocessing == "t1-linear":
+        linear_qc.quality_check(
+            args.caps_directory,
+            args.output_path,
+            tsv_path=args.subjects_sessions_tsv,
+            threshold=args.threshold,
+            batch_size=args.batch_size,
+            num_workers=args.nproc,
+            gpu=not args.use_cpu,
+        )
+    elif args.preprocessing == "t1-volume":
+        volume_qc.quality_check(args.caps_directory, args.output_dir, args.group_label)
+
+
+def generate_data_func(args):
+    from clinicadl.generate.generate import (
+        generate_random_dataset,
+        generate_shepplogan_dataset,
+        generate_trivial_dataset,
+    )
+
+    if args.mode == "random":
+        generate_random_dataset(
+            caps_directory=args.caps_directory,
+            tsv_path=args.subjects_sessions_tsv,
+            output_dir=args.output_dir,
+            n_subjects=args.n_subjects,
+            mean=args.mean,
+            sigma=args.sigma,
+            preprocessing=args.preprocessing,
+        )
+    elif args.mode == "trivial":
+        generate_trivial_dataset(
+            caps_directory=args.caps_directory,
+            tsv_path=args.subjects_sessions_tsv,
+            output_dir=args.output_dir,
+            n_subjects=args.n_subjects,
+            preprocessing=args.preprocessing,
+            mask_path=args.mask_path,
+            atrophy_percent=args.atrophy_percent,
+        )
+    else:
+        labels_distribution = {
+            "AD": args.AD_subtypes_distribution,
+            "CN": args.CN_subtypes_distribution,
+        }
+        generate_shepplogan_dataset(
+            output_dir=args.output_dir,
+            img_size=args.image_size,
+            labels_distribution=labels_distribution,
+            samples=args.n_subjects,
+            smoothing=args.smoothing,
+        )
+
+
 def rs_func(args):
     from clinicadl.random_search.random_search import launch_search
 
@@ -49,17 +126,6 @@
 
 def resume_func(args):
     from clinicadl.train.resume import automatic_resume
-
-    if args.use_cpu and args.use_gpu:
-        raise ValueError(
-            "The flags --use_cpu and --use_gpu cannot be specified at the same time."
-        )
-    elif args.use_cpu:
-        gpu = False
-    elif args.use_gpu:
-        gpu = True
-    else:
-        gpu = None
 
     automatic_resume(
         model_path=args.model_path,
@@ -76,8 +142,8 @@
 
 # Function to dispatch command line options from predict to corresponding
 # function
-def classify_func(args):
-    from clinicadl.infer.infer import classify
+def predict_func(args):
+    from clinicadl.predict.predict import predict_cli
 
     predict_cli(
         args.caps_directory,
@@ -201,9 +267,6 @@
         help="""****** Tasks proposed by clinicadl ******""",
     )
 
-<<<<<<< HEAD
-    # random search parsers
-=======
     # subparser.required = True
 
     # Generate synthetic data
@@ -577,7 +640,6 @@
     qc_volume_parser.set_defaults(func=qc_func)
 
     # random search
->>>>>>> 66ad25d5
     rs_parser = subparser.add_parser(
         "random-search",
         parents=[parent_parser],
@@ -1127,8 +1189,6 @@
 
     predict_parser.set_defaults(func=predict_func)
 
-<<<<<<< HEAD
-=======
     # random search
     ma_parser = subparser.add_parser(
         "maps-analysis",
@@ -1390,7 +1450,6 @@
 
     tsv_analysis_subparser.set_defaults(func=tsv_analysis_func)
 
->>>>>>> 66ad25d5
     interpret_parent_parser = argparse.ArgumentParser(add_help=False)
 
     interpret_pos_group = interpret_parent_parser.add_argument_group(
