# coding: utf8

import argparse

from clinicadl.tools.deep_learning.iotools import Parameters
from colorama import Fore


TRAIN_CATEGORIES = {
    # General parent group
    'POSITIONAL': '%sPositional arguments%s' % (Fore.BLUE, Fore.RESET),
    'COMPUTATIONAL': '%sComputational resources%s' % (Fore.BLUE, Fore.RESET),
    'DATA': '%sData management%s' % (Fore.BLUE, Fore.RESET),
    'CROSS-VALIDATION': '%sCross-validation arguments%s' % (Fore.BLUE, Fore.RESET),
    'OPTIMIZATION': '%sOptimization parameters%s' % (Fore.BLUE, Fore.RESET),
    # Other parent groups
    'TRANSFER LEARNING': '%sTransfer learning%s' % (Fore.BLUE, Fore.RESET),
    'AUTOENCODER': '%sAutoencoder specific%s' % (Fore.BLUE, Fore.RESET),
    # Slice-level
    'SLICE': '%sSlice-level parameters%s' % (Fore.BLUE, Fore.RESET),
    # Patch arguments
    'PATCH': '%sPatch-level parameters%s' % (Fore.BLUE, Fore.RESET),
    'PATCH CNN': '%sPatch-level CNN parameters%s' % (Fore.BLUE, Fore.RESET),
    # ROI-based arguments
    'ROI': '%sROI-based parameters%s' % (Fore.BLUE, Fore.RESET),
    'ROI CNN': '%sROI-based CNN parameters%s' % (Fore.BLUE, Fore.RESET),
    # Other optional arguments
    'OPTIONAL': '%sOther options%s' % (Fore.BLUE, Fore.RESET),
}


def set_default_dropout(args):
    if args.dropout is None:
        if args.mode == 'image':
            args.dropout = 0.5
        elif args.mode == 'slice':
            args.dropout = 0.8
        else:
            args.dropout = 0


def extract_tensors(args):
    import sys
    from clinica.utils.stream import FilterOut
    from clinica.pipelines.deeplearning_prepare_data.deeplearning_prepare_data_cli import DeepLearningPrepareDataCLI

    sys.stdout = FilterOut(sys.stdout)

    dl_prepare_data_cli = DeepLearningPrepareDataCLI()
    dl_prepare_data_cli.run_command(args)


def qc_func(args):
    from clinicadl.quality_check.quality_check import quality_check

    quality_check(
        args.caps_dir,
        args.output_path,
        tsv_path=args.subjects_sessions_tsv,
        threshold=args.threshold,
        batch_size=args.batch_size,
        num_workers=args.nproc,
        gpu=not args.use_cpu
    )


def generate_data_func(args):
    from .tools.data.generate_data import generate_random_dataset, generate_trivial_dataset

    if args.mode == "random":
        generate_random_dataset(
            caps_dir=args.caps_dir,
            tsv_path=args.subjects_sessions_tsv,
            output_dir=args.output_dir,
            n_subjects=args.n_subjects,
            mean=args.mean,
            sigma=args.sigma,
            preprocessing=args.preprocessing)
    else:
        generate_trivial_dataset(
            caps_dir=args.caps_dir,
            tsv_path=args.subjects_sessions_tsv,
            output_dir=args.output_dir,
            n_subjects=args.n_subjects,
            preprocessing=args.preprocessing,
            mask_path=args.mask_path,
            atrophy_percent=args.atrophy_percent,
        )


# Function to dispatch training to corresponding function
def train_func(args):
    from .train import train_autoencoder, train_multi_cnn, train_single_cnn

    set_default_dropout(args)

    if args.mode == 'image':
        if args.mode_task == "autoencoder":
            train_params_autoencoder = Parameters(
                args.mode,
                args.tsv_path,
                args.output_dir,
                args.caps_dir,
                args.preprocessing,
                args.model
            )
            train_params_autoencoder.write(
                diagnoses=args.diagnoses,
                baseline=args.baseline,
                minmaxnormalization=not args.unnormalize,
                n_splits=args.n_splits,
                split=args.split,
                accumulation_steps=args.accumulation_steps,
                epochs=args.epochs,
                learning_rate=args.learning_rate,
                patience=args.patience,
                tolerance=args.tolerance,
                optimizer='Adam',
                weight_decay=args.weight_decay,
                gpu=not args.use_cpu,
                batch_size=args.batch_size,
                evaluation_steps=args.evaluation_steps,
                num_workers=args.nproc,
                visualization=args.visualization,
                transfer_learning_path=args.transfer_learning_path,
                verbosity=args.verbose
            )
            train_autoencoder(train_params_autoencoder)
        else:
            train_params_cnn = Parameters(
                args.mode,
                args.tsv_path,
                args.output_dir,
                args.caps_dir,
                args.preprocessing,
                args.model
            )
            train_params_cnn.write(
                diagnoses=args.diagnoses,
                baseline=args.baseline,
                minmaxnormalization=not args.unnormalize,
                n_splits=args.n_splits,
                split=args.split,
                accumulation_steps=args.accumulation_steps,
                epochs=args.epochs,
                learning_rate=args.learning_rate,
                patience=args.patience,
                tolerance=args.tolerance,
                optimizer='Adam',
                weight_decay=args.weight_decay,
                dropout=args.dropout,
                gpu=not args.use_cpu,
                batch_size=args.batch_size,
                evaluation_steps=args.evaluation_steps,
                num_workers=args.nproc,
                transfer_learning_path=args.transfer_learning_path,
                transfer_learning_selection=args.transfer_learning_selection,
                verbosity=args.verbose
            )
            train_single_cnn(train_params_cnn)
    elif args.mode == 'slice':
        train_params_slice = Parameters(
            args.mode,
            args.tsv_path,
            args.output_dir,
            args.caps_dir,
            args.preprocessing,
            args.model
        )
        train_params_slice.write(
            mri_plane=args.slice_direction,
            diagnoses=args.diagnoses,
            baseline=args.baseline,
            minmaxnormalization=not args.unnormalize,
            learning_rate=args.learning_rate,
            patience=args.patience,
            tolerance=args.tolerance,
            n_splits=args.n_splits,
            split=args.split,
            accumulation_steps=args.accumulation_steps,
            epochs=args.epochs,
            batch_size=args.batch_size,
            evaluation_steps=args.evaluation_steps,
            optimizer='Adam',
            weight_decay=args.weight_decay,
            dropout=args.dropout,
            gpu=not args.use_cpu,
            num_workers=args.nproc,
            selection_threshold=args.selection_threshold,
            prepare_dl=args.use_extracted_slices,
            discarded_slices=args.discarded_slices,
            verbosity=args.verbose
        )
        train_single_cnn(train_params_slice)
    elif args.mode == 'patch':
        if args.mode_task == "autoencoder":
            train_params_autoencoder = Parameters(
                args.mode,
                args.tsv_path,
                args.output_dir,
                args.caps_dir,
                args.preprocessing,
                args.model
            )
            train_params_autoencoder.write(
                diagnoses=args.diagnoses,
                baseline=args.baseline,
                minmaxnormalization=not args.unnormalize,
                n_splits=args.n_splits,
                split=args.split,
                accumulation_steps=args.accumulation_steps,
                epochs=args.epochs,
                learning_rate=args.learning_rate,
                patience=args.patience,
                tolerance=args.tolerance,
                optimizer='Adam',
                weight_decay=args.weight_decay,
                gpu=not args.use_cpu,
                batch_size=args.batch_size,
                evaluation_steps=args.evaluation_steps,
                num_workers=args.nproc,
                transfer_learning_path=args.transfer_learning_path,
                patch_size=args.patch_size,
                stride_size=args.stride_size,
                hippocampus_roi=False,
                visualization=args.visualization,
                prepare_dl=args.use_extracted_patches,
                verbosity=args.verbose
            )
            train_autoencoder(train_params_autoencoder)
        elif args.mode_task == "cnn":
            train_params_patch = Parameters(
                args.mode,
                args.tsv_path,
                args.output_dir,
                args.caps_dir,
                args.preprocessing,
                args.model
            )
            train_params_patch.write(
                diagnoses=args.diagnoses,
                baseline=args.baseline,
                minmaxnormalization=not args.unnormalize,
                n_splits=args.n_splits,
                split=args.split,
                accumulation_steps=args.accumulation_steps,
                epochs=args.epochs,
                learning_rate=args.learning_rate,
                patience=args.patience,
                tolerance=args.tolerance,
                optimizer='Adam',
                weight_decay=args.weight_decay,
                dropout=args.dropout,
                gpu=not args.use_cpu,
                batch_size=args.batch_size,
                evaluation_steps=args.evaluation_steps,
                num_workers=args.nproc,
                transfer_learning_path=args.transfer_learning_path,
                transfer_learning_selection=args.transfer_learning_selection,
                patch_size=args.patch_size,
                stride_size=args.stride_size,
                hippocampus_roi=False,
                selection_threshold=args.selection_threshold,
                prepare_dl=args.use_extracted_patches,
                verbosity=args.verbose
            )
            train_single_cnn(train_params_patch)
        else:
            train_params_patch = Parameters(
                args.mode,
                args.tsv_path,
                args.output_dir,
                args.caps_dir,
                args.preprocessing,
                args.model
            )
            train_params_patch.write(
                diagnoses=args.diagnoses,
                baseline=args.baseline,
                minmaxnormalization=not args.unnormalize,
                n_splits=args.n_splits,
                split=args.split,
                accumulation_steps=args.accumulation_steps,
                epochs=args.epochs,
                learning_rate=args.learning_rate,
                patience=args.patience,
                tolerance=args.tolerance,
                optimizer='Adam',
                weight_decay=args.weight_decay,
                dropout=args.dropout,
                gpu=not args.use_cpu,
                batch_size=args.batch_size,
                evaluation_steps=args.evaluation_steps,
                num_workers=args.nproc,
                transfer_learning_path=args.transfer_learning_path,
                transfer_learning_selection=args.transfer_learning_selection,
                patch_size=args.patch_size,
                stride_size=args.stride_size,
                hippocampus_roi=False,
                selection_threshold=args.selection_threshold,
                prepare_dl=args.use_extracted_patches,
                verbosity=args.verbose
            )
            train_multi_cnn(train_params_patch)
    elif args.mode == 'roi':
        if args.mode_task == "autoencoder":
            train_params_autoencoder = Parameters(
                args.mode,
                args.tsv_path,
                args.output_dir,
                args.caps_dir,
                args.preprocessing,
                args.model
            )
            train_params_autoencoder.write(
                diagnoses=args.diagnoses,
                baseline=args.baseline,
                minmaxnormalization=not args.unnormalize,
                n_splits=args.n_splits,
                split=args.split,
                accumulation_steps=args.accumulation_steps,
                epochs=args.epochs,
                learning_rate=args.learning_rate,
                patience=args.patience,
                tolerance=args.tolerance,
                optimizer='Adam',
                weight_decay=args.weight_decay,
                gpu=not args.use_cpu,
                batch_size=args.batch_size,
                evaluation_steps=args.evaluation_steps,
                num_workers=args.nproc,
                transfer_learning_path=args.transfer_learning_path,
                hippocampus_roi=True,
                visualization=args.visualization,
                verbosity=args.verbose
            )
            train_autoencoder(train_params_autoencoder)
        else:
            train_params_patch = Parameters(
                args.mode,
                args.tsv_path,
                args.output_dir,
                args.caps_dir,
                args.preprocessing,
                args.model
            )
            train_params_patch.write(
                diagnoses=args.diagnoses,
                baseline=args.baseline,
                minmaxnormalization=not args.unnormalize,
                n_splits=args.n_splits,
                split=args.split,
                accumulation_steps=args.accumulation_steps,
                epochs=args.epochs,
                learning_rate=args.learning_rate,
                patience=args.patience,
                tolerance=args.tolerance,
                optimizer='Adam',
                weight_decay=args.weight_decay,
                dropout=args.dropout,
                gpu=not args.use_cpu,
                batch_size=args.batch_size,
                evaluation_steps=args.evaluation_steps,
                num_workers=args.nproc,
                transfer_learning_path=args.transfer_learning_path,
                transfer_learning_selection=args.transfer_learning_selection,
                hippocampus_roi=True,
                selection_threshold=args.selection_threshold,
                verbosity=args.verbose,
            )
            train_single_cnn(train_params_patch)

    elif args.mode == 'svm':
        raise NotImplementedError("The SVM commandline was not implement yet.")
    else:
        print('Mode not detected in clinicadl')


# Function to dispatch command line options from classify to corresponding
# function
def classify_func(args):
    from .classify.inference import classify

    classify(
        args.caps_directory,
        args.tsv_path,
        args.model_path,
        args.prefix_output,
        labels=not args.no_labels,
        gpu=not args.use_cpu,
        prepare_dl=args.use_extracted_features,
        selection_metrics=args.selection_metrics,
        diagnoses=args.diagnoses,
        verbosity=args.verbose
    )


# Functions to dispatch command line options from tsvtool to corresponding
# function
def tsv_restrict_func(args):
    from .tools.tsv.restriction import aibl_restriction, oasis_restriction

    if args.dataset == "AIBL":
        aibl_restriction(args.merged_tsv, args.results_path)
    elif args.dataset == "OASIS":
        oasis_restriction(args.merged_tsv, args.results_path)


def tsv_getlabels_func(args):
    from .tools.tsv.data_formatting import get_labels

    get_labels(
        args.merged_tsv,
        args.missing_mods,
        args.results_path,
        diagnoses=args.diagnoses,
        modality=args.modality,
        restriction_path=args.restriction_path,
        time_horizon=args.time_horizon,
        verbosity=args.verbose
    )


def tsv_split_func(args):
    from .tools.tsv.data_split import split_diagnoses

    split_diagnoses(
        args.merged_tsv,
        args.formatted_data_path,
        n_test=args.n_test,
        subset_name=args.subset_name,
        age_name=args.age_name,
        MCI_sub_categories=args.MCI_sub_categories,
        t_val_threshold=args.t_val_threshold,
        p_val_threshold=args.p_val_threshold)


def tsv_kfold_func(args):
    from .tools.tsv.kfold_split import split_diagnoses

    split_diagnoses(
        args.formatted_data_path,
        n_splits=args.n_splits,
        subset_name=args.subset_name,
        MCI_sub_categories=args.MCI_sub_categories,
        verbosity=args.verbose
    )


def tsv_analysis_func(args):
    from .tools.tsv.demographics_analysis import demographics_analysis

    demographics_analysis(
        args.merged_tsv,
        args.formatted_data_path,
        args.results_path,
        diagnoses=args.diagnoses,
        mmse_name=args.mmse_name,
        age_name=args.age_name
    )


def parse_command_line():
    parser = argparse.ArgumentParser(
        prog='clinicadl',
        description='Deep learning software for neuroimaging datasets')

    parent_parser = argparse.ArgumentParser(add_help=False)
    parent_parser.add_argument('--verbose', '-v', action='count', default=0)

    subparser = parser.add_subparsers(
        title='''Task to execute with clinicadl:''',
        description='''What kind of task do you want to use with clinicadl?
            (tsvtool, preprocessing, generate, train, classify).''',
        dest='task',
        help='''****** Tasks proposed by clinicadl ******''')

    subparser.required = True

    # Generate synthetic data
    generate_parser = subparser.add_parser(
        'generate',
        help='Generate synthetic data for functional tests.'
    )
    generate_parser.add_argument(
        'mode',
        help='Choose which dataset is generated (random, trivial).',
        choices=['random', 'trivial'],
        default='random'
    )
    generate_parser.add_argument(
        'caps_dir',
        help='Data using CAPS structure.',
        default=None
    )
    generate_parser.add_argument(
        'output_dir',
        help='Folder containing the synthetic dataset.',
        default=None
    )
    generate_parser.add_argument(
        "--subjects_sessions_tsv", "-tsv",
        help='TSV file containing a list of subjects with their sessions.',
        type=str, default=None
    )
    generate_parser.add_argument(
        '--n_subjects',
        type=int,
        default=300,
        help="Number of subjects in each class of the synthetic dataset."
    )
    generate_parser.add_argument(
        '--preprocessing',
        type=str,
        default='t1-linear',
        choices=['t1-linear', 't1-extensive'],
        help="Preprocessing used to generate synthetic data."
    )
    generate_parser.add_argument(
        '--mean',
        type=float,
        default=0,
        help="Mean value of the noise added for the random dataset."
    )
    generate_parser.add_argument(
        '--sigma',
        type=float,
        default=0.5,
        help="Standard deviation of the noise added for the random dataset."
    )
    generate_parser.add_argument(
        '--mask_path',
        type=str,
        help='path to the extracted masks to generate the two labels.',
        default=None
    )
    generate_parser.add_argument(
        '--atrophy_percent',
        type=float,
        default=60,
        help='percentage of atrophy applied'
    )

    generate_parser.set_defaults(func=generate_data_func)

    # Preprocessing
    from clinica.pipelines.t1_linear.t1_linear_cli import T1LinearCLI
    from clinica.engine.cmdparser import init_cmdparser_objects
    from clinicadl.preprocessing.t1_extensive.t1_extensive_cli import T1ExtensiveCli
    preprocessing_parser = subparser.add_parser(
        'preprocessing',
        help='Preprocess T1w-weighted images with t1-linear or t1-extensive pipelines'
    )

    preprocessing_subparser = preprocessing_parser.add_subparsers(
        title='''Preprocessing task to execute with clinicadl:''',
        description='''What kind of task do you want to perform with clinicadl?
                (run, quality-check, extract-tensor).''',
        dest='preprocessing_task',
        help='''****** Tasks proposed by clinicadl ******''')
    preprocessing_subparser.required = True

    run_parser = preprocessing_subparser.add_parser(
        'run',
        help='Preprocess T1w-weighted images with t1-linear or t1-extensive pipelines.'
    )
    run_parser._positionals.title = ('%sclinicadl preprocessing expects one of the following pipelines%s'
                                     % (Fore.GREEN, Fore.RESET))

    def preprocessing_help(args):
        print('%sNo pipeline was specified. Type clinica preprocessing -h for details%s' %
              (Fore.RED, Fore.RESET))

    run_parser.set_defaults(func=preprocessing_help)

    init_cmdparser_objects(
        parser,
        run_parser.add_subparsers(dest='preprocessing'),
        [
            T1LinearCLI(),
            T1ExtensiveCli(),
        ]
    )

    extract_parser = preprocessing_subparser.add_parser(
        'extract-tensor',
        help='Prepare data generated Clinica for PyTorch with Tensor extraction (image, patches or slices).'
    )
    clinica_comp = extract_parser.add_argument_group('%sClinica mandatory arguments%s' % (Fore.BLUE, Fore.RESET))
    clinica_comp.add_argument(
        'preprocessing',
        help='Preprocessing pipeline on which extraction is performed.',
        choices=['t1-linear']
    )
    clinica_comp.add_argument(
        "caps_directory",
        help='Path to the CAPS directory.'
    )
    clinica_comp.add_argument(
        "extract_method",
        help='''Format of the extracted features. Three options:
        'image' to convert to PyTorch tensor the complete 3D image,
        'patch' to extract 3D volumetric patches and
        'slice' to extract 2D slices from the image.
        By default the features are extracted from the cropped image.''',
        choices=['image', 'slice', 'patch'],
        default='image'
    )

    optional = extract_parser.add_argument_group('%sPipeline options%s' % (Fore.BLUE, Fore.RESET))
    optional.add_argument(
        '-uui', '--use_uncropped_image',
        help='''Use the uncropped image instead of the
        cropped image generated by t1-linear.''',
        default=False, action="store_true"
    )

    optional_patch = extract_parser.add_argument_group(
        "%sPipeline options if you chose ‘patch’ extraction%s" % (Fore.BLUE, Fore.RESET)
    )
    optional_patch.add_argument(
        '-ps', '--patch_size',
        help='''Patch size (default: --patch_size 50).''',
        type=int, default=50
    )
    optional_patch.add_argument(
        '-ss', '--stride_size',
        help='''Stride size (default: --stride_size 50).''',
        type=int, default=50
    )
    optional_slice = extract_parser.add_argument_group(
        "%sPipeline options if you chose ‘slice’ extraction%s" % (Fore.BLUE, Fore.RESET)
    )
    optional_slice.add_argument(
        '-sd', '--slice_direction',
        help='''Slice direction. Three options:
            '0' -> Sagittal plane,
            '1' -> Coronal plane or
            '2' -> Axial plane
            (default: sagittal plane i.e. --slice_direction 0)''',
        type=int, default=0
    )
    optional_slice.add_argument(
        '-sm', '--slice_mode',
        help='''Slice mode. Two options: 'rgb' to save the slice in
            three identical channels, ‘single’ to save the slice in a
            single channel (default: --slice_mode rgb).''',
        choices=['rgb', 'single'], default='rgb'
    )

    # Clinica standard arguments (e.g. --n_procs)
    clinica_standard_options = extract_parser.add_argument_group('%sClinica standard options%s' % (Fore.BLUE, Fore.RESET))
    clinica_standard_options.add_argument(
        "-tsv", "--subjects_sessions_tsv",
        help='TSV file containing a list of subjects with their sessions.'
    )
    clinica_standard_options.add_argument(
        "-wd", "--working_directory",
        help='Temporary directory to store pipelines intermediate results.'
    )
    clinica_standard_options.add_argument(
        "-np", "--n_procs",
        metavar='N', type=int,
        help='Number of cores used to run in parallel.'
    )

    extract_parser.set_defaults(func=extract_tensors)

    qc_parser = preprocessing_subparser.add_parser(
        'quality-check',
        help='Performs quality check procedure for t1-linear pipeline.'
             'Original code can be found at https://github.com/vfonov/deep-qc'
    )
    qc_parser.add_argument("preprocessing",
                           help="Pipeline on which quality check procedure is performed.",
                           type=str,
                           choices=["t1-linear"])
    qc_parser.add_argument("caps_dir",
                           help='Data using CAPS structure.',
                           type=str)
    qc_parser.add_argument("output_path",
                           help="Path to the output tsv file (filename included).",
                           type=str)
    qc_parser.add_argument("--subjects_sessions_tsv", "-tsv",
                           help='TSV file containing a list of subjects with their sessions.',
                           type=str, default=None)
    qc_parser.add_argument("--threshold",
                           help='The threshold on the output probability to decide if the image passed or failed. '
                                '(default=0.5)',
                           type=float, default=0.5)
    qc_parser.add_argument('--batch_size',
                           help='Batch size used in DataLoader (default=1).',
                           default=1, type=int)
    qc_parser.add_argument("-np", "--nproc",
                           help='Number of cores used the quality check. (default=2)',
                           type=int, default=2)
    qc_parser.add_argument('-cpu', '--use_cpu', action='store_true',
                           help='If provided, will use CPU instead of GPU.',
                           default=False)

    qc_parser.set_defaults(func=qc_func)

    # Train - Train CNN model with preprocessed  data
    # train_parser: get command line arguments and options

    train_parser = subparser.add_parser(
        'train',
        help='Train with your data and create a model.')

    train_subparser = train_parser.add_subparsers(
        title='''Inputs types implemented in clinicadl''',
        description='''What type of input do you want to use?
                (image, patch, roi, slice).''',
        dest='mode',
        help='''****** Input types proposed by clinicadl ******''')

    train_subparser.required = True

    # Positional arguments
    train_parent_parser = argparse.ArgumentParser(add_help=False)
    train_pos_group = train_parent_parser.add_argument_group(
        TRAIN_CATEGORIES["POSITIONAL"])
    train_pos_group.add_argument(
        'caps_dir',
        help='Data using CAPS structure.',
        default=None)
    train_pos_group.add_argument(
        'preprocessing',
        help='Defines the type of preprocessing of CAPS data.',
        choices=['t1-linear', 't1-extensive'], type=str)
    train_pos_group.add_argument(
        'tsv_path',
        help='TSV path with subjects/sessions to process.',
        default=None)
    train_pos_group.add_argument(
        'output_dir',
        help='Folder containing results of the training.',
        default=None)
    train_pos_group.add_argument(
        'model',
        help='CNN Model to be used during the training.',
        default='Conv5_FC3')

    # Computational resources
    train_comput_group = train_parent_parser.add_argument_group(
        TRAIN_CATEGORIES["COMPUTATIONAL"])
    train_comput_group.add_argument(
        '-cpu', '--use_cpu', action='store_true',
        help='If provided, will use CPU instead of GPU.',
        default=False)
    train_comput_group.add_argument(
        '-np', '--nproc',
        help='Number of cores used during the training. (default=2)',
        type=int, default=2)
    train_comput_group.add_argument(
        '--batch_size',
        default=2, type=int,
        help='Batch size for training. (default=2)')

    # Data management
    train_data_group = train_parent_parser.add_argument_group(
        TRAIN_CATEGORIES["DATA"])
    train_data_group.add_argument(
        '--diagnoses', '-d',
        help='List of diagnoses that will be selected for training.',
        default=['AD', 'CN'], nargs='+', type=str, choices=['AD', 'CN', 'MCI', 'sMCI', 'pMCI'])
    train_data_group.add_argument(
        '--baseline',
        help='If provided, only the baseline sessions are used for training.',
        action="store_true",
        default=False)
    train_data_group.add_argument(
        '--unnormalize', '-un',
        help='Disable default MinMaxNormalization.',
        action="store_true",
        default=False)

    # Cross-validation
    train_cv_group = train_parent_parser.add_argument_group(
        TRAIN_CATEGORIES["CROSS-VALIDATION"])
    train_cv_group.add_argument(
        '--n_splits',
        help='If a value is given will load data of a k-fold CV. Else will load a single split.',
        type=int, default=None)
    train_cv_group.add_argument(
        '--split',
        help='Train the list of given folds. By default train all folds.',
        type=int, default=None, nargs='+')

    # Optimization parameters
    train_optim_group = train_parent_parser.add_argument_group(
        TRAIN_CATEGORIES["OPTIMIZATION"])
    train_optim_group.add_argument(
        '--epochs',
        help='Maximum number of epochs. (default=20)',
        default=20, type=int)
    train_optim_group.add_argument(
        '--learning_rate', '-lr',
        help='Learning rate of the optimization. (default=1e-4)',
        default=1e-4, type=float)
    train_optim_group.add_argument(
        '--weight_decay', '-wd',
        help='Weight decay value used in optimization. (default=1e-4)',
        default=1e-4, type=float)
    train_optim_group.add_argument(
        '--dropout',
        help='rate of dropout that will be applied to dropout layers in CNN. (default=None)',
        default=None, type=float)
    train_optim_group.add_argument(
        '--patience',
        help='Number of epochs for early stopping patience. (default=10)',
        type=int, default=10)
    train_optim_group.add_argument(
        '--tolerance',
        help='Value for the early stopping tolerance. (default=0.0)',
        type=float, default=0.0)
    train_optim_group.add_argument(
        '--evaluation_steps', '-esteps',
        default=0, type=int,
        help='Fix the number of iterations to perform before computing an evaluations. Default will only '
             'perform one evaluation at the end of each epoch. (default=0)')
    train_optim_group.add_argument(
        '--accumulation_steps', '-asteps',
        help='Accumulates gradients during the given number of iterations before performing the weight update '
             'in order to virtually increase the size of the batch. (default=1)',
        default=1, type=int)

    # Transfer learning
    transfer_learning_parent = argparse.ArgumentParser(add_help=False)
    transfer_learning_group = transfer_learning_parent.add_argument_group(
        TRAIN_CATEGORIES["TRANSFER LEARNING"])
    transfer_learning_group.add_argument(
        '--transfer_learning_path',
        help="If an existing path is given, a pretrained model is used.",
        type=str, default=None)

    # Autoencoder
    autoencoder_parent = argparse.ArgumentParser(add_help=False)
    autoencoder_group = autoencoder_parent.add_argument_group(
        TRAIN_CATEGORIES["AUTOENCODER"])
    autoencoder_group.add_argument(
        '--visualization',
        help='Save examples of image reconstructions.',
        action="store_true",
        default=False)

    ######################
    # IMAGE
    ######################
    train_image_parser = train_subparser.add_parser(
        "image",
        help="Train a 3D image-level network.")

    train_image_subparser = train_image_parser.add_subparsers(
        title='''Task to be performed''',
        description='''Autoencoder reconstruction or cnn classification ?''',
        dest='mode_task',
        help='''****** Choose a type of network ******''')

    train_image_ae_parser = train_image_subparser.add_parser(
        "autoencoder",
        parents=[
            parent_parser,
            train_parent_parser,
            autoencoder_parent,
            transfer_learning_parent
        ],
        help="Train an image-level autoencoder.")
    train_image_ae_parser.set_defaults(func=train_func)

    train_image_cnn_parser = train_image_subparser.add_parser(
        "cnn",
        parents=[
            parent_parser,
            train_parent_parser,
            transfer_learning_parent],
        help="Train an image-level CNN.")
    # /!\ If parents list is changed the arguments won't be in the right group anymore !
    train_image_cnn_parser._action_groups[-1].add_argument(
        '--transfer_learning_selection',
        help="If transfer_learning from CNN, chooses which best transfer model is selected. "
             "(default=best_balanced_accuracy)",
        type=str, default="best_balanced_accuracy", choices=["best_loss", "best_balanced_accuracy"])

    train_image_cnn_parser.set_defaults(func=train_func)

    #########################
    # PATCH
    #########################
    train_patch_parser = train_subparser.add_parser(
        "patch",
        help="Train a 3D patch-level network.")

    train_patch_parent = argparse.ArgumentParser(add_help=False)
    train_patch_group = train_patch_parent.add_argument_group(
        TRAIN_CATEGORIES["PATCH"])
    train_patch_group.add_argument(
        '-ps', '--patch_size',
        help='Patch size (default=50)',
        type=int, default=50)
    train_patch_group.add_argument(
        '-ss', '--stride_size',
        help='Stride size (default=50)',
        type=int, default=50)
    train_patch_group.add_argument(
        '--use_extracted_patches',
        help='''If provided the outputs of extract preprocessing are used, else the whole
             MRI is loaded.''',
        default=False, action="store_true")

    train_patch_subparser = train_patch_parser.add_subparsers(
        title='''Task to be performed''',
        description='''Autoencoder reconstruction or (multi)cnn classification ?''',
        dest='mode_task',
        help='''****** Choose a type of network ******''')
    train_patch_subparser.required = True

    train_patch_ae_parser = train_patch_subparser.add_parser(
        "autoencoder",
        parents=[parent_parser, train_parent_parser, train_patch_parent, autoencoder_parent, transfer_learning_parent],
        help="Train a 3D patch-level autoencoder.")

    train_patch_ae_parser.set_defaults(func=train_func)

    train_patch_cnn_parser = train_patch_subparser.add_parser(
        "cnn",
        parents=[
            parent_parser,
            train_parent_parser,
            train_patch_parent,
            transfer_learning_parent],
        help="Train a 3D patch-level CNN.")
    # /!\ If parents list is changed the arguments won't be in the right group anymore !
    train_patch_cnn_parser._action_groups[-1].add_argument(
        '--transfer_learning_selection',
        help="If transfer_learning from CNN, chooses which best transfer model is selected.",
        type=str, default="best_balanced_accuracy", choices=["best_loss", "best_balanced_accuracy"])

    train_patch_cnn_group = train_patch_cnn_parser.add_argument_group(
        TRAIN_CATEGORIES["PATCH CNN"])
    train_patch_cnn_group.add_argument(
        '--selection_threshold',
        help='''Threshold on the balanced accuracies to compute the
             subject-level performance. Patches are selected if their balanced
             accuracy > threshold. Default corresponds to no selection.''',
        type=float, default=0.0)

    train_patch_cnn_parser.set_defaults(func=train_func)

    train_patch_multicnn_parser = train_patch_subparser.add_parser(
        "multicnn",
        parents=[
            parent_parser,
            train_parent_parser,
            train_patch_parent,
            transfer_learning_parent],
        help="Train a 3D patch-level multi-CNN (one CNN is trained per patch location).")
    # /!\ If parents list is changed the arguments won't be in the right group anymore !
    train_patch_multicnn_parser._action_groups[-1].add_argument(
        '--transfer_learning_selection',
        help="If transfer_learning from CNN, chooses which best transfer model is selected. "
             "(default=best_balanced_accuracy)",
        type=str, default="best_balanced_accuracy", choices=["best_loss", "best_balanced_accuracy"])

    train_patch_multicnn_group = train_patch_multicnn_parser.add_argument_group(
        TRAIN_CATEGORIES["PATCH CNN"])
    train_patch_multicnn_group.add_argument(
        '--selection_threshold',
        help='''Threshold on the balanced accuracies to compute the
                 subject-level performance. Patches are selected if their balanced
                 accuracy > threshold. Default corresponds to no selection.''',
        type=float, default=0.0)

    train_patch_multicnn_parser.set_defaults(func=train_func)

    #########################
    # ROI
    #########################
    train_roi_parser = train_subparser.add_parser(
        "roi",
        help="Train a ROI-based level network.")

    train_roi_subparser = train_roi_parser.add_subparsers(
        title='''Task to be performed''',
        description='''Autoencoder reconstruction or cnn classification ?''',
        dest='mode_task',
        help='''****** Choose a type of network ******''')
    train_roi_subparser.required = True

    train_roi_ae_parser = train_roi_subparser.add_parser(
        "autoencoder",
        parents=[
            parent_parser,
            train_parent_parser,
            autoencoder_parent,
<<<<<<< HEAD
                 transfer_learning_parent],
=======
            transfer_learning_parent],
>>>>>>> e9dfdcc9
        help="Train a ROI-based autoencoder.")

    train_roi_ae_parser.set_defaults(func=train_func)

    train_roi_cnn_parser = train_roi_subparser.add_parser(
        "cnn",
        parents=[
            parent_parser,
            train_parent_parser,
            transfer_learning_parent],
        help="Train a ROI-based CNN.")
    # /!\ If parents list is changed the arguments won't be in the right group anymore !
    train_roi_cnn_parser._action_groups[-1].add_argument(
        '--transfer_learning_selection',
        help="If transfer_learning from CNN, chooses which best transfer model is selected. "
             "(default=best_balanced_accuracy)",
        type=str, default="best_balanced_accuracy", choices=["best_loss", "best_balanced_accuracy"])

    train_roi_cnn_group = train_roi_cnn_parser.add_argument_group(
        TRAIN_CATEGORIES["ROI CNN"])
    train_roi_cnn_group.add_argument(
        '--selection_threshold',
        help='''Threshold on the balanced accuracies to compute the
             subject-level performance. ROIs are selected if their balanced
             accuracy > threshold. Default corresponds to no selection.''',
        type=float, default=0.0)

    train_roi_cnn_group.set_defaults(func=train_func)

    #########################
    # SLICE
    #########################
    train_slice_parser = train_subparser.add_parser(
        "slice",
        parents=[parent_parser, train_parent_parser],
        help="Train a 2D slice-level CNN.")

    train_slice_group = train_slice_parser.add_argument_group(
        TRAIN_CATEGORIES["SLICE"])
    train_slice_group.add_argument(
        '--slice_direction', '-sd',
        help='''Which coordinate axis to take for slicing the MRI.
                 0 for sagittal
                 1 for coronal
                 2 for axial direction.
                 (default=0)''',
        default=0, type=int)
    train_slice_group.add_argument(
        '--discarded_slices',
        help='''Number of slices discarded from respectively the beginning and
        the end of the MRI volume.  If only one argument is given, it will be
        used for both sides. (default=20)''',
        default=20, type=int, nargs='+'
    )
    train_slice_group.add_argument(
        '--use_extracted_slices',
        help='''If provided the outputs of extract preprocessing are used, else the whole
                 MRI is loaded.''',
        default=False, action="store_true")
    train_slice_group.add_argument(
        '--selection_threshold',
        help='''Threshold on the balanced accuracies to compute the
                 subject-level performance. Slices are selected if their balanced
                 accuracy > threshold. Default corresponds to no selection.''',
        type=float, default=0.0)

    train_slice_parser.set_defaults(func=train_func)

    # Classify - Classify a subject or a list of tsv files with the CNN
    # provided as argument.
    # classify_parser: get command line arguments and options

    classify_parser = subparser.add_parser(
        'classify',
        parents=[parent_parser],
        help='''Classify one image or a list of images with your previously
                 trained model.''')
    classify_pos_group = classify_parser.add_argument_group(
        TRAIN_CATEGORIES["POSITIONAL"])
    classify_pos_group.add_argument(
        'caps_directory',
        help='Data using CAPS structure.',
        default=None)
    classify_pos_group.add_argument(
        'tsv_path',
        help='''Path to the file with subjects/sessions to process.
        If it includes the filename will load the tsv file directly.
        Else will load the baseline tsv files of wanted diagnoses produced by tsvtool.''',
        default=None)
    classify_pos_group.add_argument(
        'model_path',
        help='''Path to the folder where the model is stored. Folder structure
                should be the same obtained during the training.''',
        default=None)
    classify_pos_group.add_argument(
        'prefix_output',
        help='Prefix to name the files resulting from the classify task.',
        type=str)

    # Computational resources
    classify_comput_group = classify_parser.add_argument_group(
        TRAIN_CATEGORIES["COMPUTATIONAL"])
    classify_comput_group.add_argument(
        '-cpu', '--use_cpu', action='store_true',
        help='Uses CPU instead of GPU.',
        default=False)
    classify_comput_group.add_argument(
        '-np', '--nproc',
        help='Number of cores used during the task.',
        type=int, default=2)
    classify_comput_group.add_argument(
        '--batch_size',
        default=2, type=int,
        help='Batch size for data loading. (default=2)')

    # Specific classification arguments
    classify_specific_group = classify_parser.add_argument_group(
        TRAIN_CATEGORIES["OPTIONAL"]
    )
    classify_specific_group.add_argument(
        '-nl', '--no_labels', action='store_true',
        help='Add this flag if your dataset does not contain a ground truth.',
        default=False)
    classify_specific_group.add_argument(
        '--use_extracted_features',
        help='''If True the extract slices or patche are used, otherwise the they
                will be extracted on the fly (if necessary).''',
        default=False, action="store_true")
    classify_specific_group.add_argument(
        '--selection_metrics',
        help='''List of metrics to find the best models to evaluate. Default will
        classify best model based on balanced accuracy.''',
        choices=['loss', 'balanced_accuracy'],
        default=['balanced_accuracy'],
        nargs='+'
    )
    classify_specific_group.add_argument(
        "--diagnoses",
        help="List of participants that will be classified.",
        nargs="+", type=str, choices=['AD', 'CN', 'MCI', 'sMCI', 'pMCI'], default=None)

    classify_parser.set_defaults(func=classify_func)

    tsv_parser = subparser.add_parser(
        'tsvtool',
        help='''Handle tsv files for metadata processing and data splits''')

    tsv_subparser = tsv_parser.add_subparsers(
        title='''Task to execute with tsv tool:''',
        description='''What kind of task do you want to use with tsv tool?
                (restrict, getlabels, split, kfold, analysis).''',
        dest='tsv_task',
        help='''****** Tasks proposed by clinicadl tsv tool ******''')

    tsv_subparser.required = True

    tsv_restrict_subparser = tsv_subparser.add_parser(
        'restrict',
        help='Reproduce restrictions applied to AIBL and OASIS datasets')

    tsv_restrict_subparser.add_argument(
        "dataset",
        help="dataset on which the restriction is performed.",
        choices=["AIBL", "OASIS"],
        type=str)

    tsv_restrict_subparser.add_argument(
        "merged_tsv",
        help="Path to the file obtained by the command clinica iotools merge-tsv.",
        type=str)
    tsv_restrict_subparser.add_argument(
        "results_path",
        help="Path to the output tsv file (filename included).",
        type=str)

    tsv_restrict_subparser.set_defaults(func=tsv_restrict_func)

    tsv_getlabels_subparser = tsv_subparser.add_parser(
        'getlabels',
        parents=[parent_parser],
        help='Get labels in separate tsv files.')

    tsv_getlabels_subparser.add_argument(
        "merged_tsv",
        help="Path to the file obtained by the command clinica iotools merge-tsv.",
        type=str)
    tsv_getlabels_subparser.add_argument(
        "missing_mods",
        help="Path to the folder where the outputs of clinica iotools missing-mods are.",
        type=str)
    tsv_getlabels_subparser.add_argument(
        "results_path",
        type=str,
        help="Path to the folder where tsv files are extracted.")

    # Optional arguments
    tsv_getlabels_subparser.add_argument(
        "--modality", "-mod",
        help="Modality to select sessions. Sessions which do not include the modality will be excluded.",
        default="t1w", type=str)
    tsv_getlabels_subparser.add_argument(
        "--diagnoses",
        help="Labels that must be extracted from merged_tsv.",
        nargs="+", type=str, choices=['AD', 'CN', 'MCI', 'sMCI', 'pMCI'], default=['AD', 'CN'])
    tsv_getlabels_subparser.add_argument(
        "--time_horizon",
        help="Time horizon to analyse stability of MCI subjects.",
        default=36, type=int)
    tsv_getlabels_subparser.add_argument(
        "--restriction_path",
        help="Path to a tsv containing the sessions that can be included.",
        type=str, default=None)

    tsv_getlabels_subparser.set_defaults(func=tsv_getlabels_func)

    tsv_split_subparser = tsv_subparser.add_parser(
        'split',
        parents=[parent_parser],
        help='Performs one stratified shuffle split on participant level.')

    tsv_split_subparser.add_argument(
        "merged_tsv",
        help="Path to the file obtained by the command clinica iotools merge-tsv.",
        type=str)
    tsv_split_subparser.add_argument(
        "formatted_data_path",
        help="Path to the folder containing data extracted by clinicadl tsvtool getlabels.",
        type=str)

    # Optional arguments
    tsv_split_subparser.add_argument(
        "--n_test",
        help="If >= 1, number of subjects to put in set with name 'subset_name'. "
             "If < 1, proportion of subjects to put set with name 'subset_name'. "
             "If 0, no training set is created and the whole dataset is considered as one set with name 'subset_name.",
        type=float, default=100.)
    tsv_split_subparser.add_argument(
        "--age_name",
        help="Name of the variable related to the age in the merged_tsv file.",
        type=str, default="age_bl")
    tsv_split_subparser.add_argument(
        "--MCI_sub_categories",
        help="Deactivate default managing of MCI sub-categories to avoid data leakage.",
        action="store_false", default=True)
    tsv_split_subparser.add_argument(
        "--t_val_threshold", "-t",
        help="The threshold used for the chi2 test on sex distributions.",
        default=0.0642, type=float)
    tsv_split_subparser.add_argument(
        "--p_val_threshold", "-p",
        help="The threshold used for the T-test on age distributions.",
        default=0.80, type=float)
    tsv_split_subparser.add_argument(
        "--subset_name",
        help="Name of the subset that is complementary to train.",
        type=str, default="test")

    tsv_split_subparser.set_defaults(func=tsv_split_func)

    tsv_kfold_subparser = tsv_subparser.add_parser(
        'kfold',
        parents=[parent_parser],
        help='Performs a k-fold split on participant level.')

    tsv_kfold_subparser.add_argument(
        "formatted_data_path",
        help="Path to the folder containing data extracted by clinicadl tsvtool getlabels.",
        type=str)

    # Optional arguments
    tsv_kfold_subparser.add_argument(
        "--n_splits",
        help="Number of folds in the k-fold split."
             "If 0, there is no training set and the whole dataset is considered as a test set.",
        type=int, default=5)
    tsv_kfold_subparser.add_argument(
        "--MCI_sub_categories",
        help="Deactivate default managing of MCI sub-categories to avoid data leakage.",
        action="store_false", default=True)
    tsv_kfold_subparser.add_argument(
        "--subset_name",
        help="Name of the subset that is complementary to train.",
        type=str, default="validation")

    tsv_kfold_subparser.set_defaults(func=tsv_kfold_func)

    tsv_analysis_subparser = tsv_subparser.add_parser(
        'analysis',
        help='Produces a demographic analysis of the extracted labels.')

    tsv_analysis_subparser.add_argument(
        "merged_tsv",
        help="Path to the file obtained by the command clinica iotools merge-tsv.",
        type=str)
    tsv_analysis_subparser.add_argument(
        "formatted_data_path",
        help="Path to the folder containing data extracted by clinicadl tsvtool getlabels.",
        type=str)
    tsv_analysis_subparser.add_argument(
        "results_path",
        help="Path to the output tsv file (filename included).",
        type=str)

    # Modality selection
    tsv_analysis_subparser.add_argument(
        "--diagnoses",
        help="Labels selected for the demographic analysis.",
        default=['AD', 'CN'], nargs="+", type=str, choices=['AD', 'CN', 'MCI', 'sMCI', 'pMCI'])
    tsv_analysis_subparser.add_argument(
        "--mmse_name",
        help="Name of the variable related to the MMSE score in the merged_tsv file.",
        type=str, default="MMS")
    tsv_analysis_subparser.add_argument(
        "--age_name",
        help="Name of the variable related to the age in the merged_tsv file.",
        type=str, default="age_bl")

    tsv_analysis_subparser.set_defaults(func=tsv_analysis_func)

    return parser<|MERGE_RESOLUTION|>--- conflicted
+++ resolved
@@ -993,11 +993,7 @@
             parent_parser,
             train_parent_parser,
             autoencoder_parent,
-<<<<<<< HEAD
-                 transfer_learning_parent],
-=======
             transfer_learning_parent],
->>>>>>> e9dfdcc9
         help="Train a ROI-based autoencoder.")
 
     train_roi_ae_parser.set_defaults(func=train_func)
