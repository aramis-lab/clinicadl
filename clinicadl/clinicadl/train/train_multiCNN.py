--- conflicted
+++ resolved
@@ -9,15 +9,9 @@
                                         load_data,
                                         return_dataset,
                                         compute_num_cnn)
-<<<<<<< HEAD
 from ..tools.deep_learning.cnn_utils import train, test, mode_level_to_tsvs, soft_voting_to_tsvs
 from ..tools.deep_learning.iotools import return_logger
 from ..tools.deep_learning.iotools import check_and_clean
-=======
-from ..tools.deep_learning.cnn_utils import train, soft_voting_to_tsvs
-from ..tools.deep_learning.iotools import check_and_clean
-from clinicadl.test.test_multiCNN import test_cnn
->>>>>>> 3b8f429e
 
 
 def train_multi_cnn(params):
@@ -51,11 +45,7 @@
         check_and_clean(os.path.join(params.output_dir, 'fold-%i' % fi))
         ended_file = open(os.path.join(params.output_dir, 'fold-%i' % fi, '.ended'), 'w')
         ended_file.close()
-<<<<<<< HEAD
         main_logger.info("Fold %i" % fi)
-=======
-        print("Fold %i" % fi)
->>>>>>> 3b8f429e
 
         for cnn_index in range(num_cnn):
 
@@ -140,7 +130,6 @@
                 mode=params.mode,
                 dataset='validation',
                 num_cnn=num_cnn,
-<<<<<<< HEAD
                 selection_threshold=params.selection_threshold,
             )
 
@@ -163,9 +152,6 @@
 
         mode_level_to_tsvs(output_dir, results_df, metrics, split, selection, mode,
                            dataset=subset_name, cnn_index=cnn_index)
-=======
-                selection_threshold=params.selection_threshold)
 
         with open(os.path.join(params.output_dir, 'fold-%i' % fi, '.ended'), 'a') as ended_file:
-            ended_file.write("final evaluation\n")
->>>>>>> 3b8f429e
+            ended_file.write("final evaluation\n")