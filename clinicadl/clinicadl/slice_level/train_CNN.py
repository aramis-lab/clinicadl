--- conflicted
+++ resolved
@@ -67,19 +67,13 @@
         print("Running for the %d-th fold" % fi)
 
         data_train = MRIDataset_slice(params.input_dir, training_tsv, transformations=transformations,
-<<<<<<< HEAD
                                       preprocessing=params.preprocessing, mri_plane=params.mri_plane,
-                                      prepare_dl=params.prepare_dl)
+                                      prepare_dl=params.prepare_dl,
+                                      discarded_slices=params.discarded_slices)
         data_valid = MRIDataset_slice(params.input_dir, valid_tsv, transformations=transformations,
                                       preprocessing=params.preprocessing, mri_plane=params.mri_plane,
-                                      prepare_dl=params.prepare_dl)
-=======
-                                      mri_plane=params.mri_plane, prepare_dl=params.prepare_dl,
+                                      prepare_dl=params.prepare_dl,
                                       discarded_slices=params.discarded_slices)
-        data_valid = MRIDataset_slice(params.input_dir, valid_tsv, transformations=transformations,
-                                      mri_plane=params.mri_plane, prepare_dl=params.prepare_dl,
-                                      discarded_slices=params.discarded_slices)
->>>>>>> 9d78d3ec
 
         # Use argument load to distinguish training and testing
         train_loader = DataLoader(data_train,
