# coding: utf8

from . import cli
from clinicadl.tools.deep_learning import commandline_to_json
import torch
from os import path
import sys


def main():

    parser = cli.parse_command_line()
    args = parser.parse_args()

    if args.task == "train" and args.mode == "slice":
        args.mode_task = "cnn"

    commandline = parser.parse_known_args()

    arguments = vars(args)

    if (arguments['task'] != 'preprocessing') \
            and (arguments['task'] != 'extract') \
            and (arguments['task'] != 'generate') \
<<<<<<< HEAD
            and (arguments['task'] != 'tsvtool') \
            and (arguments['task'] != 'classify'):
        commandline_to_json(commandline)
        text_file = open(path.join(args.output_dir, 'python_version.txt'), 'w')
=======
            and (arguments['task'] != 'tsvtool'):
        commandline_to_json(commandline)
        text_file = open(path.join(args.output_dir, 'environment.txt'), 'w')
>>>>>>> fe2ffc0e
        text_file.write('Version of python: %s \n' % sys.version)
        text_file.write('Version of pytorch: %s \n' % torch.__version__)
        text_file.close()

        if not args.use_cpu and not torch.cuda.is_available():
            raise ValueError("No GPU is available. Please add the -cpu flag to run on CPU.")

    args.func(args)

    
if __name__ == '__main__':
    main()<|MERGE_RESOLUTION|>--- conflicted
+++ resolved
@@ -22,16 +22,10 @@
     if (arguments['task'] != 'preprocessing') \
             and (arguments['task'] != 'extract') \
             and (arguments['task'] != 'generate') \
-<<<<<<< HEAD
             and (arguments['task'] != 'tsvtool') \
             and (arguments['task'] != 'classify'):
         commandline_to_json(commandline)
-        text_file = open(path.join(args.output_dir, 'python_version.txt'), 'w')
-=======
-            and (arguments['task'] != 'tsvtool'):
-        commandline_to_json(commandline)
         text_file = open(path.join(args.output_dir, 'environment.txt'), 'w')
->>>>>>> fe2ffc0e
         text_file.write('Version of python: %s \n' % sys.version)
         text_file.write('Version of pytorch: %s \n' % torch.__version__)
         text_file.close()
