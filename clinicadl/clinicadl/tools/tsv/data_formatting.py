--- conflicted
+++ resolved
@@ -361,11 +361,7 @@
 
     # Remove SMC patients
     if remove_smc and "diagnosis_bl" in bids_df.columns.values:
-<<<<<<< HEAD
         bids_df = bids_df[~(bids_df.diagnosis_bl == "SMC")]
-=======
-        bids_df = bids_df[~bids_df.diagnosis_bl == "SMC"]
->>>>>>> fdf45ea9
 
     # Adding the field baseline_diagnosis
     bids_copy_df = copy(bids_df)
@@ -387,17 +383,6 @@
         diagnosis_df.to_csv(path.join(results_path, 'AD.tsv'), sep='\t')
         sub_df = diagnosis_df.reset_index().groupby('participant_id')['session_id'].nunique()
         logger.info('Found %s AD subjects for a total of %s sessions\n' % (len(sub_df), len(diagnosis_df)))
-
-    if 'BV' in diagnoses:
-        logger.info('Beginning the selection of BV label')
-        output_df = stable_selection(bids_df, diagnosis='BV', logger=logger)
-        output_df = mod_selection(output_df, missing_mods_dict, modality)
-        output_df = apply_restriction(output_df, restriction_path)
-
-        diagnosis_df = output_df[variables_list]
-        diagnosis_df.to_csv(path.join(results_path, 'BV.tsv'), sep='\t')
-        sub_df = diagnosis_df.reset_index().groupby('participant_id')['session_id'].nunique()
-        logger.info('Found %s BV subjects for a total of %s sessions\n' % (len(sub_df), len(diagnosis_df)))
 
     if 'CN' in diagnoses:
         logger.info('Beginning the selection of CN label')
