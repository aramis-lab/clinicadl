--- conflicted
+++ resolved
@@ -1,10 +1,7 @@
 # coding: utf8
 
-<<<<<<< HEAD
+from .tsv_utils import complementary_list, find_label, baseline_df, chi2
 from .tsv_utils import complementary_list, extract_baseline, chi2, category_conversion, remove_unicity
-=======
-from .tsv_utils import complementary_list, find_label, baseline_df, chi2
->>>>>>> 84d6c272
 from ..deep_learning.iotools import return_logger
 from scipy.stats import ttest_ind
 import shutil
@@ -19,7 +16,6 @@
 sex_dict = {'M': 0, 'F': 1}
 
 
-<<<<<<< HEAD
 def format_final_tsv(df, diagnosis_df, baseline=True):
     # Retrieve all sessions for the training set
     final_df = pd.DataFrame()
@@ -37,34 +33,20 @@
 
 def create_split(diagnosis, diagnosis_df, split_label, n_test,
                  p_age_threshold=0.80, p_sex_threshold=0.80,
-                 age_name="age", supplementary_train_df=None,
-=======
-def create_split(diagnosis, diagnosis_df, n_test,
-                 pval_threshold_ttest=0.80, t_val_chi2_threshold=0.0642,
->>>>>>> 84d6c272
+                 supplementary_train_df=None,
                  ignore_demographics=False, logger=None):
     """
     Split data at the subject-level in training and test set with equivalent age and sex distributions
 
-<<<<<<< HEAD
-    :param diagnosis: (str) diagnosis on which the split is done.
-    :param diagnosis_df: DataFrame with columns including ['participant_id', 'session_id', 'diagnosis'].
-    :param split_label: (str) label on which the split is done (categorical variables)
-=======
     :param diagnosis: (str) diagnosis on which the split is done
     :param diagnosis_df: DataFrame with columns including ['participant_id', 'session_id', 'diagnosis']
->>>>>>> 84d6c272
+    :param split_label: (str) label on which the split is done (categorical variables)
     :param n_test: (float)
         If > 1 number of subjects to put in the test set.
         If < 1 proportion of subjects to put in the test set.
-<<<<<<< HEAD
     :param p_age_threshold: (float) threshold for the t-test on age.
     :param p_sex_threshold: (float) threshold for the chi2 test on sex.
     :param supplementary_train_df: (DataFrame) Add data that must be included in the train set.
-=======
-    :param pval_threshold_ttest: (float) threshold for the t-test on age
-    :param t_val_chi2_threshold:  (float) threshold for the chi2 test on sex
->>>>>>> 84d6c272
     :param ignore_demographics: (bool): If True the diagnoses are split without taking into account the demographics
     distributions (age, sex).
     :param logger: Logger object from logging library
@@ -92,28 +74,21 @@
     else:
         n_test = int(n_test * len(baseline_df))
 
-<<<<<<< HEAD
-    if not {"sex", age_name, split_label}.issubset(set(baseline_df.columns.values)):
-        raise ValueError("Columns such as sex, %s and %s are missing."
-                         "Please add them using the --variables_of_interest flag in getlabels."
-                         % (age_name, split_label))
-=======
+    if not {split_label}.issubset(set(baseline_df.columns.values)):
+        raise ValueError(f"The column {split_label} is missing."
+                         f"Please add it using the --variables_of_interest flag in getlabels.")
+
     if not ignore_demographics:
         try:
-            sex_label = find_label(diagnosis_baseline_df.columns.values, "sex")
-            age_label = find_label(diagnosis_baseline_df.columns.values, "age")
+            sex_label = find_label(baseline_df.columns.values, "sex")
+            age_label = find_label(baseline_df.columns.values, "age")
         except ValueError:
             raise ValueError("This dataset do not have age or sex values. "
                              "Please add the flag --ignore_demographics to split "
                              "without trying to balance age or sex distributions.")
 
-        sex = list(diagnosis_baseline_df[sex_label].values)
-        age = list(diagnosis_baseline_df[age_label].values)
->>>>>>> 84d6c272
-
-    if not ignore_demographics:
-        sex = list(baseline_df.sex.values)
-        age = list(baseline_df[age_name].values)
+        sex = list(baseline_df[sex_label].values)
+        age = list(baseline_df[age_label].values)
         category = list(baseline_df[split_label].values)
         category = category_conversion(category)
         category = remove_unicity(category)
@@ -122,37 +97,6 @@
         n_try = 0
 
         while flag_selection:
-<<<<<<< HEAD
-=======
-            idx_test = np.random.choice(idx, size=n_test, replace=False)
-            idx_test.sort()
-            idx_train = complementary_list(idx, idx_test)
-
-            # Find similarity of distribution for the age variable
-            if len(set(age)) != 1:
-                age_test = [float(age[idx]) for idx in idx_test]
-                age_train = [float(age[idx]) for idx in idx_train]
-
-                t_age, p_age = ttest_ind(age_test, age_train)
-            else:
-                p_age = 1
-
-            # Find the a similar distribution for the sex variable
-            if len(set(sex)) != 1:
-                sex_test = [sex_dict[sex[idx]] for idx in idx_test]
-                sex_train = [sex_dict[sex[idx]] for idx in idx_train]
-                T_sex = chi2(sex_test, sex_train)
-            else:
-                T_sex = 0
-
-            logger.debug("p=%.2f, T=%.4f" % (p_age, T_sex))
-            if T_sex < t_val_chi2_threshold and p_age > pval_threshold_ttest:
-                flag_selection = False
-                test_df = diagnosis_baseline_df.loc[idx_test]
-                train_df = diagnosis_baseline_df.loc[idx_train]
-
-            n_try += 1
->>>>>>> 84d6c272
 
             splits = StratifiedShuffleSplit(n_splits=1, test_size=n_test)
             for train_index, test_index in splits.split(category, category):
@@ -196,14 +140,8 @@
     return train_df, test_df
 
 
-<<<<<<< HEAD
-def split_diagnoses(formatted_data_path, n_test=100, age_name="age", subset_name="test", MCI_sub_categories=True,
+def split_diagnoses(formatted_data_path, n_test=100, subset_name="test", MCI_sub_categories=True,
                     p_age_threshold=0.80, p_sex_threshold=0.80, categorical_split_variable=None,
-=======
-def split_diagnoses(formatted_data_path,
-                    n_test=100, subset_name="test", MCI_sub_categories=True,
-                    t_val_threshold=0.0642, p_val_threshold=0.80,
->>>>>>> 84d6c272
                     ignore_demographics=False, verbose=0):
     """
     Performs a single split for each label independently on the subject level.
@@ -274,15 +212,9 @@
         diagnosis = diagnosis_df_path.split('.')[0]
         logger.info("Running split for diagnosis %s" % diagnosis)
         if n_test > 0:
-<<<<<<< HEAD
-            train_df, test_df = create_split(diagnosis, diagnosis_df, categorical_split_variable, age_name=age_name,
-                                             n_test=n_test, p_age_threshold=p_age_threshold,
+            train_df, test_df = create_split(diagnosis, diagnosis_df, categorical_split_variable, n_test=n_test,
+                                             p_age_threshold=p_age_threshold,
                                              p_sex_threshold=p_sex_threshold,
-=======
-            train_df, test_df = create_split(diagnosis, diagnosis_df, n_test=n_test,
-                                             t_val_chi2_threshold=t_val_threshold,
-                                             pval_threshold_ttest=p_val_threshold,
->>>>>>> 84d6c272
                                              ignore_demographics=ignore_demographics,
                                              logger=logger)
             # Save baseline splits
@@ -376,68 +308,7 @@
 
         # MCI selection
         MCI_df.reset_index(inplace=True)
-<<<<<<< HEAD
         baseline_df = extract_baseline(MCI_df, 'MCI')
-=======
-        diagnosis_baseline_df = baseline_df(MCI_df)
-        if not ignore_demographics:
-            sex_label = find_label(diagnosis_baseline_df.columns.values, "sex")
-            age_label = find_label(diagnosis_baseline_df.columns.values, "age")
-
-            sex = list(diagnosis_baseline_df[sex_label].values)
-            age = list(diagnosis_baseline_df[age_label].values)
-
-            sup_train_sex = list(supplementary_train_df[sex_label].values)
-            sup_train_age = list(supplementary_train_df[age_label].values)
-
-            sup_train_sex = [sex_dict[x] for x in sup_train_sex]
-            sup_train_age = [float(x) for x in sup_train_age]
-
-            idx = np.arange(len(diagnosis_baseline_df))
-
-            flag_selection = True
-            n_try = 0
-
-            while flag_selection:
-                idx_test = np.random.choice(idx, size=n_test, replace=False)
-                idx_test.sort()
-                idx_train = complementary_list(idx, idx_test)
-
-                # Find similarity of distribution for the age variable
-                if len(set(age)) != 1:
-                    age_test = [float(age[idx]) for idx in idx_test]
-                    age_train = [float(age[idx]) for idx in idx_train]
-
-                    t_age, p_age = ttest_ind(age_test, age_train)
-                else:
-                    p_age = 1
-
-                # Find similarity of distribution for the sex variable
-                if len(set(sex)) != 1:
-                    sex_test = [sex_dict[sex[idx]] for idx in idx_test]
-                    sex_train = [sex_dict[sex[idx]] for idx in idx_train]
-                    T_sex = chi2(sex_test, sex_train)
-                else:
-                    T_sex = 0
-
-                logger.debug("p=%.2f, T=%.4f" % (p_age, T_sex))
-                if T_sex < t_val_threshold and p_age > p_val_threshold:
-                    flag_selection = False
-                    MCI_baseline_test_df = diagnosis_baseline_df.loc[idx_test]
-                    train_df = diagnosis_baseline_df.loc[idx_train]
-                    MCI_baseline_train_df = pd.concat([train_df, supplementary_train_df])
-                    logger.debug('Supplementary train df %i' % len(supplementary_train_df))
-                    MCI_baseline_train_df.reset_index(drop=True, inplace=True)
-
-                n_try += 1
-
-            logger.info('Split for diagnosis MCI was found after %i trials' % n_try)
-        else:
-            idx = np.arange(len(diagnosis_baseline_df))
-            idx_test = np.random.choice(idx, size=n_test, replace=False)
-            idx_test.sort()
-            idx_train = complementary_list(idx, idx_test)
->>>>>>> 84d6c272
 
         train_df, test_df = create_split('MCI', baseline_df, categorical_split_variable,
                                          n_test=n_test, p_age_threshold=p_age_threshold,
