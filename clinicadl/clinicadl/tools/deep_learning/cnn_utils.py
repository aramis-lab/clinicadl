--- conflicted
+++ resolved
@@ -49,10 +49,6 @@
         options: (Namespace) ensemble of other options given to the main script.
         logger: (logging object) writer to stdout and stderr
     """
-<<<<<<< HEAD
-    from torch.utils.tensorboard import SummaryWriter
-=======
->>>>>>> 146d06e3
     from time import time
 
     from torch.utils.tensorboard import SummaryWriter
