# coding: utf8

import torch
import numpy as np
import os
import warnings
import pandas as pd
from time import time
import logging

from clinicadl.tools.deep_learning.iotools import check_and_clean
from clinicadl.tools.deep_learning import EarlyStopping, save_checkpoint


#####################
# CNN train / test  #
#####################

def train(model, train_loader, valid_loader, criterion, optimizer, resume, log_dir, model_dir, options, logger=None):
    """
    Function used to train a CNN.
    The best model and checkpoint will be found in the 'best_model_dir' of options.output_dir.

    Args:
        model: (Module) CNN to be trained
        train_loader: (DataLoader) wrapper of the training dataset
        valid_loader: (DataLoader) wrapper of the validation dataset
        criterion: (loss) function to calculate the loss
        optimizer: (torch.optim) optimizer linked to model parameters
        resume: (bool) if True, a begun job is resumed
        log_dir: (str) path to the folder containing the logs
        model_dir: (str) path to the folder containing the models weights and biases
        options: (Namespace) ensemble of other options given to the main script.
    """
    from tensorboardX import SummaryWriter
    from time import time

    if logger is None:
        logger = logging

    if not resume:
        check_and_clean(model_dir)
        check_and_clean(log_dir)

    # Create writers
    writer_train = SummaryWriter(os.path.join(log_dir, 'train'))
    writer_valid = SummaryWriter(os.path.join(log_dir, 'validation'))

    # Initialize variables
    best_valid_accuracy = 0.0
    best_valid_loss = np.inf
    epoch = options.beginning_epoch

    model.train()  # set the module to training mode

    early_stopping = EarlyStopping('min', min_delta=options.tolerance, patience=options.patience)
    mean_loss_valid = None

    while epoch < options.epochs and not early_stopping.step(mean_loss_valid):
        logger.info("Beginning epoch %i." % epoch)

        model.zero_grad()
        evaluation_flag = True
        step_flag = True
        tend = time()
        total_time = 0

        for i, data in enumerate(train_loader, 0):
            t0 = time()
            total_time = total_time + t0 - tend
            if options.gpu:
                imgs, labels = data['image'].cuda(), data['label'].cuda()
            else:
                imgs, labels = data['image'], data['label']
            train_output = model(imgs)
            _, predict_batch = train_output.topk(1)
            loss = criterion(train_output, labels)

            # Back propagation
            loss.backward()

            del imgs, labels

            if (i + 1) % options.accumulation_steps == 0:
                step_flag = False
                optimizer.step()
                optimizer.zero_grad()

                del loss

                # Evaluate the model only when no gradients are accumulated
                if options.evaluation_steps != 0 and (i + 1) % options.evaluation_steps == 0:
                    evaluation_flag = False

                    _, results_train = test(model, train_loader, options.gpu, criterion)
                    mean_loss_train = results_train["total_loss"] / (len(train_loader) * train_loader.batch_size)

                    _, results_valid = test(model, valid_loader, options.gpu, criterion)
                    mean_loss_valid = results_valid["total_loss"] / (len(valid_loader) * valid_loader.batch_size)
                    model.train()

                    global_step = i + epoch * len(train_loader)
                    writer_train.add_scalar('balanced_accuracy', results_train["balanced_accuracy"], global_step)
                    writer_train.add_scalar('loss', mean_loss_train, global_step)
                    writer_valid.add_scalar('balanced_accuracy', results_valid["balanced_accuracy"], global_step)
                    writer_valid.add_scalar('loss', mean_loss_valid, global_step)
                    logger.info("%s level training accuracy is %f at the end of iteration %d"
                                % (options.mode, results_train["balanced_accuracy"], i))
                    logger.info("%s level validation accuracy is %f at the end of iteration %d"
                                % (options.mode, results_valid["balanced_accuracy"], i))

            tend = time()
        logger.debug('Mean time per batch loading: %.10f s'
                     % (total_time / len(train_loader) * train_loader.batch_size))

        # If no step has been performed, raise Exception
        if step_flag:
            raise Exception('The model has not been updated once in the epoch. The accumulation step may be too large.')

        # If no evaluation has been performed, warn the user
        elif evaluation_flag and options.evaluation_steps != 0:
            warnings.warn('Your evaluation steps are too big compared to the size of the dataset.'
                          'The model is evaluated only once at the end of the epoch')

        # Always test the results and save them once at the end of the epoch
        model.zero_grad()
        logger.debug('Last checkpoint at the end of the epoch %d' % epoch)

        _, results_train = test(model, train_loader, options.gpu, criterion)
        mean_loss_train = results_train["total_loss"] / (len(train_loader) * train_loader.batch_size)

        _, results_valid = test(model, valid_loader, options.gpu, criterion)
        mean_loss_valid = results_valid["total_loss"] / (len(valid_loader) * valid_loader.batch_size)
        model.train()

        global_step = (epoch + 1) * len(train_loader)
        writer_train.add_scalar('balanced_accuracy', results_train["balanced_accuracy"], global_step)
        writer_train.add_scalar('loss', mean_loss_train, global_step)
        writer_valid.add_scalar('balanced_accuracy', results_valid["balanced_accuracy"], global_step)
        writer_valid.add_scalar('loss', mean_loss_valid, global_step)
        logger.info("%s level training accuracy is %f at the end of iteration %d"
                    % (options.mode, results_train["balanced_accuracy"], len(train_loader)))
        logger.info("%s level validation accuracy is %f at the end of iteration %d"
                    % (options.mode, results_valid["balanced_accuracy"], len(train_loader)))

        accuracy_is_best = results_valid["balanced_accuracy"] > best_valid_accuracy
        loss_is_best = mean_loss_valid < best_valid_loss
        best_valid_accuracy = max(results_valid["balanced_accuracy"], best_valid_accuracy)
        best_valid_loss = min(mean_loss_valid, best_valid_loss)

        save_checkpoint({'model': model.state_dict(),
                         'epoch': epoch,
                         'valid_loss': mean_loss_valid,
                         'valid_acc': results_valid["balanced_accuracy"]},
                        accuracy_is_best, loss_is_best,
                        model_dir)
        # Save optimizer state_dict to be able to reload
        save_checkpoint({'optimizer': optimizer.state_dict(),
                         'epoch': epoch,
                         'name': options.optimizer,
                         },
                        False, False,
                        model_dir,
                        filename='optimizer.pth.tar')

        epoch += 1

    os.remove(os.path.join(model_dir, "optimizer.pth.tar"))
    os.remove(os.path.join(model_dir, "checkpoint.pth.tar"))


def evaluate_prediction(y, y_pred):
    """
    Evaluates different metrics based on the list of true labels and predicted labels.

    Args:
        y: (list) true labels
        y_pred: (list) corresponding predictions

    Returns:
        (dict) ensemble of metrics
    """

    true_positive = np.sum((y_pred == 1) & (y == 1))
    true_negative = np.sum((y_pred == 0) & (y == 0))
    false_positive = np.sum((y_pred == 1) & (y == 0))
    false_negative = np.sum((y_pred == 0) & (y == 1))

    accuracy = (true_positive + true_negative) / (true_positive + true_negative + false_positive + false_negative)

    if (true_positive + false_negative) != 0:
        sensitivity = true_positive / (true_positive + false_negative)
    else:
        sensitivity = 0.0

    if (false_positive + true_negative) != 0:
        specificity = true_negative / (false_positive + true_negative)
    else:
        specificity = 0.0

    if (true_positive + false_positive) != 0:
        ppv = true_positive / (true_positive + false_positive)
    else:
        ppv = 0.0

    if (true_negative + false_negative) != 0:
        npv = true_negative / (true_negative + false_negative)
    else:
        npv = 0.0

    balanced_accuracy = (sensitivity + specificity) / 2

    results = {'accuracy': accuracy,
               'balanced_accuracy': balanced_accuracy,
               'sensitivity': sensitivity,
               'specificity': specificity,
               'ppv': ppv,
               'npv': npv,
               }

    return results


def test(model, dataloader, use_cuda, criterion, mode="image", use_labels=True):
    """
    Computes the predictions and evaluation metrics.

    Args:
        model: (Module) CNN to be tested.
        dataloader: (DataLoader) wrapper of a dataset.
        use_cuda: (bool) if True a gpu is used.
        criterion: (loss) function to calculate the loss.
        mode: (str) input used by the network. Chosen from ['image', 'patch', 'roi', 'slice'].
        use_labels (bool): If True the true_label will be written in output DataFrame and metrics dict will be created.
    Returns
        (DataFrame) results of each input.
        (dict) ensemble of metrics + total loss on mode level.
    """
    model.eval()

    if mode == "image":
        columns = ["participant_id", "session_id", "true_label", "predicted_label"]
    elif mode in ["patch", "roi", "slice"]:
        columns = ['participant_id', 'session_id', '%s_id' % mode, 'true_label', 'predicted_label', 'proba0', 'proba1']
    else:
        raise ValueError("The mode %s is invalid." % mode)

    softmax = torch.nn.Softmax(dim=1)
    results_df = pd.DataFrame(columns=columns)
    total_loss = 0
    total_time = 0
    tend = time()
    with torch.no_grad():
        for i, data in enumerate(dataloader, 0):
            t0 = time()
            total_time = total_time + t0 - tend
            if use_cuda:
                inputs, labels = data['image'].cuda(), data['label'].cuda()
            else:
                inputs, labels = data['image'], data['label']
            outputs = model(inputs)
            if use_labels:
                loss = criterion(outputs, labels)
                total_loss += loss.item()
            _, predicted = torch.max(outputs.data, 1)

            # Generate detailed DataFrame
            for idx, sub in enumerate(data['participant_id']):
                if mode == "image":
                    row = [[sub, data['session_id'][idx], labels[idx].item(), predicted[idx].item()]]
                else:
                    normalized_output = softmax(outputs)
                    row = [[sub, data['session_id'][idx], data['%s_id' % mode][idx].item(),
                            labels[idx].item(), predicted[idx].item(),
                            normalized_output[idx, 0].item(), normalized_output[idx, 1].item()]]

                row_df = pd.DataFrame(row, columns=columns)
                results_df = pd.concat([results_df, row_df])

            del inputs, outputs, labels
            tend = time()
        results_df.reset_index(inplace=True, drop=True)

    if not use_labels:
        results_df = results_df.drop("true_label", axis=1)
        metrics_dict = None
    else:
        metrics_dict = evaluate_prediction(results_df.true_label.values.astype(int),
                                           results_df.predicted_label.values.astype(int))
        metrics_dict['total_loss'] = total_loss
    torch.cuda.empty_cache()

    return results_df, metrics_dict


#################################
# Voting systems
#################################

def mode_level_to_tsvs(output_dir, results_df, metrics, fold, selection, mode, dataset='train', cnn_index=None):
    """
    Writes the outputs of the test function in tsv files.

    Args:
        output_dir: (str) path to the output directory.
        results_df: (DataFrame) the individual results per patch.
        metrics: (dict or DataFrame) the performances obtained on a series of metrics.
        fold: (int) the fold for which the performances were obtained.
        selection: (str) the metrics on which the model was selected (best_acc, best_loss)
        mode: (str) input used by the network. Chosen from ['image', 'patch', 'roi', 'slice'].
        dataset: (str) the dataset on which the evaluation was performed.
        cnn_index: (int) provide the cnn_index only for a multi-cnn framework.
    """
    if cnn_index is None:
        performance_dir = os.path.join(output_dir, 'fold-%i' % fold, 'cnn_classification', selection)
    else:
        performance_dir = os.path.join(output_dir, 'fold-%i' % fold, 'cnn_classification', 'cnn-%i' % cnn_index,
                                       selection)
        metrics["%s_id" % mode] = cnn_index

    if not os.path.exists(performance_dir):
        os.makedirs(performance_dir)

    results_df.to_csv(os.path.join(performance_dir, '%s_%s_level_prediction.tsv' % (dataset, mode)), index=False,
                      sep='\t')

    if metrics is None:
        pass
    elif isinstance(metrics, dict):
        pd.DataFrame(metrics, index=[0]).to_csv(os.path.join(performance_dir, '%s_%s_level_metrics.tsv' % (dataset, mode)),
                                                index=False, sep='\t')
    elif isinstance(metrics, pd.DataFrame):
        metrics.to_csv(os.path.join(performance_dir, '%s_%s_level_metrics.tsv' % (dataset, mode)),
                       index=False, sep='\t')
    else:
        raise ValueError("Bad type for metrics: %s. Must be dict or DataFrame." % type(metrics).__name__)


def concat_multi_cnn_results(output_dir, fold, selection, mode, dataset, num_cnn):
    """Concatenate the tsv files of a multi-CNN framework"""
    prediction_df = pd.DataFrame()
    metrics_df = pd.DataFrame()
    for cnn_index in range(num_cnn):
        cnn_dir = os.path.join(output_dir, 'fold-%i' % fold, 'cnn_classification', 'cnn-%i' % cnn_index)
        performance_dir = os.path.join(cnn_dir, selection)
        cnn_pred_path = os.path.join(performance_dir, '%s_%s_level_prediction.tsv' % (dataset, mode))
        cnn_metrics_path = os.path.join(performance_dir, '%s_%s_level_metrics.tsv' % (dataset, mode))

        cnn_pred_df = pd.read_csv(cnn_pred_path, sep='\t')
        cnn_metrics_df = pd.read_csv(cnn_metrics_path, sep='\t')
        prediction_df = pd.concat([prediction_df, cnn_pred_df])
        metrics_df = pd.concat([metrics_df, cnn_metrics_df])

        # Clean unused files
        os.remove(cnn_pred_path)
        os.remove(cnn_metrics_path)
        if len(os.listdir(performance_dir)) == 0:
            os.rmdir(performance_dir)
        if len(os.listdir(cnn_dir)) == 0:
            os.rmdir(cnn_dir)

    prediction_df.reset_index(drop=True, inplace=True)
    metrics_df.reset_index(drop=True, inplace=True)
    mode_level_to_tsvs(output_dir, prediction_df, metrics_df, fold, selection, mode, dataset)


def retrieve_sub_level_results(output_dir, fold, selection, mode, dataset, num_cnn):
    """Retrieve performance_df for single or multi-CNN framework.
    If the results of the multi-CNN were not concatenated it will be done here."""
    result_tsv = os.path.join(output_dir, 'fold-%i' % fold, 'cnn_classification', selection,
                              '%s_%s_level_prediction.tsv' % (dataset, mode))
    if os.path.exists(result_tsv):
        performance_df = pd.read_csv(result_tsv, sep='\t')

    else:
        concat_multi_cnn_results(output_dir, fold, selection, mode, dataset, num_cnn)
        performance_df = pd.read_csv(result_tsv, sep='\t')

    return performance_df


<<<<<<< HEAD
def soft_voting_to_tsvs(output_dir, fold, selection, mode, dataset='test', num_cnn=None,
                        selection_threshold=None, logger=None):
=======
def soft_voting_to_tsvs(output_dir, fold, selection, mode, dataset='test', num_cnn=None, selection_threshold=None,
                        use_labels=True):
>>>>>>> 7eb2b30b
    """
    Writes soft voting results in tsv files.

    Args:
        output_dir: (str) path to the output directory.
        fold: (int) Fold number of the cross-validation.
        selection: (str) criterion on which the model is selected (either best_loss or best_acc)
        mode: (str) input used by the network. Chosen from ['patch', 'roi', 'slice'].
        dataset: (str) name of the dataset for which the soft-voting is performed. If different from training or
            validation, the weights of soft voting will be computed on validation accuracies.
        num_cnn: (int) if given load the patch level results of a multi-CNN framework.
        selection_threshold: (float) all patches for which the classification accuracy is below the
            threshold is removed.
        use_labels: (bool) If True the labels are added to the final tsv
    """
    if logger is None:
        logger = logging

    # Choose which dataset is used to compute the weights of soft voting.
    if dataset in ['train', 'validation']:
        validation_dataset = dataset
    else:
        validation_dataset = 'validation'
    test_df = retrieve_sub_level_results(output_dir, fold, selection, mode, dataset, num_cnn)
    validation_df = retrieve_sub_level_results(output_dir, fold, selection, mode, validation_dataset, num_cnn)

    performance_path = os.path.join(output_dir, 'fold-%i' % fold, 'cnn_classification', selection)
    if not os.path.exists(performance_path):
        os.makedirs(performance_path)

    df_final, metrics = soft_voting(test_df, validation_df, mode, selection_threshold=selection_threshold,
                                    use_labels=use_labels)

    logger.info("image level %s balanced accuracy is %f for model selected on %s"
                % (dataset, metrics["balanced_accuracy"], selection))

    df_final.to_csv(os.path.join(os.path.join(performance_path, '%s_image_level_prediction.tsv' % dataset)),
                    index=False, sep='\t')
    if use_labels:
        pd.DataFrame(metrics, index=[0]).to_csv(os.path.join(performance_path, '%s_image_level_metrics.tsv' % dataset),
                                                index=False, sep='\t')


def soft_voting(performance_df, validation_df, mode, selection_threshold=None, use_labels=True):
    """
    Computes soft voting based on the probabilities in performance_df. Weights are computed based on the accuracies
    of validation_df.

    ref: S. Raschka. Python Machine Learning., 2015

    Args:
        performance_df: (DataFrame) results on patch level of the set on which the combination is made.
        validation_df: (DataFrame) results on patch level of the set used to compute the weights.
        mode: (str) input used by the network. Chosen from ['patch', 'roi', 'slice'].
        selection_threshold: (float) if given, all patches for which the classification accuracy is below the
            threshold is removed.

    Returns:
        df_final (DataFrame) the results on the image level
        results (dict) the metrics on the image level
    """

    # Compute the sub-level accuracies on the validation set:
    validation_df["accurate_prediction"] = validation_df.apply(lambda x: check_prediction(x), axis=1)
    sub_level_accuracies = validation_df.groupby("%s_id" % mode)["accurate_prediction"].sum()
    if selection_threshold is not None:
        sub_level_accuracies[sub_level_accuracies < selection_threshold] = 0
    weight_series = sub_level_accuracies / sub_level_accuracies.sum()

    # Sort to allow weighted average computation
    performance_df.sort_values(['participant_id', 'session_id', '%s_id' % mode], inplace=True)
    weight_series.sort_index(inplace=True)

    # Soft majority vote
    if use_labels:
        columns = ['participant_id', 'session_id', 'true_label', 'predicted_label']
    else:
        columns = ['participant_id', 'session_id', 'predicted_label']
    df_final = pd.DataFrame(columns=columns)
    for (subject, session), subject_df in performance_df.groupby(['participant_id', 'session_id']):
        proba0 = np.average(subject_df["proba0"], weights=weight_series)
        proba1 = np.average(subject_df["proba1"], weights=weight_series)
        proba_list = [proba0, proba1]
        y_hat = proba_list.index(max(proba_list))

        if use_labels:
            y = subject_df["true_label"].unique().item()
            row = [[subject, session, y, y_hat]]
        else:
            row = [[subject, session, y_hat]]
        row_df = pd.DataFrame(row, columns=columns)
        df_final = df_final.append(row_df)

    if use_labels:
        results = evaluate_prediction(df_final.true_label.values.astype(int),
                                      df_final.predicted_label.values.astype(int))
    else:
        results = None

    return df_final, results


def check_prediction(row):
    if row["true_label"] == row["predicted_label"]:
        return 1
    else:
        return 0<|MERGE_RESOLUTION|>--- conflicted
+++ resolved
@@ -379,13 +379,8 @@
     return performance_df
 
 
-<<<<<<< HEAD
 def soft_voting_to_tsvs(output_dir, fold, selection, mode, dataset='test', num_cnn=None,
-                        selection_threshold=None, logger=None):
-=======
-def soft_voting_to_tsvs(output_dir, fold, selection, mode, dataset='test', num_cnn=None, selection_threshold=None,
-                        use_labels=True):
->>>>>>> 7eb2b30b
+                        selection_threshold=None, logger=None, use_labels=True):
     """
     Writes soft voting results in tsv files.
 
