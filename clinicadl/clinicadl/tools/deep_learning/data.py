--- conflicted
+++ resolved
@@ -106,11 +106,7 @@
 
         return caps_dict
 
-<<<<<<< HEAD
-    def _get_path(self, participant, session, cohort, mode="image", cropped_roi=True):
-=======
     def _get_path(self, participant, session, cohort, mode="image"):
->>>>>>> 90c8da93
 
         if cohort not in self.caps_dict.keys():
             raise ValueError('Cohort names in labels and CAPS definitions do not match.')
@@ -338,15 +334,9 @@
 
 class MRIDatasetRoi(MRIDataset):
 
-<<<<<<< HEAD
     def __init__(self, caps_directory, data_file, roi_list=None, cropped_roi=True, roi_index=None,
                  preprocessing="t1-linear", train_transformations=None, prepare_dl=False, labels=True,
                  all_transformations=None, multi_cohort=False):
-=======
-    def __init__(self, caps_directory, data_file, roi_index=None, preprocessing="t1-linear",
-                 train_transformations=None, prepare_dl=False, labels=True, all_transformations=None,
-                 multi_cohort=False):
->>>>>>> 90c8da93
         """
         Args:
             caps_directory (string): Directory of all the images.
@@ -890,11 +880,7 @@
             valid_df.reset_index(inplace=True, drop=True)
     else:
         if tsv_path.endswith(".tsv"):
-<<<<<<< HEAD
             raise ValueError('To use multi-cohort framework, please add --multi_cohort flag.')
-=======
-            raise ValueError('To use multi-cohort framework, please add --multi-cohort flag.')
->>>>>>> 90c8da93
         else:
             train_df, valid_df = load_data_single(tsv_path, diagnoses_list, split,
                                                   n_splits=n_splits,
@@ -980,11 +966,7 @@
             tsv_df = pd.read_csv(test_path, sep='\t')
             multi_col = {"cohort", "path"}
             if multi_col.issubset(tsv_df.columns.values):
-<<<<<<< HEAD
                 raise ValueError('To use multi-cohort framework, please add --multi_cohort flag.')
-=======
-                raise ValueError('To use multi-cohort framework, please add --multi-cohort flag.')
->>>>>>> 90c8da93
         test_df = load_data_test_single(test_path, diagnoses_list, baseline=baseline)
         test_df["cohort"] = "single"
 
