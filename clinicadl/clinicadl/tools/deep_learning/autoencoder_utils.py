--- conflicted
+++ resolved
@@ -44,12 +44,9 @@
         logger: (logging object) writer to stdout and stderr
     """
     from torch.utils.tensorboard import SummaryWriter
-<<<<<<< HEAD
-
-    columns = ['epoch', 'iteration', 'time', 'loss_train', 'loss_valid']
-    filename = os.path.join(os.path.dirname(log_dir), 'training.tsv')
-=======
->>>>>>> 146d06e3
+
+    columns = ["epoch", "iteration", "time", "loss_train", "loss_valid"]
+    filename = os.path.join(os.path.dirname(log_dir), "training.tsv")
 
     if logger is None:
         logger = logging
