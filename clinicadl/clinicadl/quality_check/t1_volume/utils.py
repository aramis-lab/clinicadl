"""
Produces a tsv file to study all the nii files and perform the quality check.
"""
from os import path
import numpy as np
import pandas as pd
import nibabel as nib
import os
from pathlib import Path

from clinica.utils.inputs import fetch_file, RemoteFileStructure


<<<<<<< HEAD
def extract_metrics(caps_dir, output_dir, group):
=======
def extract_metrics(caps_dir, output_dir, group_label):
>>>>>>> 84d6c272
    if not path.exists(output_dir):
        os.makedirs(output_dir)

    # Load eyes segmentation
    home = str(Path.home())
    cache_clinicadl = path.join(home, '.cache', 'clinicadl', 'segmentation')
    url_aramis = 'https://aramislab.paris.inria.fr/files/data/template/'
    FILE1 = RemoteFileStructure(
        filename='eyes_segmentation.nii.gz',
        url=url_aramis,
        checksum='56f699c06cafc62ad8bb5b41b188c7c412d684d810a11d6f4cbb441c0ce944ee'
    )

    if not(path.exists(cache_clinicadl)):
        os.makedirs(cache_clinicadl)

    segmentation_file = path.join(cache_clinicadl, FILE1.filename)

    if not(path.exists(segmentation_file)):
        try:
            segmentation_file = fetch_file(FILE1, cache_clinicadl)
        except IOError as err:
            raise IOError(
                'Unable to download required eyes segmentation for QC:', err)

    segmentation_nii = nib.load(segmentation_file)
    segmentation_np = segmentation_nii.get_fdata()

    # Get the GM template
    template_path = path.join(
<<<<<<< HEAD
        caps_dir, 'groups', f'group-{group}', 't1', f'group-{group}_template.nii.gz')
=======
        caps_dir, 'groups', f'group-{group_label}', 't1', f'group-{group_label}_template.nii.gz')
>>>>>>> 84d6c272
    template_nii = nib.load(template_path)
    template_np = template_nii.get_fdata()
    template_np = np.sum(template_np, axis=3)
    template_segmentation_np = template_np * segmentation_np

    # Get the data
    filename = path.join(output_dir, 'QC_metrics.tsv')
    columns = ['participant_id', 'session_id', 'max_intensity',
               'non_zero_percentage', 'frontal_similarity']
    results_df = pd.DataFrame()

    subjects = os.listdir(path.join(caps_dir, 'subjects'))
    subjects = [subject for subject in subjects if subject[:4:] == "sub-"]
    for subject in subjects:
        subject_path = path.join(caps_dir, 'subjects', subject)
        sessions = os.listdir(subject_path)
        sessions = [session for session in sessions if session[:4:] == "ses-"]
        for session in sessions:
            image_path = path.join(subject_path, session, 't1', 'spm', 'segmentation', 'normalized_space',
                                   subject + '_' + session + '_T1w_segm-graymatter_space-Ixi549Space_modulated-off_probability.nii.gz')

            if path.exists(image_path):
                # GM analysis
                image_nii = nib.load(image_path)
                image_np = image_nii.get_fdata()
                image_segmentation_np = image_np * segmentation_np
                eyes_nmi_value = nmi(
                    occlusion1=template_segmentation_np, occlusion2=image_segmentation_np)

                non_zero_percentage = np.count_nonzero(
                    image_np) / image_np.size

                row = [[subject, session, np.max(
                    image_np), non_zero_percentage, eyes_nmi_value]]
                row_df = pd.DataFrame(row, columns=columns)
                results_df = pd.concat([results_df, row_df])

    results_df.sort_values('max_intensity', inplace=True, ascending=True)
    results_df.to_csv(filename, sep='\t', index=False)


def nmi(occlusion1, occlusion2):
    """ Mutual information for joint histogram
    """
    # Convert bins counts to probability values
    hist_inter, _, _ = np.histogram2d(occlusion1.ravel(), occlusion2.ravel())
    hist1, _, _ = np.histogram2d(occlusion1.ravel(), occlusion1.ravel())
    hist2, _, _ = np.histogram2d(occlusion2.ravel(), occlusion2.ravel())

    return 2 * _mutual_information(hist_inter) / (
        _mutual_information(hist1) + _mutual_information(hist2))


def _mutual_information(hgram):
    pxy = hgram / float(np.sum(hgram))
    px = np.sum(pxy, axis=1)  # marginal for x over y
    py = np.sum(pxy, axis=0)  # marginal for y over x
    px_py = px[:, None] * py[None, :]  # Broadcast to multiply marginals
    # Now we can do the calculation using the pxy, px_py 2D arrays
    nzs = pxy > 0  # Only non-zero pxy values contribute to the sum
    return np.sum(pxy[nzs] * np.log(pxy[nzs] / px_py[nzs]))<|MERGE_RESOLUTION|>--- conflicted
+++ resolved
@@ -11,11 +11,7 @@
 from clinica.utils.inputs import fetch_file, RemoteFileStructure
 
 
-<<<<<<< HEAD
-def extract_metrics(caps_dir, output_dir, group):
-=======
 def extract_metrics(caps_dir, output_dir, group_label):
->>>>>>> 84d6c272
     if not path.exists(output_dir):
         os.makedirs(output_dir)
 
@@ -46,11 +42,7 @@
 
     # Get the GM template
     template_path = path.join(
-<<<<<<< HEAD
-        caps_dir, 'groups', f'group-{group}', 't1', f'group-{group}_template.nii.gz')
-=======
         caps_dir, 'groups', f'group-{group_label}', 't1', f'group-{group_label}_template.nii.gz')
->>>>>>> 84d6c272
     template_nii = nib.load(template_path)
     template_np = template_nii.get_fdata()
     template_np = np.sum(template_np, axis=3)
