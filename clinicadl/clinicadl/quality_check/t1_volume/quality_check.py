--- conflicted
+++ resolved
@@ -9,13 +9,8 @@
 from .utils import extract_metrics
 
 
-<<<<<<< HEAD
-def quality_check(caps_dir, output_dir, group):
-    extract_metrics(caps_dir=caps_dir, output_dir=output_dir, group=group)
-=======
 def quality_check(caps_dir, output_dir, group_label):
-    extract_metrics(caps_dir=caps_dir, output_dir=output_dir, group_label=group_label)
->>>>>>> 84d6c272
+    extract_metrics(caps_dir=caps_dir, output_dir=output_dir, group=group_label)
     qc_df = pd.read_csv(path.join(output_dir, 'QC_metrics.tsv'), sep='\t')
 
     rejection1_df = qc_df[qc_df.max_intensity > 0.95]
