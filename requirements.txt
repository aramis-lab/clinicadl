################  Requirements for installation  ######################
##### DL Pipeline ####
##### Requirements with Version Specifiers ######
##  Other requirements different from these of Clinica ##

#nipype==0.12.1
<<<<<<< HEAD
clinica==0.4.1
=======
clinica >= 0.3.6
click >= 7.0
toml
>>>>>>> 7b51684d
nilearn
nipy
torch
pandas
colorama
tensorboard<|MERGE_RESOLUTION|>--- conflicted
+++ resolved
@@ -4,13 +4,9 @@
 ##  Other requirements different from these of Clinica ##
 
 #nipype==0.12.1
-<<<<<<< HEAD
 clinica==0.4.1
-=======
-clinica >= 0.3.6
 click >= 7.0
 toml
->>>>>>> 7b51684d
 nilearn
 nipy
 torch
