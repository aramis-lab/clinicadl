--- conflicted
+++ resolved
@@ -8,9 +8,5 @@
 {% endblock %}
 
 {% block announce %}
-<<<<<<< HEAD
-<center> ClinicaDL 1.3.0 is now available 🎉! </center>
-=======
 <center> ClinicaDL 1.5.0 is now available 🎉! </center>
->>>>>>> 7b688853
 {% endblock %}