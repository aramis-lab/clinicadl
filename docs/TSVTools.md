# `tsvtool` - Prepare your metadata

This collection of tools aims at handling metadata of BIDS-formatted datasets.
These tools perform three main tasks:

- Get the labels used in the classification task (`restrict` + `getlabels`),
- Split data to define test, validation and train cohorts (`split` + `kfold`),
- Analyze populations of interest (`analysis`).

## `restrict` - Reproduce restrictions on specific datasets.

### Description

In [(Wen et al., 2020)](https://www.sciencedirect.com/science/article/abs/pii/S1361841520300591) whose
source code is the former version of ClinicaDL, the specific restrictions were applied to datasets used for testing:

- in **OASIS**, cognitively normal subjects who were younger than the youngest demented patient (62 years old) were removed,
- in **AIBL**, subjects whose age could not be retrieved (because it is missing for all their sessions) were removed.

### Running the task

```bash
clinicadl tsvtool restrict DATASET MERGED_TSV RESULTS_TSV
```

where:

  - `DATASET` (str) is the name of the dataset. Choices are `OASIS` or `AIBL`.
  - `MERGED_TSV` (Path) is the output file of the `clinica iotools merge-tsv` command.
  - `RESULTS_TSV` (Path) is the path to the output TSV file (filename included).
  This TSV file comprises the same columns as `merged_tsv`.

!!! tip
    Add your custom restrictions in `clinicadl/tools/tsv/restriction.py` to make
    your own experiments reproducible.

## `getlabels` - Extract labels specific to Alzheimer's disease

### Description

This tool writes a TSV file for each label asked by the user.
The labels correspond to the following description:

- CN (cognitively normal): sessions of subjects who were diagnosed as cognitively normal during all their follow-up;
- AD (Alzheimer's disease): sessions of subjects who were diagnosed as demented during all their follow-up;
- MCI (mild cognitive impairment): sessions of subjects who were diagnosed as prodromal (i.e. MCI) at baseline, 
who did not encounter multiple reversions and conversions and who did not convert back to the cognitively normal status;
- pMCI (progressive MCI): sessions of subjects who were diagnosed as prodromal at baseline, 
and progressed to dementia during the `time_horizon` period following the current visit;
- sMCI (stable MCI): sessions of subjects who were diagnosed as prodromal at baseline,
remained stable during the 36 months `time_horizon` period following the current visit and 
never progressed to dementia nor converted back to the cognitively normal status.

These labels are specific to the Alzheimer's disease context and can only be extracted from
cohorts used in [(Wen et al., 2020)](https://www.sciencedirect.com/science/article/abs/pii/S1361841520300591).

However, users can define other label lists manually and give them in inputs of other functions of
`tsvtool`. These TSV files will have to include the following columns: `participant_id`,
`session_id`, and the name of the value used for the label (for example `diagnosis`).
Other functions of `tsvtool` may also try to have similar distributions according to the age and the sex
of the participants. To benefit from this feature, the user must also include these two columns in
their TSV files.

### Running the task

```bash
clinicadl tsvtool getlabels MERGED_TSV MISSING_MODS_DIRECTORY RESULTS_DIRECTORY
```
where:

<<<<<<< HEAD
  - `MERGED_TSV` (str) is the output file of the `clinica iotools merge-tsv` or `clinicadl tsvtool restrict` commands.
  - `MISSING_MODS_DIRECTORY` (path) is the folder containing the outputs of the `clinica iotools check-missing-modalities` command.
  - `RESULTS_DIRECTORY` (path) is the path to the folder where output TSV files will be written.
=======
  - `MERGED_TSV` (Path) is the output file of the `clinica iotools merge-tsv` or `clinicadl tsvtool restrict` commands.
  - `MISSING_MODS_DIRECTORY` (Path) is the folder containing the outputs of the `clinica iotools missing-mods` command.
  - `RESULTS_DIRECTORY` (Path) is the path to the folder where output TSV files will be written.
>>>>>>> 311c9bd7

Options:

  - `--modality` (str) Modality for which the sessions are selected. 
  Sessions which do not include the modality will be excluded from the outputs.
  The name of the modality must correspond to a column of the TSV files in `missing_mods`.
  Default value: `t1w`.
  - `--diagnoses` (List[str]) is the list of the labels that will be extracted.
   These labels must be chosen from {AD,CN,MCI,sMCI,pMCI}. Default will only process AD and CN labels.
  - `--time_horizon` (int) is the time horizon in months that is used to assess the stability of the MCI subjects.
  Default value: `36`.
<<<<<<< HEAD
  - `--restriction_tsv` (str) is a path to a TSV file containing the list of sessions that should be used.
=======
  - `--restriction_path` (Path) is a path to a TSV file containing the list of sessions that should be used.
>>>>>>> 311c9bd7
  This argument is useful to integrate the result of a quality check procedure. Default will not perform any restriction.
  - `--variables_of_interest` (List[str]) is a list of columns present in `MERGED_TSV` that will be included
  in the outputs.
  - `--keep_smc` (bool) if given the SMC participants are kept in the `CN.tsv` file.
  Default setting remove these participants.

### Output tree

The command will output one TSV file per label:
<pre>
└── &lt;results_path&gt;
    ├── AD.tsv
    ├── CN.tsv
    ├── MCI.tsv
    ├── sMCI.tsv
    └── pMCI.tsv
</pre>

Each TSV file comprises the `participant_id` and `session_id` values of all the sessions that correspond to the label.
The values of the column `diagnosis` are equal to the label name.
The age and sex are also included in the TSV files. The names of these columns depend on the 
columns of `MERGED_TSV`.

## `split` - Single split observing similar age and sex distributions

### Description

This tool independently splits each label in order to have the same sex and age distributions
in both sets produced.
The similarity of the age and sex distributions is assessed by a T-test
and chi-square test, respectively.

By default, there is a special treatment of the MCI set and its subsets (sMCI and pMCI) to avoid
data leakage. However, if there are too few patients, this can prevent finding a split
with similar demographics for these labels.

### Running the task

```bash
clinicadl tsvtool split FORMATTED_DATA_DIRECTORY
```
where:

  - `FORMATTED_DATA_DIRECTORY` (Path) is the folder containing a TSV file per label which is going to be split 
  (output of `clinicadl tsvtool getlabels|split|kfold`).

Options:

  - `--subset_name` (str) is the name of the subset that is complementary to train.
  Default value: `validation`.
  - `--n_test` (float) gives the number of subjects that will be put in the set complementary to train:

    - If > 1, corresponds to the number of subjects to put in set with name `subset_name`.
    - If < 1, proportion of subjects to put in set with name `subset_name`.
    - If = 0, no training set is created and the whole dataset is considered as one set
        with name `subset_name`.

    Default value: `100`.

  - `--MCI_sub_categories` (bool) is a flag that disables the special treatment of the MCI set and its subsets.
  This will allow sets with more similar age and sex distributions, but it will cause 
  data leakage for transfer learning tasks involving these sets. Default value: `False`.
  - `--p_age_threshold` (float) is the threshold on the p-value used for the T-test on age distributions.
  Default value: `0.80`.
  - `--p_sex_threshold` (float) is the threshold on the p-value used for the chi2 test on sex distributions.
  Default value: `0.80`.

### Output tree

The command will generate the following output tree:
<pre>
└── <b>formatted_data_path</b>
    ├── label-1.tsv
    ├── ...
    ├── label-n.tsv
    ├── <b>train</b>
    |   ├── label-1.tsv
    |   ├── label-1_baseline.tsv
    |   ├── ...
    |   ├── label-n.tsv
    |   └── label-n_baseline.tsv 
    └── <b>test</b>
        ├── label-1_baseline.tsv
        ├── ...
        └── label-n_baseline.tsv 
</pre>

The columns of the produced TSV files are `participant_id`, `session_id` and `diagnosis`.
TSV files ending with `_baseline.tsv` only include the baseline session of each subject (or
the session closest to baseline if the latter does not exist).

## `kfold` - K-fold split

### Description

This tool independently splits each label to perform a k-fold cross-validation.

### Running the task

```bash
clinicadl tsvtool kfold FORMATTED_DATA_DIRECTORY
```
where `FORMATTED_DATA_DIRECTORY` (str) is the folder containing a TSV file per label which is going to be split
(output of `clinicadl tsvtool getlabels|split|kfold`).

Options:

  - `--subset_name` (str) is the name of the subset that is complementary to train.
  Default value: `validation`.
  - `--n_splits` (int) is the value of k. If 0 is given, all subjects are considered as test subjects.
  Default value: `5`.
  - `--no-mci_sub_categories` (bool) is a flag that disables the special treatment of the MCI set and its subsets.
  This will cause data leakage for transfer learning tasks involving these sets. Default value: `False`.
  - `stratification` (str) is the name of the variable used to stratify the k-fold split.
  By default, the value is `None` which means there is no stratification.

### Output tree

The command will generate the following output tree:
<pre>
└── <b>formatted_data_path</b>
    ├── label-1.tsv
    ├── ...
    ├── label-n.tsv
    ├── <b>train_splits-&lt&lt;n_splits&gt</b>
    |   ├── <b>split-0</b>
    |   ├── ...
    |   └── <b>split-&lt;n_splits-1&gt;</b>
    |       ├── label-1.tsv
    |       ├── label-1_baseline.tsv
    |       ├── ...
    |       ├── label-n.tsv
    |       └── label-n_baseline.tsv
    └── <b>&lt;subset_name&gt;_splits-&lt;n_splits&gt;</b>
        ├── <b>split-0</b>
        ├── ...
        └── <b>split-&lt;n_splits-1&gt;</b>
            ├── label-1.tsv
            ├── label-1_baseline.tsv
            ├── ...
            ├── label-n.tsv
            └── label-n_baseline.tsv  
</pre>

The columns of the produced TSV files are `participant_id`, `session_id` and `diagnosis`.
TSV files ending with `_baseline.tsv` only include the baseline session of each subject (or
the session closest to baseline if the latter does not exist).

## `analysis`

### Description

This tool writes a TSV file that summarizes the demographics and clinical distributions of the
asked labels.
Continuous variables are described with statistics (mean, standard deviation, minimum and maximum),
whereas categorical values are grouped by categories.
The variables of interest are: age, sex, mini-mental state examination (MMSE) and global clinical dementia rating (CDR).

### Running the task

```bash
clinicadl tsvtool analysis MERGED_TSV FORMATTED_DATA_DIRECTORY RESULTS_DIRECTORY
```
where:

  - `MERGED_TSV` (Path) is the output file of the `clinica iotools merge-tsv` or `clinicadl tsvtool restrict` commands.
  - `FORMATTED_DATA_DIRECTORY` (Path) is a folder containing one TSV file per label (output of `clinicadl tsvtool getlabels|split|kfold`).
  - `RESULTS_DIRECTORY` (Path) is the path to the TSV file that will be written (filename included).

Options:

  - `--diagnoses` (List[str]) is the list of the labels that will be extracted.
   These labels must be chosen from {AD,CN,MCI,sMCI,pMCI}. Default will only process AD and CN labels.<|MERGE_RESOLUTION|>--- conflicted
+++ resolved
@@ -68,15 +68,9 @@
 ```
 where:
 
-<<<<<<< HEAD
-  - `MERGED_TSV` (str) is the output file of the `clinica iotools merge-tsv` or `clinicadl tsvtool restrict` commands.
-  - `MISSING_MODS_DIRECTORY` (path) is the folder containing the outputs of the `clinica iotools check-missing-modalities` command.
-  - `RESULTS_DIRECTORY` (path) is the path to the folder where output TSV files will be written.
-=======
   - `MERGED_TSV` (Path) is the output file of the `clinica iotools merge-tsv` or `clinicadl tsvtool restrict` commands.
-  - `MISSING_MODS_DIRECTORY` (Path) is the folder containing the outputs of the `clinica iotools missing-mods` command.
+  - `MISSING_MODS_DIRECTORY` (Path) is the folder containing the outputs of the `clinica iotools check-missing-modalities` command.
   - `RESULTS_DIRECTORY` (Path) is the path to the folder where output TSV files will be written.
->>>>>>> 311c9bd7
 
 Options:
 
@@ -88,11 +82,7 @@
    These labels must be chosen from {AD,CN,MCI,sMCI,pMCI}. Default will only process AD and CN labels.
   - `--time_horizon` (int) is the time horizon in months that is used to assess the stability of the MCI subjects.
   Default value: `36`.
-<<<<<<< HEAD
-  - `--restriction_tsv` (str) is a path to a TSV file containing the list of sessions that should be used.
-=======
-  - `--restriction_path` (Path) is a path to a TSV file containing the list of sessions that should be used.
->>>>>>> 311c9bd7
+  - `--restriction_tsv` (Path) is a path to a TSV file containing the list of sessions that should be used.
   This argument is useful to integrate the result of a quality check procedure. Default will not perform any restriction.
   - `--variables_of_interest` (List[str]) is a list of columns present in `MERGED_TSV` that will be included
   in the outputs.
